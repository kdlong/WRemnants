# This is a basic workflow to help you get started with Actions

name: CI

# Controls when the workflow will run
on:
  # Triggers the workflow on push or pull request events but only for the master branch
  pull_request:
    branches: [ main ]
  schedule:
    - cron: '0 3 * * 2,4,6' # Run on Tuesday, Thursday, and Saturday morning at 3h00 UTC
    - cron: '30 5 * * 1-5' # Run on weekdays
  # Allows you to run this workflow manually from the Actions tab
  workflow_dispatch:

env: 
  MAX_FILES: 10
  LUMI_SCALE: 760
  NTHREADS: 16
  LOCAL_WEB_DIR: www/WMassAnalysis/PRValidation
  EOS_DIR: /eos/user/c/cmsmwbot
  OUTFILE_WMASS: "mw_with_mu_eta_pt.hdf5"
  OUTFILE_DILEPTON: "mz_dilepton.hdf5"
  OUTFILE_WLIKE: "mz_wlike_with_mu_eta_pt.hdf5"
  OUTFILE_LOWPU_E: "mw_lowPU_e.hdf5"
  OUTFILE_LOWPU_MU: "mw_lowPU_mu.hdf5"
  OUTFILE_LOWPU_EE: "mz_lowPU_ee.hdf5"
  OUTFILE_LOWPU_MUMU: "mz_lowPU_mumu.hdf5"

# A workflow run is made up of one or more jobs that can run sequentially or in parallel
jobs:
  # Can't get these permissions to work for now
  #  comment_on_pr:
  #    runs-on: [self-hosted, linux, x64]
  #    permissions: write-all
  #    steps:
  #      - name: Checkout
  #        uses: actions/checkout@v3
  #
  #      - name: setup plot dir
  #        run: echo PLOT_DIR=$(date +%Y_%m_%d)/PR$(echo $GITHUB_REF | awk 'BEGIN { FS = "/" } ; { print $3 }') >> $GITHUB_ENV
  #      
  #      - name: form message
  #        run: echo "MESSAGE=\"Validation plots from the CI can be found [here](https://cmsmwbot.web.cern.ch/WMassAnalysis/PRValidation/${{env.PLOT_DIR}})\"" >> $GITHUB_ENV
  #      
  #      - name: Comment PR
  #        uses: actions/github-script@v5
  #        with:
  #          github-token: ${{secrets.GITHUB_TOKEN}}
  #          script: |
  #            github.rest.issues.createComment({
  #              issue_number: context.issue.number,
  #              owner: context.repo.owner,
  #              repo: context.repo.repo,
  #              body: ${{env.MESSAGE}}
  #            })
  setenv:
    runs-on: [self-hosted, linux, x64]

    outputs:
      WREMNANTS_OUTDIR: ${{steps.export.outputs.WREMNANTS_OUTDIR}}
      WEB_DIR: ${{steps.export.outputs.WEB_DIR}}
      PLOT_DIR: ${{steps.export.outputs.PLOT_DIR}}
      NTHREADS: ${{steps.export.outputs.NTHREADS}}
      MAX_FILES: ${{steps.export.outputs.MAX_FILES}}
      LUMI_SCALE: ${{steps.export.outputs.LUMI_SCALE}}

    steps:
      - uses: actions/checkout@v3
        with:
          submodules: 'recursive'
          lfs: 'true'

      - name: setup kerberos
        run: |
          kinit -kt ~/private/.keytab cmsmwbot
          klist -k -t -e ~/private/.keytab
          klist
          echo "xrdfs root://eosuser.cern.ch// ls $EOS_DIR"
          xrdfs root://eosuser.cern.ch// ls $EOS_DIR

      - name: setup unscheduled
        if: github.event_name != 'schedule'
        run: echo PLOT_DIR=PR$(echo $GITHUB_REF | awk 'BEGIN { FS = "/" } ; { print $3 }')/$(date +%Y_%m_%d) >> $GITHUB_ENV

      - name: setup scheduled build
        if: github.event.schedule == '0 3 * * 2,4,6'
        run: |
          echo PLOT_DIR=ScheduledBuilds/$(date +%Y_%m_%d)_$(git rev-parse --short "$GITHUB_SHA") >> $GITHUB_ENV

      - name: setup reference run
        if: github.event.schedule == '30 5 * * 1-5'
        run: |
          echo PLOT_DIR=ReferenceRuns/$(date +%Y_%m_%d)_$(git rev-parse --short "$GITHUB_SHA") >> $GITHUB_ENV

      - name: setup full events
        if: github.event_name != 'pull_request' && github.event.schedule != '30 5 * * 1-5'
        run: |
          echo "NTHREADS=64" >> $GITHUB_ENV
          echo "MAX_FILES=-1" >> $GITHUB_ENV
          echo "LUMI_SCALE=1" >> $GITHUB_ENV

      - name: setup outdir
        run: echo "WREMNANTS_OUTDIR=/tmp/${USER}/$(uuidgen)" >> $GITHUB_ENV

      - name: setup webdir
        # TODO: Get the local writing+copy to eos working
        run: echo "WEB_DIR=$WREMNANTS_OUTDIR/$LOCAL_WEB_DIR" >> $GITHUB_ENV

      - name: create webdir
        run: mkdir -p ${{env.WEB_DIR}}

      - id: export
        run: |
          echo "PLOT_DIR=$PLOT_DIR" >> $GITHUB_OUTPUT
          echo "MAX_FILES=$MAX_FILES" >> $GITHUB_OUTPUT
          echo "LUMI_SCALE=$LUMI_SCALE" >> $GITHUB_OUTPUT
          echo "NTHREADS=$NTHREADS" >> $GITHUB_OUTPUT
          echo "WREMNANTS_OUTDIR=$WREMNANTS_OUTDIR" >> $GITHUB_OUTPUT
          echo "WEB_DIR=$WEB_DIR" >> $GITHUB_OUTPUT

  w-analysis:
    # The type of runner that the job will run on
    runs-on: [self-hosted, linux, x64]
    needs: setenv

    # Steps represent a sequence of tasks that will be executed as part of the job
    steps:
      - env:
          WREMNANTS_OUTDIR: ${{ needs.setenv.outputs.WREMNANTS_OUTDIR }}
          WEB_DIR: ${{ needs.setenv.outputs.WEB_DIR }}
          PLOT_DIR: ${{ needs.setenv.outputs.PLOT_DIR }}
          NTHREADS: ${{ needs.setenv.outputs.NTHREADS }}
          MAX_FILES: ${{ needs.setenv.outputs.MAX_FILES }}*10
          LUMI_SCALE: ${{ needs.setenv.outputs.LUMI_SCALE }}
        run: |
          echo "WREMNANTS_OUTDIR=${WREMNANTS_OUTDIR}" >> $GITHUB_ENV
          echo "WEB_DIR=${WEB_DIR}" >> $GITHUB_ENV
          echo "PLOT_DIR=${PLOT_DIR}" >> $GITHUB_ENV
          echo "NTHREADS=${NTHREADS}" >> $GITHUB_ENV
          echo "MAX_FILES=${MAX_FILES}" >> $GITHUB_ENV
          echo "LUMI_SCALE=${LUMI_SCALE}" >> $GITHUB_ENV
          echo "HIST_FILE=${WREMNANTS_OUTDIR}/${OUTFILE_WMASS}" >> $GITHUB_ENV

      # Checks-out your repository under $GITHUB_WORKSPACE, so your job can access it
      - uses: actions/checkout@v3
        with:
          submodules: 'recursive'
          lfs: 'true'

      - name: wmass setup lumi scale
        if: github.event_name == 'pull_request' || github.event.schedule == '30 5 * * 1-5'
        run: | 
          echo "LUMI_SCALE=120" >> $GITHUB_ENV
          echo "NTRHEADS=${NTHREADS}*2" >> $GITHUB_ENV

      - name: wmass analysis
        run: scripts/ci/run_with_singularity.sh scripts/ci/setup_and_run_python.sh scripts/histmakers/mw_with_mu_eta_pt.py -j $((NTHREADS)) --maxFiles $((MAX_FILES)) --forceDefaultName -o $WREMNANTS_OUTDIR

      - name: wmass combine setup
        run: scripts/ci/run_with_singularity.sh scripts/ci/setup_and_run_python.sh scripts/combine/setupCombine.py -i $HIST_FILE --lumiScale $LUMI_SCALE -o $WREMNANTS_OUTDIR

      - name: wmass combine fit 
<<<<<<< HEAD
        run: cmssw-cc7 --command-to-run scripts/ci/run_combine.sh /home/c/cmsmwbot/combinetf/CMSSW_10_6_30/src/ mass ${WREMNANTS_OUTDIR}/WMass_eta_pt_charge WMass_plus.txt WMass_minus.txt 

      - name: wmass combine impacts
        run: scripts/ci/run_with_singularity.sh scripts/ci/show_impacts.sh $WREMNANTS_OUTDIR/WMass_eta_pt_charge/fitresults_123456789.root $WEB_DIR/$PLOT_DIR impactsW.html
=======
        run: cmssw-cc7 --command-to-run scripts/ci/run_combine.sh /home/c/cmsmwbot/combinetf/CMSSW_10_6_30/src/ mass ${WREMNANTS_OUTDIR}/WMass_pt_eta_charge WMass_plus.txt WMass_minus.txt 

      - name: wmass combine impacts
        run: scripts/ci/run_with_singularity.sh scripts/ci/show_impacts.sh $WREMNANTS_OUTDIR/WMass_pt_eta_charge/fitresults_123456789.root $WEB_DIR/$PLOT_DIR impactsW.html
>>>>>>> f623413b

  w-plotting:
    # The type of runner that the job will run on
    runs-on: [self-hosted, linux, x64]
    needs: [setenv, w-analysis]

    # Steps represent a sequence of tasks that will be executed as part of the job
    steps:
      - env:
          WREMNANTS_OUTDIR: ${{ needs.setenv.outputs.WREMNANTS_OUTDIR }}
          WEB_DIR: ${{ needs.setenv.outputs.WEB_DIR }}
          PLOT_DIR: ${{ needs.setenv.outputs.PLOT_DIR }}
        run: |
          echo "WREMNANTS_OUTDIR=${WREMNANTS_OUTDIR}" >> $GITHUB_ENV
          echo "WEB_DIR=${WEB_DIR}" >> $GITHUB_ENV
          echo "PLOT_DIR=${PLOT_DIR}" >> $GITHUB_ENV
          echo "HIST_FILE=${WREMNANTS_OUTDIR}/${OUTFILE_WMASS}" >> $GITHUB_ENV
      - uses: actions/checkout@v3
        with:
          submodules: 'recursive'
          lfs: 'true'

      - name: test
        run: echo "The web dir is $WEB_DIR plot dir is ${PLOT_DIR}"

      - name: wmass plotting
        run: scripts/ci/run_with_singularity.sh scripts/ci/setup_and_run_python.sh scripts/plotting/makeDataMCStackPlot.py --yscale 1.3 --hists pt eta pt-eta -p $WEB_DIR -f $PLOT_DIR -a W $HIST_FILE variation --varName nominal_uncorr --varLabel MiNNLO --colors red

      - name: wmass plot mt
        run: scripts/ci/run_with_singularity.sh scripts/ci/setup_and_run_python.sh scripts/plotting/makeDataMCStackPlot.py --rebin 2 --yscale 1.5 --baseName transverseMass --hists mt -p $WEB_DIR -f $PLOT_DIR $HIST_FILE

      - name: wmass plot MET
        run: scripts/ci/run_with_singularity.sh scripts/ci/setup_and_run_python.sh scripts/plotting/makeDataMCStackPlot.py --rebin 2 --yscale 1.5 --baseName MET --hists met -p $WEB_DIR -f $PLOT_DIR $HIST_FILE

      - name: wmass plot massShift
        run: scripts/ci/run_with_singularity.sh scripts/ci/setup_and_run_python.sh scripts/plotting/makeDataMCStackPlot.py -a massVariation --yscale 1.4 --hist pt --baseName nominal -r 0.98 1.02 -p $WEB_DIR -f $PLOT_DIR $HIST_FILE variation --varName massWeightW --selectEntries massShiftW100MeVUp massShiftW100MeVDown --varLabel massShift100MeVUp massShift100MeVDown --selectAxis massShift --color grey grey

  lowpu-w:
    # The type of runner that the job will run on
    runs-on: [self-hosted, linux, x64]
    needs: setenv

    # Steps represent a sequence of tasks that will be executed as part of the job
    steps:    
      - env:
          WREMNANTS_OUTDIR: ${{ needs.setenv.outputs.WREMNANTS_OUTDIR }}
          WEB_DIR: ${{ needs.setenv.outputs.WEB_DIR }}
          PLOT_DIR: ${{ needs.setenv.outputs.PLOT_DIR }}
          NTHREADS: ${{ needs.setenv.outputs.NTHREADS }}
        run: |
          echo "WREMNANTS_OUTDIR=${WREMNANTS_OUTDIR}" >> $GITHUB_ENV
          echo "WEB_DIR=${WEB_DIR}" >> $GITHUB_ENV
          echo "PLOT_DIR=${PLOT_DIR}" >> $GITHUB_ENV
          echo "NTHREADS=${NTHREADS}" >> $GITHUB_ENV
          echo "COMBINED_DIR=$WREMNANTS_OUTDIR/WMass_lowPU_mt" >> $GITHUB_ENV
          echo "HIST_FILE_MU=${WREMNANTS_OUTDIR}/${OUTFILE_LOWPU_MU}" >> $GITHUB_ENV
          echo "HIST_FILE_E=${WREMNANTS_OUTDIR}/${OUTFILE_LOWPU_E}" >> $GITHUB_ENV

      - uses: actions/checkout@v3
        with:
          submodules: 'recursive'
          lfs: 'true'

      - name: lowpu w mu analysis
        run: scripts/ci/run_with_singularity.sh scripts/ci/setup_and_run_python.sh scripts/histmakers/mw_lowPU.py -o $WREMNANTS_OUTDIR -j $NTHREADS --forceDefaultName --noRecoil --unfolding

      - name: lowpu w mu plot ptll
        run: scripts/ci/run_with_singularity.sh scripts/ci/setup_and_run_python.sh scripts/plotting/makeDataMCStackPlot.py --hists ptll -p $WEB_DIR -f $PLOT_DIR/lowPU -a mu $HIST_FILE_MU variation --varName nominal_uncorr --varLabel MiNNLO --colors red

      - name: lowpu w mu plot pt
        run: scripts/ci/run_with_singularity.sh scripts/ci/setup_and_run_python.sh scripts/plotting/makeDataMCStackPlot.py --baseName lep_pt --hists pt -a mu -p $WEB_DIR -f $PLOT_DIR/lowPU $HIST_FILE_MU

      - name: lowpu w mu plot eta
        run: scripts/ci/run_with_singularity.sh scripts/ci/setup_and_run_python.sh scripts/plotting/makeDataMCStackPlot.py --yscale 1.5 --baseName lep_eta --hists eta -a mu -p $WEB_DIR -f $PLOT_DIR/lowPU $HIST_FILE_MU

      - name: lowpu w mu plot mt
        run: scripts/ci/run_with_singularity.sh scripts/ci/setup_and_run_python.sh scripts/plotting/makeDataMCStackPlot.py --rebin 2 --baseName transverseMass --hists mt -a mu -p $WEB_DIR -f $PLOT_DIR/lowPU $HIST_FILE_MU

      - name: lowpu w mu combine mt setup
        run: scripts/ci/run_with_singularity.sh scripts/ci/setup_and_run_python.sh scripts/combine/setupCombine.py -i $HIST_FILE_MU --baseName transverseMass --fitvar mt -o $WREMNANTS_OUTDIR

      - name: lowpu w mu plot response matrix
        run: scripts/ci/run_with_singularity.sh scripts/ci/setup_and_run_python.sh scripts/plotting/response_matrix.py --axes ptll-ptVGen --procFilters Wmunu -p mu -o $WEB_DIR -f $PLOT_DIR/lowPU $HIST_FILE_MU

      - name: lowpu w e analysis
        run: scripts/ci/run_with_singularity.sh scripts/ci/setup_and_run_python.sh scripts/histmakers/mw_lowPU.py -o $WREMNANTS_OUTDIR -j $NTHREADS --forceDefaultName --unfolding --noRecoil --flavor e

      - name: lowpu w e plot ptll
        run: scripts/ci/run_with_singularity.sh scripts/ci/setup_and_run_python.sh scripts/plotting/makeDataMCStackPlot.py --hists ptll -p $WEB_DIR -f $PLOT_DIR/lowPU -a e $HIST_FILE_E variation --varName nominal_uncorr --varLabel MiNNLO --colors red

      - name: lowpu w e plot pt
        run: scripts/ci/run_with_singularity.sh scripts/ci/setup_and_run_python.sh scripts/plotting/makeDataMCStackPlot.py --baseName lep_pt --hists pt -a e -p $WEB_DIR -f $PLOT_DIR/lowPU $HIST_FILE_E

      - name: lowpu w e plot eta
        run: scripts/ci/run_with_singularity.sh scripts/ci/setup_and_run_python.sh scripts/plotting/makeDataMCStackPlot.py --yscale 1.5 --baseName lep_eta --hists eta -a e -p $WEB_DIR -f $PLOT_DIR/lowPU $HIST_FILE_E

      - name: lowpu w e plot mt
        run: scripts/ci/run_with_singularity.sh scripts/ci/setup_and_run_python.sh scripts/plotting/makeDataMCStackPlot.py --rebin 2 --baseName transverseMass --hists mt -a e -p $WEB_DIR -f $PLOT_DIR/lowPU $HIST_FILE_E

      - name: lowpu w e combine mt setup
        run: scripts/ci/run_with_singularity.sh scripts/ci/setup_and_run_python.sh scripts/combine/setupCombine.py -i $HIST_FILE_E --baseName transverseMass --fitvar mt -o $WREMNANTS_OUTDIR

      - name: lowpu w e plot response matrix
        run: scripts/ci/run_with_singularity.sh scripts/ci/setup_and_run_python.sh scripts/plotting/response_matrix.py --axes ptll-ptVGen --procFilters Wenu -p e -o $WEB_DIR -f $PLOT_DIR/lowPU $HIST_FILE_E

      - name: aggregate combine inputs
        run: |
          mkdir -p $COMBINED_DIR
          cp -p $WREMNANTS_OUTDIR/WMass_lowPU_mt_mu/* $COMBINED_DIR
          cp -p $WREMNANTS_OUTDIR/WMass_lowPU_mt_e/* $COMBINED_DIR

      - name: lowpu combine mt fit 
        run: cmssw-cc7 --command-to-run scripts/ci/run_combine.sh /home/c/cmsmwbot/combinetf/CMSSW_10_6_30/src/ mass $COMBINED_DIR WMass_lowPU_minus_mu.txt WMass_lowPU_plus_mu.txt WMass_lowPU_minus_e.txt WMass_lowPU_plus_e.txt 

      - name: wmass combine impacts
        run: scripts/ci/run_with_singularity.sh scripts/ci/show_impacts.sh $COMBINED_DIR/fitresults_123456789.root $WEB_DIR/$PLOT_DIR/lowPU impactsW.html

      # - name: lowpu w e combine unfolding fit 
      #   run: cmssw-cc7 --command-to-run scripts/ci/run_combine.sh /home/c/cmsmwbot/combinetf/CMSSW_10_6_30/src/ unfolding $WREMNANTS_OUTDIR/WMass_lowPU_ptll/ WMass_lowPU_plus.txt WMass_lowPU_minus.txt xnorm=WMass_lowPU_inclusive_xnorm.txt

      # - name: lowpu w combine unfolding plot xsec 
      #   run: scripts/ci/run_with_singularity.sh scripts/ci/setup_and_run_python.sh scripts/plotting/unfolding_xsec.py $HIST_FILE_E --fitresult $WREMNANTS_OUTDIR/WMass_lowPU_ptll/fitresults_123456789.root -o $WEB_DIR -f $PLOT_DIR/lowPU --debug --rrange 0.0 2.0 --lumi=0.200181002

  lowpu-z:
    # The type of runner that the job will run on
    runs-on: [self-hosted, linux, x64]
    needs: setenv

    # Steps represent a sequence of tasks that will be executed as part of the job
    steps:    
      - env:
          WREMNANTS_OUTDIR: ${{ needs.setenv.outputs.WREMNANTS_OUTDIR }}
          WEB_DIR: ${{ needs.setenv.outputs.WEB_DIR }}
          PLOT_DIR: ${{ needs.setenv.outputs.PLOT_DIR }}
          NTHREADS: ${{ needs.setenv.outputs.NTHREADS }}
        run: |
          echo "WREMNANTS_OUTDIR=${WREMNANTS_OUTDIR}" >> $GITHUB_ENV
          echo "WEB_DIR=${WEB_DIR}" >> $GITHUB_ENV
          echo "PLOT_DIR=${PLOT_DIR}" >> $GITHUB_ENV
          echo "NTHREADS=${NTHREADS}" >> $GITHUB_ENV
          echo "HIST_FILE_MUMU=${WREMNANTS_OUTDIR}/${OUTFILE_LOWPU_MUMU}" >> $GITHUB_ENV
          echo "HIST_FILE_EE=${WREMNANTS_OUTDIR}/${OUTFILE_LOWPU_EE}" >> $GITHUB_ENV

      - uses: actions/checkout@v3
        with:
          submodules: 'recursive'
          lfs: 'true'

      - name: lowpu z mumu analysis
        run: scripts/ci/run_with_singularity.sh scripts/ci/setup_and_run_python.sh scripts/histmakers/mz_lowPU.py -o $WREMNANTS_OUTDIR -j $NTHREADS --forceDefaultName --noRecoil --unfolding

      - name: lowpu z mumu plot ptll yll
        run: scripts/ci/run_with_singularity.sh scripts/ci/setup_and_run_python.sh scripts/plotting/makeDataMCStackPlot.py --yscale 1.3 --hists ptll yll -p $WEB_DIR -f $PLOT_DIR/lowPU -a mumu $HIST_FILE_MUMU variation --varName nominal_uncorr --varLabel MiNNLO --colors red

      - name: lowpu z mumu plot mll
        run: scripts/ci/run_with_singularity.sh scripts/ci/setup_and_run_python.sh scripts/plotting/makeDataMCStackPlot.py --baseName mll --hists mll -p $WEB_DIR -f $PLOT_DIR/lowPU -a mumu $HIST_FILE_MUMU

      - name: lowpu z mumu plot mt
        run: scripts/ci/run_with_singularity.sh scripts/ci/setup_and_run_python.sh scripts/plotting/makeDataMCStackPlot.py --rebin 2 --baseName transverseMass --hists mt -a mumu -p $WEB_DIR -f $PLOT_DIR/lowPU $HIST_FILE_MUMU

      - name: lowpu z ee analysis
        run: scripts/ci/run_with_singularity.sh scripts/ci/setup_and_run_python.sh scripts/histmakers/mz_lowPU.py -o $WREMNANTS_OUTDIR -j $NTHREADS --forceDefaultName --noRecoil --unfolding --flavor ee

      - name: lowpu z ee plot ptll yll
        run: scripts/ci/run_with_singularity.sh scripts/ci/setup_and_run_python.sh scripts/plotting/makeDataMCStackPlot.py --yscale 1.3 --hists ptll yll -p $WEB_DIR -f $PLOT_DIR/lowPU -a ee $HIST_FILE_EE variation --varName nominal_uncorr --varLabel MiNNLO --colors red

      - name: lowpu z ee plot mll
        run: scripts/ci/run_with_singularity.sh scripts/ci/setup_and_run_python.sh scripts/plotting/makeDataMCStackPlot.py --baseName mll --hists mll -p $WEB_DIR -f $PLOT_DIR/lowPU -a ee $HIST_FILE_EE

      - name: lowpu z ee plot mt
        run: scripts/ci/run_with_singularity.sh scripts/ci/setup_and_run_python.sh scripts/plotting/makeDataMCStackPlot.py --rebin 2 --baseName transverseMass --hists mt -a ee -p $WEB_DIR -f $PLOT_DIR/lowPU $HIST_FILE_EE

      # - name: lowpu z combine unfolding fit 
      #   run: cmssw-cc7 --command-to-run scripts/ci/run_combine.sh /home/c/cmsmwbot/combinetf/CMSSW_10_6_30/src/ unfolding $WREMNANTS_OUTDIR/ZMassDilepton_lowPU_ptll/ ZMassDilepton_lowPU_inclusive.txt xnorm=ZMassDilepton_lowPU_inclusive_xnorm.txt

      # - name: lowpu z combine unfolding plot xsec 
      #   run: scripts/ci/run_with_singularity.sh scripts/ci/setup_and_run_python.sh scripts/plotting/unfolding_xsec.py $HIST_FILE_EE --fitresult $WREMNANTS_OUTDIR/ZMassDilepton_lowPU_ptll/fitresults_123456789.root -o $WEB_DIR -f $PLOT_DIR/lowPU --debug --rrange 0.0 2.0 --lumi=0.200181002


  lowpu-combined-unfolding:
    runs-on: [self-hosted, linux, x64]
    needs: [setenv, lowpu-w, lowpu-z]
    steps:
      - env:
          WREMNANTS_OUTDIR: ${{ needs.setenv.outputs.WREMNANTS_OUTDIR }}
          PLOT_DIR: ${{ needs.setenv.outputs.PLOT_DIR }}
          WEB_DIR: ${{ needs.setenv.outputs.WEB_DIR }}
        run: |
          echo "WREMNANTS_OUTDIR=${WREMNANTS_OUTDIR}" >> $GITHUB_ENV
          echo "WEB_DIR=${WEB_DIR}" >> $GITHUB_ENV
          echo "PLOT_DIR=${PLOT_DIR}" >> $GITHUB_ENV
          echo "COMBINED_DIR=${WREMNANTS_OUTDIR}/LowPU_ptll" >> $GITHUB_ENV
          echo "HIST_FILE_MU=${WREMNANTS_OUTDIR}/${OUTFILE_LOWPU_MU}" >> $GITHUB_ENV
          echo "HIST_FILE_E=${WREMNANTS_OUTDIR}/${OUTFILE_LOWPU_E}" >> $GITHUB_ENV
          echo "HIST_FILE_MUMU=${WREMNANTS_OUTDIR}/${OUTFILE_LOWPU_MUMU}" >> $GITHUB_ENV
          echo "HIST_FILE_EE=${WREMNANTS_OUTDIR}/${OUTFILE_LOWPU_EE}" >> $GITHUB_ENV

      - name: lowpu z mumu combine unfolding setup
        run: scripts/ci/run_with_singularity.sh scripts/ci/setup_and_run_python.sh scripts/combine/setupCombine.py -i $HIST_FILE_MU $HIST_FILE_E $HIST_FILE_MUMU $HIST_FILE_EE --fitvar ptll-charge ptll-charge ptll ptll -o $COMBINED_DIR --unfolding --hdf5 --sparse --ewUnc 

      - name: lowpu combine unfolding fit 
        run: cmssw-cc7 --command-to-run scripts/ci/run_combine.sh /home/c/cmsmwbot/combinetf/CMSSW_10_6_30/src/ unfolding $COMBINED_DIR card_sparse.hdf5 

      - name: lowpu combine unfolding plot xsec 
        run: scripts/ci/run_with_singularity.sh scripts/ci/setup_and_run_python.sh scripts/plotting/unfolding_xsec.py $HIST_FILE_MU --fitresult $COMBINED_DIR/fitresults_123456789.root -o $WEB_DIR -f $PLOT_DIR/lowPU --debug --rrange 0.0 2.0 --lumi=0.200181002 --scaleXsec 2

      - name: lowpu combine unfolding plot xsec 
        run: scripts/ci/run_with_singularity.sh scripts/ci/setup_and_run_python.sh scripts/plotting/unfolding_xsec.py $HIST_FILE_MUMU --fitresult $COMBINED_DIR/fitresults_123456789.root -o $WEB_DIR -f $PLOT_DIR/lowPU --debug --rrange 0.0 2.0 --lumi=0.200181002 --scaleXsec 2

  wlike:
    # The type of runner that the job will run on
    runs-on: [self-hosted, linux, x64]
    needs: setenv

    # Steps represent a sequence of tasks that will be executed as part of the job
    steps:
      - env:
          WREMNANTS_OUTDIR: ${{ needs.setenv.outputs.WREMNANTS_OUTDIR }}
          WEB_DIR: ${{ needs.setenv.outputs.WEB_DIR }}
          PLOT_DIR: ${{ needs.setenv.outputs.PLOT_DIR }}
          NTHREADS: ${{ needs.setenv.outputs.NTHREADS }}
          MAX_FILES: ${{ needs.setenv.outputs.MAX_FILES }}
          LUMI_SCALE: ${{ needs.setenv.outputs.LUMI_SCALE }}
        run: |
          echo "WREMNANTS_OUTDIR=${WREMNANTS_OUTDIR}" >> $GITHUB_ENV
          echo "WEB_DIR=${WEB_DIR}" >> $GITHUB_ENV
          echo "PLOT_DIR=${PLOT_DIR}" >> $GITHUB_ENV
          echo "NTHREADS=${NTHREADS}" >> $GITHUB_ENV
          echo "MAX_FILES=${MAX_FILES}" >> $GITHUB_ENV
          echo "LUMI_SCALE=$LUMI_SCALE" >> $GITHUB_ENV
          echo "HIST_FILE=${WREMNANTS_OUTDIR}/${OUTFILE_WLIKE}" >> $GITHUB_ENV

      # Checks-out your repository under $GITHUB_WORKSPACE, so your job can access it
      - uses: actions/checkout@v3
        with:
          submodules: 'recursive'
          lfs: 'true'

      - name: wlike analysis
        run: scripts/ci/run_with_singularity.sh scripts/ci/setup_and_run_python.sh scripts/histmakers/mz_wlike_with_mu_eta_pt.py -o $WREMNANTS_OUTDIR -j $NTHREADS --maxFiles $MAX_FILES --forceDefaultName

      - name: wlike combine setup
        run: scripts/ci/run_with_singularity.sh scripts/ci/setup_and_run_python.sh scripts/combine/setupCombine.py -i $HIST_FILE --lumiScale $LUMI_SCALE -o $WREMNANTS_OUTDIR

      - name: wlike combine fit 
<<<<<<< HEAD
        run: cmssw-cc7 --command-to-run scripts/ci/run_combine.sh /home/c/cmsmwbot/combinetf/CMSSW_10_6_30/src/ mass $WREMNANTS_OUTDIR/ZMassWLike_eta_pt_charge ZMassWLike_plus.txt ZMassWLike_minus.txt 

      - name: wlike combine impacts
        run: scripts/ci/run_with_singularity.sh scripts/ci/show_impacts.sh $WREMNANTS_OUTDIR/ZMassWLike_eta_pt_charge/fitresults_123456789.root $WEB_DIR/$PLOT_DIR impactsWlike.html
=======
        run: cmssw-cc7 --command-to-run scripts/ci/run_combine.sh /home/c/cmsmwbot/combinetf/CMSSW_10_6_30/src/ mass $WREMNANTS_OUTDIR/ZMassWLike_pt_eta_charge ZMassWLike_plus.txt ZMassWLike_minus.txt 

      - name: wlike combine impacts
        run: scripts/ci/run_with_singularity.sh scripts/ci/show_impacts.sh $WREMNANTS_OUTDIR/ZMassWLike_pt_eta_charge/fitresults_123456789.root $WEB_DIR/$PLOT_DIR impactsWlike.html
>>>>>>> f623413b

  wlike-plotting:
    runs-on: [self-hosted, linux, x64]
    needs: [setenv, wlike]

    steps:
      - env:
          WREMNANTS_OUTDIR: ${{ needs.setenv.outputs.WREMNANTS_OUTDIR }}
          WEB_DIR: ${{ needs.setenv.outputs.WEB_DIR }}
          PLOT_DIR: ${{ needs.setenv.outputs.PLOT_DIR }}
        run: |
          echo "WEB_DIR=${WEB_DIR}" >> $GITHUB_ENV
          echo "PLOT_DIR=${PLOT_DIR}" >> $GITHUB_ENV
          echo "HIST_FILE=${WREMNANTS_OUTDIR}/${OUTFILE_WLIKE}" >> $GITHUB_ENV

      - uses: actions/checkout@v3
        with:
          submodules: 'recursive'
          lfs: 'true'

      - name: wlike plotting
        run: scripts/ci/run_with_singularity.sh scripts/ci/setup_and_run_python.sh scripts/plotting/makeDataMCStackPlot.py --yscale 1.3 --baseName nominal --nominalRef nominal --hists pt eta pt-eta -p $WEB_DIR -f $PLOT_DIR -a wlike $HIST_FILE variation --varName nominal_uncorr --varLabel MiNNLO --colors red

      - name: wlike plot mt
        run: scripts/ci/run_with_singularity.sh scripts/ci/setup_and_run_python.sh scripts/plotting/makeDataMCStackPlot.py --baseName transverseMass --rebin 2 --hists mt -p $WEB_DIR -f $PLOT_DIR -a wlike $HIST_FILE

      - name: wlike plot MET
        run: scripts/ci/run_with_singularity.sh scripts/ci/setup_and_run_python.sh scripts/plotting/makeDataMCStackPlot.py --baseName MET --hists MET -p $WEB_DIR -f $PLOT_DIR -a wlike $HIST_FILE

  dilepton-mll:
    # The type of runner that the job will run on
    runs-on: [self-hosted, linux, x64]
    needs: setenv

    # Steps represent a sequence of tasks that will be executed as part of the job
    steps:
      - env:
          WREMNANTS_OUTDIR: ${{ needs.setenv.outputs.WREMNANTS_OUTDIR }}
          WEB_DIR: ${{ needs.setenv.outputs.WEB_DIR }}
          PLOT_DIR: ${{ needs.setenv.outputs.PLOT_DIR }}
          NTHREADS: ${{ needs.setenv.outputs.NTHREADS }}
          MAX_FILES: ${{ needs.setenv.outputs.MAX_FILES }}
          LUMI_SCALE: ${{ needs.setenv.outputs.LUMI_SCALE }}
        run: |
          echo "WREMNANTS_OUTDIR=${WREMNANTS_OUTDIR}" >> $GITHUB_ENV
          echo "NTHREADS=${NTHREADS}" >> $GITHUB_ENV
          echo "MAX_FILES=${MAX_FILES}" >> $GITHUB_ENV
          echo "LUMI_SCALE=$LUMI_SCALE" >> $GITHUB_ENV
          echo "WEB_DIR=${WEB_DIR}" >> $GITHUB_ENV
          echo "PLOT_DIR=${PLOT_DIR}" >> $GITHUB_ENV
          echo "HIST_FILE=${WREMNANTS_OUTDIR}/mz_dilepton_mll.hdf5" >> $GITHUB_ENV

      # Checks-out your repository under $GITHUB_WORKSPACE, so your job can access it
      - uses: actions/checkout@v3
        with:
          submodules: 'recursive'
          lfs: 'true'

<<<<<<< HEAD
      - name: wlike combine unfolding setup
        run: scripts/ci/run_with_singularity.sh scripts/ci/setup_and_run_python.sh scripts/combine/setupCombine.py -i $HIST_FILE --unfolding --noEfficiencyUnc --minnloScaleUnc integrated -o $WREMNANTS_OUTDIR/ZMassWLike_eta_pt_charge --hdf5 --sparse

      - name: wlike combine unfolding fit 
        run: cmssw-cc7 --command-to-run scripts/ci/run_combine.sh /home/c/cmsmwbot/combinetf/CMSSW_10_6_30/src/ unfolding $WREMNANTS_OUTDIR/ZMassWLike_eta_pt_charge card_sparse.hdf5

      - name: wlike combine unfolding plot xsec 
        run: scripts/ci/run_with_singularity.sh scripts/ci/setup_and_run_python.sh scripts/plotting/unfolding_xsec.py $HIST_FILE --fitresult $WREMNANTS_OUTDIR/ZMassWLike_eta_pt_charge/fitresults_123456789.root -o $WEB_DIR -f $PLOT_DIR/unfolding --debug --rrange 0 2
=======
      - name: dilepton mll analysis
        run: scripts/ci/run_with_singularity.sh scripts/ci/setup_and_run_python.sh scripts/histmakers/mz_dilepton.py -o $WREMNANTS_OUTDIR -j $NTHREADS --maxFiles $MAX_FILES --axes mll --forceDefaultName --postfix mll

      - name: dilepton plotting mll
        run: scripts/ci/run_with_singularity.sh scripts/ci/setup_and_run_python.sh scripts/plotting/makeDataMCStackPlot.py --yscale 1.3 --baseName nominal --nominalRef nominal --hists mll -p $WEB_DIR -f $PLOT_DIR -a z $HIST_FILE variation --varName 'horacenloewCorr' --selectEntries 2 --varLabel Horace --selectAxis systIdx --color blue

      - name: dilepton combine mll setup
        run: scripts/ci/run_with_singularity.sh scripts/ci/setup_and_run_python.sh scripts/combine/setupCombineWMass.py -i $HIST_FILE --fitvar mll --lumiScale $LUMI_SCALE -o $WREMNANTS_OUTDIR

      - name: dilepton combine mll fit
        run: cmssw-cc7 --command-to-run scripts/ci/run_combine.sh /home/c/cmsmwbot/combinetf/CMSSW_10_6_30/src/ mass $WREMNANTS_OUTDIR/ZMassDilepton_mll ZMassDilepton_inclusive.txt 
>>>>>>> f623413b

      - name: dilepton combine impacts
        run: scripts/ci/run_with_singularity.sh scripts/ci/show_impacts.sh $WREMNANTS_OUTDIR/ZMassDilepton_mll/fitresults_123456789.root $WEB_DIR/$PLOT_DIR impactsZ.html

  dilepton:
    # The type of runner that the job will run on
    runs-on: [self-hosted, linux, x64]
    needs: setenv

    # Steps represent a sequence of tasks that will be executed as part of the job
    steps:
      - env:
          WREMNANTS_OUTDIR: ${{ needs.setenv.outputs.WREMNANTS_OUTDIR }}
          NTHREADS: ${{ needs.setenv.outputs.NTHREADS }}
          MAX_FILES: ${{ needs.setenv.outputs.MAX_FILES }}
          LUMI_SCALE: ${{ needs.setenv.outputs.LUMI_SCALE }}
        run: |
          echo "WREMNANTS_OUTDIR=${WREMNANTS_OUTDIR}" >> $GITHUB_ENV
          echo "NTHREADS=${NTHREADS}" >> $GITHUB_ENV
          echo "MAX_FILES=${MAX_FILES}" >> $GITHUB_ENV
          echo "LUMI_SCALE=$LUMI_SCALE" >> $GITHUB_ENV
          echo "HIST_FILE=${WREMNANTS_OUTDIR}/${OUTFILE_DILEPTON}" >> $GITHUB_ENV

      # Checks-out your repository under $GITHUB_WORKSPACE, so your job can access it
      - uses: actions/checkout@v3
        with:
          submodules: 'recursive'
          lfs: 'true'

      - name: dilepton analysis
<<<<<<< HEAD
        run: scripts/ci/run_with_singularity.sh scripts/ci/setup_and_run_python.sh scripts/histmakers/mz_dilepton.py -o $WREMNANTS_OUTDIR -j $NTHREADS --maxFiles $MAX_FILES --axes ptll yll --forceDefaultName --unfolding --genVars ptVGen --genLevel preFSR
=======
        run: scripts/ci/run_with_singularity.sh scripts/ci/setup_and_run_python.sh scripts/histmakers/mz_dilepton.py -o $WREMNANTS_OUTDIR -j $NTHREADS --maxFiles $MAX_FILES --axes ptll yll --forceDefaultName
>>>>>>> f623413b

      - name: dilepton combine ptll setup
        run: scripts/ci/run_with_singularity.sh scripts/ci/setup_and_run_python.sh scripts/combine/setupCombine.py -i $HIST_FILE --fitvar ptll-yll --lumiScale $LUMI_SCALE -o $WREMNANTS_OUTDIR

      - name: dilepton combine ptll fit
        run: cmssw-cc7 --command-to-run scripts/ci/run_combine.sh /home/c/cmsmwbot/combinetf/CMSSW_10_6_30/src/ mass $WREMNANTS_OUTDIR/ZMassDilepton_ptll_yll ZMassDilepton_inclusive.txt 

      # TODO: Needs a pending PR I think
      # - name: dilepton combine impacts
      #   run: scripts/ci/run_with_singularity.sh scripts/ci/show_impacts.sh $WREMNANTS_OUTDIR/ZMassDilepton_ptll/fitresults_123456789.root $WEB_DIR/$PLOT_DIR pullsPtll.html

  dilepton-plotting:
    # The type of runner that the job will run on
    runs-on: [self-hosted, linux, x64]
    needs: [setenv, dilepton]

    # Steps represent a sequence of tasks that will be executed as part of the job
    steps:
      - env:
          WREMNANTS_OUTDIR: ${{ needs.setenv.outputs.WREMNANTS_OUTDIR }}
          WEB_DIR: ${{ needs.setenv.outputs.WEB_DIR }}
          PLOT_DIR: ${{ needs.setenv.outputs.PLOT_DIR }}
        run: |
          echo "WREMNANTS_OUTDIR=${WREMNANTS_OUTDIR}" >> $GITHUB_ENV
          echo "WEB_DIR=${WEB_DIR}" >> $GITHUB_ENV
          echo "PLOT_DIR=${PLOT_DIR}" >> $GITHUB_ENV
          echo "HIST_FILE=${WREMNANTS_OUTDIR}/${OUTFILE_DILEPTON}" >> $GITHUB_ENV

      # Checks-out your repository under $GITHUB_WORKSPACE, so your job can access it
      - uses: actions/checkout@v3
        with:
          submodules: 'recursive'
          lfs: 'true'

      - name: test
        run: echo "The web dir is $WEB_DIR plot dir is ${PLOT_DIR}"

      - name: dilepton plotting ptll
        run: scripts/ci/run_with_singularity.sh scripts/ci/setup_and_run_python.sh scripts/plotting/makeDataMCStackPlot.py --yscale 1.3 --baseName nominal --nominalRef nominal --hists ptll -p $WEB_DIR -f $PLOT_DIR -a z $HIST_FILE variation --varName nominal_uncorr --varLabel MiNNLO --colors red

      - name: dilepton plotting yll
        run: scripts/ci/run_with_singularity.sh scripts/ci/setup_and_run_python.sh scripts/plotting/makeDataMCStackPlot.py --yscale 1.3 --baseName nominal_yll --nominalRef nominal_yll --hists yll -p $WEB_DIR -f $PLOT_DIR -a z $HIST_FILE

<<<<<<< HEAD
      - name: dilepton combine ptll unfolding setup
        run: scripts/ci/run_with_singularity.sh scripts/ci/setup_and_run_python.sh scripts/combine/setupCombine.py -i $HIST_FILE --fitvar ptll-yll --unfolding --noEfficiencyUnc --minnloScaleUnc integrated --hdf5 --sparse -o $WREMNANTS_OUTDIR/ZMassDilepton_ptll_yll

      - name: dilepton combine ptll unfolding fit
        run: cmssw-cc7 --command-to-run scripts/ci/run_combine.sh /home/c/cmsmwbot/combinetf/CMSSW_10_6_30/src/ unfolding $WREMNANTS_OUTDIR/ZMassDilepton_ptll_yll card_sparse.hdf5

      - name: dilepton combine unfolding plot prefit 
        run: scripts/ci/run_with_singularity.sh scripts/ci/setup_and_run_python.sh scripts/plotting/unfolding_plots.py $WREMNANTS_OUTDIR/ZMassDilepton_ptll_yll/fitresults_123456789.root -o $WEB_DIR -f $PLOT_DIR/unfolding --debug --rrange 0.9 1.1 --channels all --lumi=$LUMI_SCALE

      - name: dilepton combine unfolding plot pulls 
        run: scripts/ci/run_with_singularity.sh scripts/ci/setup_and_run_python.sh scripts/combine/pullsAndImpacts.py -f $WREMNANTS_OUTDIR/ZMassDilepton_ptll_yll/fitresults_123456789.root -m ungrouped --sortDescending -s constraint --debug output --outFolder $WEB_DIR/$PLOT_DIR/unfolding -o pulls_unfolding_ptll.html -n 50 --otherExtensions png pdf

      - name: dilepton combine unfolding plot xsec 
        run: scripts/ci/run_with_singularity.sh scripts/ci/setup_and_run_python.sh scripts/plotting/unfolding_xsec.py $HIST_FILE --fitresult $WREMNANTS_OUTDIR/ZMassDilepton_ptll_yll/fitresults_123456789.hdf5 -o $WEB_DIR -f $PLOT_DIR/unfolding --debug --rrange 0.9 1.1

=======
>>>>>>> f623413b
  gen:
    # The type of runner that the job will run on
    runs-on: [self-hosted, linux, x64]
    needs: setenv

    # Steps represent a sequence of tasks that will be executed as part of the job
    steps:
      - env:
          WREMNANTS_OUTDIR: ${{ needs.setenv.outputs.WREMNANTS_OUTDIR }}
          NTHREADS: ${{ needs.setenv.outputs.NTHREADS }}
          MAX_FILES: ${{ needs.setenv.outputs.MAX_FILES }}
        run: |
          echo "WREMNANTS_OUTDIR=${WREMNANTS_OUTDIR}" >> $GITHUB_ENV
          echo "NTHREADS=${NTHREADS}" >> $GITHUB_ENV
          echo "MAX_FILES=${MAX_FILES}" >> $GITHUB_ENV

      # Checks-out your repository under $GITHUB_WORKSPACE, so your job can access it
      - uses: actions/checkout@v3
        with:
          submodules: 'recursive'
          lfs: 'true'


      # As of now the gen output isn't used for anything, so there's no point in running more files
      - name: setup nonpr
        if: github.event_name != 'pull_request'
        run: |
          echo "NTHREADS=8" >> $GITHUB_ENV
          echo "MAX_FILES=10" >> $GITHUB_ENV

      - name: gen analysis
        run: scripts/ci/run_with_singularity.sh scripts/ci/setup_and_run_python.sh scripts/histmakers/w_z_gen_dists.py -o $WREMNANTS_OUTDIR -j $NTHREADS --maxFiles $MAX_FILES --filterProcs WplusmunuPostVFP WminusmunuPostVFP WplustaunuPostVFP WminustaunuPostVFP ZmumuPostVFP ZtautauPostVFP WplusToMuNu_horace-nlo WplusToMuNu_winhac-lo-photos ZToMuMu_horace-lo-photos


  combined-fit:
    runs-on: [self-hosted, linux, x64]
    needs: [setenv, w-analysis, dilepton]
    steps:
      - env:
          WREMNANTS_OUTDIR: ${{ needs.setenv.outputs.WREMNANTS_OUTDIR }}
          PLOT_DIR: ${{ needs.setenv.outputs.PLOT_DIR }}
          WEB_DIR: ${{ needs.setenv.outputs.WEB_DIR }}
        run: |
          echo "WREMNANTS_OUTDIR=${WREMNANTS_OUTDIR}" >> $GITHUB_ENV
          echo "WEB_DIR=${WEB_DIR}" >> $GITHUB_ENV
          echo "PLOT_DIR=${PLOT_DIR}" >> $GITHUB_ENV
          echo "COMBINED_DIR=$WREMNANTS_OUTDIR/WMass_ZDilepton" >> $GITHUB_ENV

      - name: aggregate combine inputs
        run: |
          mkdir -p $COMBINED_DIR
          cp -p $WREMNANTS_OUTDIR/ZMassDilepton_ptll_yll/* $COMBINED_DIR
<<<<<<< HEAD
          cp -p $WREMNANTS_OUTDIR/WMass_eta_pt_charge/* $COMBINED_DIR
=======
          cp -p $WREMNANTS_OUTDIR/WMass_pt_eta_charge/* $COMBINED_DIR
>>>>>>> f623413b

      - name: wmass combined fit 
        run: cmssw-cc7 --command-to-run scripts/ci/run_combine.sh /home/c/cmsmwbot/combinetf/CMSSW_10_6_30/src/ mass $COMBINED_DIR WMass_plus.txt WMass_minus.txt ZMassDilepton_inclusive.txt

      - name: wmass combine impacts
        run: scripts/ci/run_with_singularity.sh scripts/ci/show_impacts.sh $COMBINED_DIR/fitresults_123456789.root $WEB_DIR/$PLOT_DIR impactsW_withZ.html

  copy-clean:
    runs-on: [self-hosted, linux, x64]
    needs: [setenv, w-analysis, lowpu-w, lowpu-z, lowpu-combined-unfolding, dilepton-mll, dilepton, wlike, gen, combined-fit, wlike-plotting, w-plotting ]
    if: always() 
    steps:
      - env:
          WREMNANTS_OUTDIR: ${{ needs.setenv.outputs.WREMNANTS_OUTDIR }}
          PLOT_DIR: ${{ needs.setenv.outputs.PLOT_DIR }}
        run: |
          echo "WREMNANTS_OUTDIR=${WREMNANTS_OUTDIR}" >> $GITHUB_ENV
          echo "PLOT_DIR=${PLOT_DIR}" >> $GITHUB_ENV

      - name: copy clean plots
        run: |
          echo "xrdcp --parallel 4 -R -f $WREMNANTS_OUTDIR/$LOCAL_WEB_DIR/* root://eosuser.cern.ch//$EOS_DIR/$LOCAL_WEB_DIR"
          xrdcp --parallel 4 -R -f $WREMNANTS_OUTDIR/$LOCAL_WEB_DIR/* root://eosuser.cern.ch//$EOS_DIR/$LOCAL_WEB_DIR
          echo "Removing temp directory $WREMNANTS_OUTDIR/$LOCAL_WEB_DIR"
          rm -r $WREMNANTS_OUTDIR/$LOCAL_WEB_DIR
          
      - name: save analysis files
        if: github.event_name != 'pull_request' && github.event.schedule == '0 3 * * 2,4,6'
        run: |
          echo "xrdcp --parallel 4 -R -f $WREMNANTS_OUTDIR/* root://eosuser.cern.ch//$EOS_DIR/$PLOT_DIR/"
          xrdcp --parallel 4 -R -f $WREMNANTS_OUTDIR/* root://eosuser.cern.ch//$EOS_DIR/$PLOT_DIR/

      - name: clean
        run: |
          echo "Removing temp directory $WREMNANTS_OUTDIR"
          rm -r $WREMNANTS_OUTDIR<|MERGE_RESOLUTION|>--- conflicted
+++ resolved
@@ -161,17 +161,10 @@
         run: scripts/ci/run_with_singularity.sh scripts/ci/setup_and_run_python.sh scripts/combine/setupCombine.py -i $HIST_FILE --lumiScale $LUMI_SCALE -o $WREMNANTS_OUTDIR
 
       - name: wmass combine fit 
-<<<<<<< HEAD
         run: cmssw-cc7 --command-to-run scripts/ci/run_combine.sh /home/c/cmsmwbot/combinetf/CMSSW_10_6_30/src/ mass ${WREMNANTS_OUTDIR}/WMass_eta_pt_charge WMass_plus.txt WMass_minus.txt 
 
       - name: wmass combine impacts
         run: scripts/ci/run_with_singularity.sh scripts/ci/show_impacts.sh $WREMNANTS_OUTDIR/WMass_eta_pt_charge/fitresults_123456789.root $WEB_DIR/$PLOT_DIR impactsW.html
-=======
-        run: cmssw-cc7 --command-to-run scripts/ci/run_combine.sh /home/c/cmsmwbot/combinetf/CMSSW_10_6_30/src/ mass ${WREMNANTS_OUTDIR}/WMass_pt_eta_charge WMass_plus.txt WMass_minus.txt 
-
-      - name: wmass combine impacts
-        run: scripts/ci/run_with_singularity.sh scripts/ci/show_impacts.sh $WREMNANTS_OUTDIR/WMass_pt_eta_charge/fitresults_123456789.root $WEB_DIR/$PLOT_DIR impactsW.html
->>>>>>> f623413b
 
   w-plotting:
     # The type of runner that the job will run on
@@ -417,17 +410,10 @@
         run: scripts/ci/run_with_singularity.sh scripts/ci/setup_and_run_python.sh scripts/combine/setupCombine.py -i $HIST_FILE --lumiScale $LUMI_SCALE -o $WREMNANTS_OUTDIR
 
       - name: wlike combine fit 
-<<<<<<< HEAD
         run: cmssw-cc7 --command-to-run scripts/ci/run_combine.sh /home/c/cmsmwbot/combinetf/CMSSW_10_6_30/src/ mass $WREMNANTS_OUTDIR/ZMassWLike_eta_pt_charge ZMassWLike_plus.txt ZMassWLike_minus.txt 
 
       - name: wlike combine impacts
         run: scripts/ci/run_with_singularity.sh scripts/ci/show_impacts.sh $WREMNANTS_OUTDIR/ZMassWLike_eta_pt_charge/fitresults_123456789.root $WEB_DIR/$PLOT_DIR impactsWlike.html
-=======
-        run: cmssw-cc7 --command-to-run scripts/ci/run_combine.sh /home/c/cmsmwbot/combinetf/CMSSW_10_6_30/src/ mass $WREMNANTS_OUTDIR/ZMassWLike_pt_eta_charge ZMassWLike_plus.txt ZMassWLike_minus.txt 
-
-      - name: wlike combine impacts
-        run: scripts/ci/run_with_singularity.sh scripts/ci/show_impacts.sh $WREMNANTS_OUTDIR/ZMassWLike_pt_eta_charge/fitresults_123456789.root $WEB_DIR/$PLOT_DIR impactsWlike.html
->>>>>>> f623413b
 
   wlike-plotting:
     runs-on: [self-hosted, linux, x64]
@@ -486,16 +472,6 @@
           submodules: 'recursive'
           lfs: 'true'
 
-<<<<<<< HEAD
-      - name: wlike combine unfolding setup
-        run: scripts/ci/run_with_singularity.sh scripts/ci/setup_and_run_python.sh scripts/combine/setupCombine.py -i $HIST_FILE --unfolding --noEfficiencyUnc --minnloScaleUnc integrated -o $WREMNANTS_OUTDIR/ZMassWLike_eta_pt_charge --hdf5 --sparse
-
-      - name: wlike combine unfolding fit 
-        run: cmssw-cc7 --command-to-run scripts/ci/run_combine.sh /home/c/cmsmwbot/combinetf/CMSSW_10_6_30/src/ unfolding $WREMNANTS_OUTDIR/ZMassWLike_eta_pt_charge card_sparse.hdf5
-
-      - name: wlike combine unfolding plot xsec 
-        run: scripts/ci/run_with_singularity.sh scripts/ci/setup_and_run_python.sh scripts/plotting/unfolding_xsec.py $HIST_FILE --fitresult $WREMNANTS_OUTDIR/ZMassWLike_eta_pt_charge/fitresults_123456789.root -o $WEB_DIR -f $PLOT_DIR/unfolding --debug --rrange 0 2
-=======
       - name: dilepton mll analysis
         run: scripts/ci/run_with_singularity.sh scripts/ci/setup_and_run_python.sh scripts/histmakers/mz_dilepton.py -o $WREMNANTS_OUTDIR -j $NTHREADS --maxFiles $MAX_FILES --axes mll --forceDefaultName --postfix mll
 
@@ -507,7 +483,6 @@
 
       - name: dilepton combine mll fit
         run: cmssw-cc7 --command-to-run scripts/ci/run_combine.sh /home/c/cmsmwbot/combinetf/CMSSW_10_6_30/src/ mass $WREMNANTS_OUTDIR/ZMassDilepton_mll ZMassDilepton_inclusive.txt 
->>>>>>> f623413b
 
       - name: dilepton combine impacts
         run: scripts/ci/run_with_singularity.sh scripts/ci/show_impacts.sh $WREMNANTS_OUTDIR/ZMassDilepton_mll/fitresults_123456789.root $WEB_DIR/$PLOT_DIR impactsZ.html
@@ -538,11 +513,7 @@
           lfs: 'true'
 
       - name: dilepton analysis
-<<<<<<< HEAD
-        run: scripts/ci/run_with_singularity.sh scripts/ci/setup_and_run_python.sh scripts/histmakers/mz_dilepton.py -o $WREMNANTS_OUTDIR -j $NTHREADS --maxFiles $MAX_FILES --axes ptll yll --forceDefaultName --unfolding --genVars ptVGen --genLevel preFSR
-=======
         run: scripts/ci/run_with_singularity.sh scripts/ci/setup_and_run_python.sh scripts/histmakers/mz_dilepton.py -o $WREMNANTS_OUTDIR -j $NTHREADS --maxFiles $MAX_FILES --axes ptll yll --forceDefaultName
->>>>>>> f623413b
 
       - name: dilepton combine ptll setup
         run: scripts/ci/run_with_singularity.sh scripts/ci/setup_and_run_python.sh scripts/combine/setupCombine.py -i $HIST_FILE --fitvar ptll-yll --lumiScale $LUMI_SCALE -o $WREMNANTS_OUTDIR
@@ -586,24 +557,6 @@
       - name: dilepton plotting yll
         run: scripts/ci/run_with_singularity.sh scripts/ci/setup_and_run_python.sh scripts/plotting/makeDataMCStackPlot.py --yscale 1.3 --baseName nominal_yll --nominalRef nominal_yll --hists yll -p $WEB_DIR -f $PLOT_DIR -a z $HIST_FILE
 
-<<<<<<< HEAD
-      - name: dilepton combine ptll unfolding setup
-        run: scripts/ci/run_with_singularity.sh scripts/ci/setup_and_run_python.sh scripts/combine/setupCombine.py -i $HIST_FILE --fitvar ptll-yll --unfolding --noEfficiencyUnc --minnloScaleUnc integrated --hdf5 --sparse -o $WREMNANTS_OUTDIR/ZMassDilepton_ptll_yll
-
-      - name: dilepton combine ptll unfolding fit
-        run: cmssw-cc7 --command-to-run scripts/ci/run_combine.sh /home/c/cmsmwbot/combinetf/CMSSW_10_6_30/src/ unfolding $WREMNANTS_OUTDIR/ZMassDilepton_ptll_yll card_sparse.hdf5
-
-      - name: dilepton combine unfolding plot prefit 
-        run: scripts/ci/run_with_singularity.sh scripts/ci/setup_and_run_python.sh scripts/plotting/unfolding_plots.py $WREMNANTS_OUTDIR/ZMassDilepton_ptll_yll/fitresults_123456789.root -o $WEB_DIR -f $PLOT_DIR/unfolding --debug --rrange 0.9 1.1 --channels all --lumi=$LUMI_SCALE
-
-      - name: dilepton combine unfolding plot pulls 
-        run: scripts/ci/run_with_singularity.sh scripts/ci/setup_and_run_python.sh scripts/combine/pullsAndImpacts.py -f $WREMNANTS_OUTDIR/ZMassDilepton_ptll_yll/fitresults_123456789.root -m ungrouped --sortDescending -s constraint --debug output --outFolder $WEB_DIR/$PLOT_DIR/unfolding -o pulls_unfolding_ptll.html -n 50 --otherExtensions png pdf
-
-      - name: dilepton combine unfolding plot xsec 
-        run: scripts/ci/run_with_singularity.sh scripts/ci/setup_and_run_python.sh scripts/plotting/unfolding_xsec.py $HIST_FILE --fitresult $WREMNANTS_OUTDIR/ZMassDilepton_ptll_yll/fitresults_123456789.hdf5 -o $WEB_DIR -f $PLOT_DIR/unfolding --debug --rrange 0.9 1.1
-
-=======
->>>>>>> f623413b
   gen:
     # The type of runner that the job will run on
     runs-on: [self-hosted, linux, x64]
@@ -656,11 +609,7 @@
         run: |
           mkdir -p $COMBINED_DIR
           cp -p $WREMNANTS_OUTDIR/ZMassDilepton_ptll_yll/* $COMBINED_DIR
-<<<<<<< HEAD
           cp -p $WREMNANTS_OUTDIR/WMass_eta_pt_charge/* $COMBINED_DIR
-=======
-          cp -p $WREMNANTS_OUTDIR/WMass_pt_eta_charge/* $COMBINED_DIR
->>>>>>> f623413b
 
       - name: wmass combined fit 
         run: cmssw-cc7 --command-to-run scripts/ci/run_combine.sh /home/c/cmsmwbot/combinetf/CMSSW_10_6_30/src/ mass $COMBINED_DIR WMass_plus.txt WMass_minus.txt ZMassDilepton_inclusive.txt
@@ -686,12 +635,15 @@
           xrdcp --parallel 4 -R -f $WREMNANTS_OUTDIR/$LOCAL_WEB_DIR/* root://eosuser.cern.ch//$EOS_DIR/$LOCAL_WEB_DIR
           echo "Removing temp directory $WREMNANTS_OUTDIR/$LOCAL_WEB_DIR"
           rm -r $WREMNANTS_OUTDIR/$LOCAL_WEB_DIR
-          
+
+      - name: create webdir
+        run: 
+
       - name: save analysis files
         if: github.event_name != 'pull_request' && github.event.schedule == '0 3 * * 2,4,6'
         run: |
-          echo "xrdcp --parallel 4 -R -f $WREMNANTS_OUTDIR/* root://eosuser.cern.ch//$EOS_DIR/$PLOT_DIR/"
-          xrdcp --parallel 4 -R -f $WREMNANTS_OUTDIR/* root://eosuser.cern.ch//$EOS_DIR/$PLOT_DIR/
+          echo "xrdcp --parallel 4 -R -f $WREMNANTS_OUTDIR root://eosuser.cern.ch//$EOS_DIR/$PLOT_DIR/"
+          xrdcp --parallel 4 -R -f $WREMNANTS_OUTDIR root://eosuser.cern.ch//$EOS_DIR/$PLOT_DIR/
 
       - name: clean
         run: |
