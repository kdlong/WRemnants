# This is a basic workflow to help you get started with Actions

name: CI

# Controls when the workflow will run
on:
  # Triggers the workflow on push or pull request events but only for the master branch
  pull_request:
    branches: [ main ]
  schedule:
    - cron: '0 3 * * 2,4,6' # Run on Wednesday and Saturday morning at 3h00 UTC
  # Allows you to run this workflow manually from the Actions tab
  workflow_dispatch:

env: 
  MAX_FILES: 10
  LUMI_SCALE: 100
  NTHREADS: 16
  WEB_DIR: /home/c/cmsmwbot/www/WMassAnalysis/PRValidation

# A workflow run is made up of one or more jobs that can run sequentially or in parallel
jobs:
  # Can't get these permissions to work for now
  #  comment_on_pr:
  #    runs-on: [self-hosted, linux, x64]
  #    permissions: write-all
  #    steps:
  #      - name: Checkout
  #        uses: actions/checkout@v3
  #
  #      - name: setup plot dir
  #        run: echo PLOT_DIR=$(date +%Y_%m_%d)/PR$(echo $GITHUB_REF | awk 'BEGIN { FS = "/" } ; { print $3 }') >> $GITHUB_ENV
  #      
  #      - name: form message
  #        run: echo "MESSAGE=\"Validation plots from the CI can be found [here](https://cmsmwbot.web.cern.ch/WMassAnalysis/PRValidation/${{env.PLOT_DIR}})\"" >> $GITHUB_ENV
  #      
  #      - name: Comment PR
  #        uses: actions/github-script@v5
  #        with:
  #          github-token: ${{secrets.GITHUB_TOKEN}}
  #          script: |
  #            github.rest.issues.createComment({
  #              issue_number: context.issue.number,
  #              owner: context.repo.owner,
  #              repo: context.repo.repo,
  #              body: ${{env.MESSAGE}}
  #            })

  w-analysis:
    # The type of runner that the job will run on
    runs-on: [self-hosted, linux, x64]

    env:
      OUTFILE: "mw_with_mu_eta_pt.hdf5"
    # Steps represent a sequence of tasks that will be executed as part of the job
    steps:
      # Checks-out your repository under $GITHUB_WORKSPACE, so your job can access it
      - uses: actions/checkout@v3
        with:
          submodules: 'true'

      - name: wmass setup folder
        run: echo PLOT_DIR=$(date +%Y_%m_%d)/PR$(echo $GITHUB_REF | awk 'BEGIN { FS = "/" } ; { print $3 }') >> $GITHUB_ENV

      - name: wmass setup folder nightly
        if: github.event.schedule == '0 3 * * 2,4,6'
        run: echo PLOT_DIR=$(date +%Y_%m_%d)/ScheduledBuild_$(git rev-parse --short "$GITHUB_SHA") >> $GITHUB_ENV

      - name: wmass setup events
        if: github.event.schedule == '0 3 * * 2,4,6'
        run: echo "NTHREADS=64" >> $GITHUB_ENV

      - name: wmass setup events
        if: github.event.schedule == '0 3 * * 2,4,6'
        run: echo "MAX_FILES=-1" >> $GITHUB_ENV

      - name: wmass setup lumi scale
        if: github.event.schedule == '0 3 * * 2,4,6'
        run: echo "LUMI_SCALE=1" >> $GITHUB_ENV

      - name: wmass setup lumi scale
        if: github.event.schedule != '0 3 * * 2,4,6'
        run: echo "LUMI_SCALE=125" >> $GITHUB_ENV

      - name: wmass setup lumi scale
        if: github.event.schedule != '0 3 * * 2,4,6'
        run: echo "MAX_FILES=100" >> $GITHUB_ENV

      - name: wmass analysis
        run: scripts/ci/run_with_singularity.sh scripts/ci/setup_and_run_python.sh scripts/histmakers/mw_with_mu_eta_pt.py -j $NTHREADS --maxFiles $MAX_FILES --verbose 4 --forceDefaultName

      - name: wmass plotting
        run: scripts/ci/run_with_singularity.sh scripts/ci/setup_and_run_python.sh scripts/plotting/makeDataMCStackPlot.py --yscale 1.3 --hists pt eta pt-eta -p $WEB_DIR -f $PLOT_DIR -a W $OUTFILE

      - name: wmass plot mtAndMet
        run: scripts/ci/run_with_singularity.sh scripts/ci/setup_and_run_python.sh scripts/plotting/makeDataMCStackPlot.py --rebin 2 --yscale 1.5 --baseName mtAndMET --hists mt met -p $WEB_DIR -f $PLOT_DIR $OUTFILE

      - name: wmass plot massShift
        run: scripts/ci/run_with_singularity.sh scripts/ci/setup_and_run_python.sh scripts/plotting/makeDataMCStackPlot.py -a massVariation --yscale 1.2 --hist pt --baseName nominal -r 0.98 1.02 -p $WEB_DIR -f $PLOT_DIR $OUTFILE variation --varName massWeight --selectEntries massShift100MeVUp massShift100MeVDown --varLabel '$m_{W}\pm100\,MeV$' ' ' --selectAxis massShift --color grey grey

      - name: lowpu w analysis
        run: scripts/ci/run_with_singularity.sh scripts/ci/setup_and_run_python.sh scripts/histmakers/mw_lowPU.py -j $NTHREADS --maxFiles $MAX_FILES --verbose 4

      - name: wmass combine setup
        run: scripts/ci/run_with_singularity.sh scripts/ci/setup_and_run_python.sh scripts/combine/setupCombineWMass.py -i $OUTFILE --verbose 4 --lumiScale $LUMI_SCALE

      - name: wmass combine fit 
        run: cmssw-cc7 --command-to-run scripts/ci/run_combine.sh /home/c/cmsmwbot/combinetf/CMSSW_10_6_30/src/ WMass_pt_eta/WMass_plus.txt WMass_pt_eta/WMass_minus.txt 

      - name: wmass combine impacts
<<<<<<< HEAD
        run: scripts/ci/run_with_singularity.sh scripts/ci/show_impacts.sh WMass_pt_eta/fitresults_123456789.root ~/www/WMassAnalysis/PRValidation/$PLOT_DIR/impactsW.html
=======
        run: scripts/ci/run_with_singularity.sh scripts/ci/show_impacts.sh WMass_eta_pt/fitresults_123456789.root $WEB_DIR/$PLOT_DIR/impactsW.html
>>>>>>> 9272d4d5

        #TODO: test low pu combine and combined fit
          #- name: lowpu w combine
          #  run: scripts/ci/run_with_singularity.sh scripts/ci/setup_and_run_python.sh scripts/histmakers/setupLowPileupCombine.py -i lowPU_mu_maxFiles2.hdf5 --verbose 4

  wlike:
    # The type of runner that the job will run on
    runs-on: [self-hosted, linux, x64]

    env:
      OUTFILE: "mz_wlike_with_mu_eta_pt.hdf5"
    # Steps represent a sequence of tasks that will be executed as part of the job
    steps:
      # Checks-out your repository under $GITHUB_WORKSPACE, so your job can access it
      - uses: actions/checkout@v3
        with:
          submodules: 'true'

      - name: wlike setup folder
        run: echo PLOT_DIR=$(date +%Y_%m_%d)/PR$(echo $GITHUB_REF | awk 'BEGIN { FS = "/" } ; { print $3 }') >> $GITHUB_ENV

      - name: wlike setup folder nightly
        if: github.event.schedule == '0 3 * * 2,4,6'
        run: echo PLOT_DIR=$(date +%Y_%m_%d)/ScheduledBuild_$(git rev-parse --short "$GITHUB_SHA") >> $GITHUB_ENV

      - name: wlike setup events
        if: github.event.schedule == '0 3 * * 2,4,6'
        run: echo "MAX_FILES=-1" >> $GITHUB_ENV

      - name: wlike setup lumi scale
        if: github.event.schedule == '0 3 * * 2,4,6'
        run: echo "LUMI_SCALE=1" >> $GITHUB_ENV

      - name: wlike setup threads
        if: github.event.schedule == '0 3 * * 2,4,6'
        run: echo "NTHREADS=64" >> $GITHUB_ENV

      - name: wlike analysis
        run: scripts/ci/run_with_singularity.sh scripts/ci/setup_and_run_python.sh scripts/histmakers/mz_wlike_with_mu_eta_pt.py -j $NTHREADS --maxFiles $MAX_FILES --verbose 4 --theoryCorr scetlib_dyturbo --forceDefaultName

      - name: wlike plotting
        run: scripts/ci/run_with_singularity.sh scripts/ci/setup_and_run_python.sh scripts/plotting/makeDataMCStackPlot.py --yscale 1.3 --baseName nominal --nominalRef nominal --hists pt eta pt-eta -p $WEB_DIR -f $PLOT_DIR -a wlike $OUTFILE variation --varName nominal_uncorr --varLabel MiNNLO --colors red

      - name: wlike combine setup
        run: scripts/ci/run_with_singularity.sh scripts/ci/setup_and_run_python.sh scripts/combine/setupCombineWMass.py -i $OUTFILE --verbose 4 --lumiScale $LUMI_SCALE

      - name: wlike combine fit 
        run: cmssw-cc7 --command-to-run scripts/ci/run_combine.sh /home/c/cmsmwbot/combinetf/CMSSW_10_6_30/src/ ZMassWLike_pt_eta/ZMassWLike_plus.txt ZMassWLike_pt_eta/ZMassWLike_minus.txt 

      - name: wlike combine impacts
<<<<<<< HEAD
        run: scripts/ci/run_with_singularity.sh scripts/ci/show_impacts.sh ZMassWLike_pt_eta/fitresults_123456789.root ~/www/WMassAnalysis/PRValidation/$PLOT_DIR/impactsWlike.html
=======
        run: scripts/ci/run_with_singularity.sh scripts/ci/show_impacts.sh ZMassWLike_eta_pt/fitresults_123456789.root $WEB_DIR/$PLOT_DIR/impactsWlike.html
>>>>>>> 9272d4d5

      - name: lowpu z analysis
        run: scripts/ci/run_with_singularity.sh scripts/ci/setup_and_run_python.sh scripts/histmakers/mz_lowPU.py -j $NTHREADS --maxFiles $MAX_FILES --verbose 4 --forceDefaultName

      - name: lowpu z combine setup
        run: scripts/ci/run_with_singularity.sh scripts/ci/setup_and_run_python.sh scripts/combine/setupLowPU_Z.py -i lowPU_mumu.hdf5 --verbose 4 

          # FIXME: Remove from CI for now, to be added back in Jan's next PR
          #- name: lowpu z combine fit
          #  run: cmssw-cc7 --command-to-run scripts/ci/run_combine.sh /home/c/cmsmwbot/combinetf/CMSSW_10_6_30/src/ CombineStudies/lowPU_differential/lowPU_Zmumu_RawPFMET_differential.txt

  dilepton:
    # The type of runner that the job will run on
    runs-on: [self-hosted, linux, x64]

    env:
      OUTFILE: "mz_dilepton.hdf5"
    # Steps represent a sequence of tasks that will be executed as part of the job
    steps:
      # Checks-out your repository under $GITHUB_WORKSPACE, so your job can access it
      - uses: actions/checkout@v3
        with:
          submodules: 'true'

      - name: dilepton setup
        run: echo PLOT_DIR=$(date +%Y_%m_%d)/PR$(echo $GITHUB_REF | awk 'BEGIN { FS = "/" } ; { print $3 }') >> $GITHUB_ENV

      - name: dilepton setup folder nightly
        if: github.event.schedule == '0 3 * * 2,4,6'
        run: echo PLOT_DIR=$(date +%Y_%m_%d)/ScheduledBuild_$(git rev-parse --short "$GITHUB_SHA") >> $GITHUB_ENV

      - name: dilepton setup threads
        if: github.event.schedule == '0 3 * * 2,4,6'
        run: echo "NTHREADS=64" >> $GITHUB_ENV

      - name: dilepton setup events
        if: github.event.schedule == '0 3 * * 2,4,6'
        run: echo "MAX_FILES=-1" >> $GITHUB_ENV

      - name: dilepton analysis
        run: scripts/ci/run_with_singularity.sh scripts/ci/setup_and_run_python.sh scripts/histmakers/mz_dilepton.py -j $NTHREADS --maxFiles $MAX_FILES --verbose 4  --theoryCorr scetlib_dyturbo --axes ptll --forceDefaultName

      - name: dilepton plotting ptll
        run: scripts/ci/run_with_singularity.sh scripts/ci/setup_and_run_python.sh scripts/plotting/makeDataMCStackPlot.py --yscale 1.3 --baseName nominal --nominalRef nominal --hists ptll -p $WEB_DIR -f $PLOT_DIR -a z $OUTFILE variation --varName nominal_uncorr --varLabel MiNNLO --colors red

      - name: dilepton plotting mll
        run: scripts/ci/run_with_singularity.sh scripts/ci/setup_and_run_python.sh scripts/plotting/makeDataMCStackPlot.py --yscale 1.3 --baseName nominal_mll --hists mll -p $WEB_DIR -f $PLOT_DIR -a z $OUTFILE

      - name: dilepton plotting yll
        run: scripts/ci/run_with_singularity.sh scripts/ci/setup_and_run_python.sh scripts/plotting/makeDataMCStackPlot.py --yscale 1.3 --baseName nominal_yll --nominalRef nominal_yll --hists yll -p $WEB_DIR -f $PLOT_DIR -a z $OUTFILE

      - name: dilepton combine ptll setup
        run: scripts/ci/run_with_singularity.sh scripts/ci/setup_and_run_python.sh scripts/combine/setupCombineWMass.py -i $OUTFILE --fitvar ptll --constrainMass --lumiScale $LUMI_SCALE

      - name: dilepton combine ptll fit
        run: cmssw-cc7 --command-to-run scripts/ci/run_combine.sh /home/c/cmsmwbot/combinetf/CMSSW_10_6_30/src/ ZMassDilepton_ptll/ZMassDilepton_plus.txt ZMassDilepton_minus.txt 

  gen:
    # The type of runner that the job will run on
    runs-on: [self-hosted, linux, x64]

    # Steps represent a sequence of tasks that will be executed as part of the job
    steps:
      # Checks-out your repository under $GITHUB_WORKSPACE, so your job can access it
      - uses: actions/checkout@v3
        with:
          submodules: 'true'

      - name: gen analysis
        run: scripts/ci/run_with_singularity.sh scripts/ci/setup_and_run_python.sh scripts/histmakers/w_z_gen_dists.py -j $NTHREADS --maxFiles $MAX_FILES --verbose 4
<|MERGE_RESOLUTION|>--- conflicted
+++ resolved
@@ -108,11 +108,7 @@
         run: cmssw-cc7 --command-to-run scripts/ci/run_combine.sh /home/c/cmsmwbot/combinetf/CMSSW_10_6_30/src/ WMass_pt_eta/WMass_plus.txt WMass_pt_eta/WMass_minus.txt 
 
       - name: wmass combine impacts
-<<<<<<< HEAD
-        run: scripts/ci/run_with_singularity.sh scripts/ci/show_impacts.sh WMass_pt_eta/fitresults_123456789.root ~/www/WMassAnalysis/PRValidation/$PLOT_DIR/impactsW.html
-=======
-        run: scripts/ci/run_with_singularity.sh scripts/ci/show_impacts.sh WMass_eta_pt/fitresults_123456789.root $WEB_DIR/$PLOT_DIR/impactsW.html
->>>>>>> 9272d4d5
+        run: scripts/ci/run_with_singularity.sh scripts/ci/show_impacts.sh WMass_pt_eta/fitresults_123456789.root $WEB_DIR/$PLOT_DIR/impactsW.html
 
         #TODO: test low pu combine and combined fit
           #- name: lowpu w combine
@@ -163,11 +159,7 @@
         run: cmssw-cc7 --command-to-run scripts/ci/run_combine.sh /home/c/cmsmwbot/combinetf/CMSSW_10_6_30/src/ ZMassWLike_pt_eta/ZMassWLike_plus.txt ZMassWLike_pt_eta/ZMassWLike_minus.txt 
 
       - name: wlike combine impacts
-<<<<<<< HEAD
-        run: scripts/ci/run_with_singularity.sh scripts/ci/show_impacts.sh ZMassWLike_pt_eta/fitresults_123456789.root ~/www/WMassAnalysis/PRValidation/$PLOT_DIR/impactsWlike.html
-=======
-        run: scripts/ci/run_with_singularity.sh scripts/ci/show_impacts.sh ZMassWLike_eta_pt/fitresults_123456789.root $WEB_DIR/$PLOT_DIR/impactsWlike.html
->>>>>>> 9272d4d5
+        run: scripts/ci/run_with_singularity.sh scripts/ci/show_impacts.sh ZMassWLike_pt_eta/fitresults_123456789.root $WEB_DIR/$PLOT_DIR/impactsWlike.html
 
       - name: lowpu z analysis
         run: scripts/ci/run_with_singularity.sh scripts/ci/setup_and_run_python.sh scripts/histmakers/mz_lowPU.py -j $NTHREADS --maxFiles $MAX_FILES --verbose 4 --forceDefaultName
