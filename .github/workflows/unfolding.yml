--- conflicted
+++ resolved
@@ -68,13 +68,8 @@
       - name: setup full events
         if: github.event_name != 'pull_request' && github.event.schedule != '30 5 * * 1-5'
         run: |
-<<<<<<< HEAD
           echo "NTHREADS=256" >> $GITHUB_ENV
-          echo "MAX_FILES=-1" >> $GITHUB_ENV
-=======
-          echo "NTHREADS=64" >> $GITHUB_ENV
           echo "MAX_FILES=-2" >> $GITHUB_ENV
->>>>>>> 7ffb90e8
           echo "LUMI_SCALE=1" >> $GITHUB_ENV
 
       - name: setup outdir
