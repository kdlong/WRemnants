--- conflicted
+++ resolved
@@ -99,7 +99,6 @@
           echo "WREMNANTS_OUTDIR=$WREMNANTS_OUTDIR" >> $GITHUB_OUTPUT
           echo "WEB_DIR=$WEB_DIR" >> $GITHUB_OUTPUT
 
-<<<<<<< HEAD
   # w-analysis:
   #   # The type of runner that the job will run on
   #   runs-on: [self-hosted, linux, x64]
@@ -184,18 +183,23 @@
   #         cmssw-cc7 --command-to-run scripts/ci/run_combine.sh /home/c/cmsmwbot/combinetf/CMSSW_10_6_30/src/ 
   #         unfolding ${WREMNANTS_OUTDIR}/WMass_eta_pt_charge_passIso_passMT_unfolding/ WMass.hdf5
 
-  #     - name: wmass combine unfolding plot pulls 
-  #       run: >-
-  #         scripts/ci/run_with_singularity.sh scripts/ci/setup_and_run_python.sh scripts/combine/pullsAndImpacts.py 
-  #         -f $WREMNANTS_OUTDIR/WMass_eta_pt_charge_passIso_passMT_unfolding/fitresults_123456789.hdf5 -m ungrouped --sortDescending -s constraint 
-  #         --debug --grouping max -t utilities/styles/nuisance_translate.json 
-  #         output --outFolder $WEB_DIR/$PLOT_DIR -o pulls_unfolding_mw.html -n 50 --otherExtensions png pdf
-
-  #     - name: wmass combine unfolding plot xsec 
-  #       run: >-
-  #         scripts/ci/run_with_singularity.sh scripts/ci/setup_and_run_python.sh scripts/plotting/unfolding_xsec.py $HIST_FILE 
-  #         --fitresult $WREMNANTS_OUTDIR/WMass_eta_pt_charge_passIso_passMT_unfolding/fitresults_123456789.hdf5 -o $WEB_DIR -f $PLOT_DIR -v 4 --rrange 0.9 1.1 --logy
-  #         -t 'utilities/styles/nuisance_translate.json' --grouping max
+      # - name: wmass combine unfolding result to hist
+      #   run: >-
+      #     scripts/ci/run_with_singularity.sh scripts/ci/setup_and_run_python.sh scripts/utilities/fitresult_pois_to_hist.py 
+      #     $WREMNANTS_OUTDIR/WMass_eta_pt_charge_passIso_passMT_unfolding/fitresults_123456789.hdf5 -o $WREMNANTS_OUTDIR/WMass_eta_pt_charge_passIso_passMT_unfolding/ --outputFile results_unfolded
+
+      # - name: wmass combine unfolding plot pulls 
+      #   run: >-
+      #     scripts/ci/run_with_singularity.sh scripts/ci/setup_and_run_python.sh scripts/combine/pullsAndImpacts.py 
+      #     -f $WREMNANTS_OUTDIR/WMass_eta_pt_charge_passIso_passMT_unfolding/fitresults_123456789.hdf5 -m ungrouped --sortDescending -s constraint 
+      #     --debug --grouping max -t utilities/styles/nuisance_translate.json 
+      #     output --outFolder $WEB_DIR/$PLOT_DIR -o pulls_unfolding_mw.html -n 50 --otherExtensions png pdf
+          
+      # - name: wmass combine unfolding plot xsec 
+      #   run: >-
+      #     scripts/ci/run_with_singularity.sh scripts/ci/setup_and_run_python.sh scripts/plotting/unfolding_xsec.py $WREMNANTS_OUTDIR/WMass_eta_pt_charge_passIso_passMT_unfolding/fitresults_123456789.hdf5
+      #     --histfile $HIST_FILE --varNames uncorr --varLabels MiNNLO -o $WEB_DIR -f $PLOT_DIR -v 4 --rrange 0.9 1.1 --logy
+      #     -t 'utilities/styles/nuisance_translate.json' --grouping max
 
   # w-theoryfit:
   #   # The type of runner that the job will run on
@@ -239,152 +243,6 @@
   #         scripts/ci/run_with_singularity.sh scripts/ci/setup_and_run_python.sh scripts/plotting/unfolding_plots.py 
   #         $HIST_FILE --fitresult $WREMNANTS_OUTDIR/WMass_qGen_ptGen_absEtaGen_theoryfit/fitresults_123456789.root -o $WEB_DIR -f $PLOT_DIR 
   #         -n xnorm --plots prefit postfit -v 4 --rrange 0.9 1.1 --lumi=$LUMI_SCALE
-=======
-  w-analysis:
-    # The type of runner that the job will run on
-    runs-on: [self-hosted, linux, x64]
-    needs: setenv
-
-    # Steps represent a sequence of tasks that will be executed as part of the job
-    steps:
-      - env:
-          WREMNANTS_OUTDIR: ${{ needs.setenv.outputs.WREMNANTS_OUTDIR }}
-          NTHREADS: ${{ needs.setenv.outputs.NTHREADS }}
-          MAX_FILES: ${{ needs.setenv.outputs.MAX_FILES }}*10
-          LUMI_SCALE: ${{ needs.setenv.outputs.LUMI_SCALE }}
-        run: |
-          echo "WREMNANTS_OUTDIR=${WREMNANTS_OUTDIR}" >> $GITHUB_ENV
-          echo "NTHREADS=${NTHREADS}" >> $GITHUB_ENV
-          echo "MAX_FILES=${MAX_FILES}" >> $GITHUB_ENV
-          echo "LUMI_SCALE=${LUMI_SCALE}" >> $GITHUB_ENV
-          echo "HIST_FILE=${WREMNANTS_OUTDIR}/${OUTFILE_WMASS}" >> $GITHUB_ENV
-
-      # Checks-out your repository under $GITHUB_WORKSPACE, so your job can access it
-      - uses: actions/checkout@v4
-        with:
-          submodules: 'recursive'
-          lfs: 'true'
-
-      - name: wmass setup lumi scale
-        if: github.event_name == 'pull_request' || github.event.schedule == '30 5 * * 1-5'
-        run: | 
-          echo "LUMI_SCALE=120" >> $GITHUB_ENV
-          echo "NTRHEADS=${NTHREADS}*2" >> $GITHUB_ENV
-
-      - name: wmass analysis
-        # run with a reduced binning
-        if: github.event_name == 'pull_request' || github.event.schedule == '30 5 * * 1-5'
-        run: >-
-          scripts/ci/run_with_singularity.sh scripts/ci/setup_and_run_python.sh scripts/histmakers/mw_with_mu_eta_pt.py 
-          -j $((NTHREADS)) --maxFiles $((MAX_FILES)) --forceDefaultName -o $WREMNANTS_OUTDIR --postfix unfolding --unfolding 
-          --pt 6 26 58 --eta 6 -2.4 2.4 --genBins 4 3
-
-      - name: wmass analysis
-        # run with full binning
-        if: github.event_name != 'pull_request' && github.event.schedule != '30 5 * * 1-5'
-        run: >-
-          scripts/ci/run_with_singularity.sh scripts/ci/setup_and_run_python.sh scripts/histmakers/mw_with_mu_eta_pt.py 
-          -j $((NTHREADS)) --maxFiles $((MAX_FILES)) --forceDefaultName -o $WREMNANTS_OUTDIR --postfix unfolding --unfolding
-
-  w-unfolding:
-    # The type of runner that the job will run on
-    runs-on: [self-hosted, linux, x64]
-    needs: [setenv, w-analysis]
-
-    # Steps represent a sequence of tasks that will be executed as part of the job
-    steps:
-      - env:
-          WREMNANTS_OUTDIR: ${{ needs.setenv.outputs.WREMNANTS_OUTDIR }}
-          WEB_DIR: ${{ needs.setenv.outputs.WEB_DIR }}
-          PLOT_DIR: ${{ needs.setenv.outputs.PLOT_DIR }}
-          LUMI_SCALE: ${{ needs.setenv.outputs.LUMI_SCALE }}
-        run: |
-          echo "WREMNANTS_OUTDIR=${WREMNANTS_OUTDIR}" >> $GITHUB_ENV
-          echo "WEB_DIR=${WEB_DIR}" >> $GITHUB_ENV
-          echo "PLOT_DIR=${PLOT_DIR}" >> $GITHUB_ENV
-          echo "LUMI_SCALE=${LUMI_SCALE}" >> $GITHUB_ENV
-          echo "HIST_FILE=${WREMNANTS_OUTDIR}/${OUTFILE_WMASS}" >> $GITHUB_ENV
-      - uses: actions/checkout@v4
-        with:
-          submodules: 'recursive'
-          lfs: 'true'
-
-      - name: wmass plot response matrix
-        run: >-
-          scripts/ci/run_with_singularity.sh scripts/ci/setup_and_run_python.sh scripts/plotting/response_matrix.py 
-          --axes "pt-ptGen" "abs(eta)-absEtaGen" --procFilters Wmunu -p mw -o $WEB_DIR -f $PLOT_DIR $HIST_FILE
-
-      - name: wmass combine setup
-        run: >-
-          scripts/ci/run_with_singularity.sh scripts/ci/setup_and_run_python.sh scripts/combine/setupCombine.py 
-          -i $HIST_FILE --lumiScale $LUMI_SCALE --unfold --ABCD --hdf5 --sparse -o $WREMNANTS_OUTDIR --postfix unfolding
-
-      - name: wmass combine fit 
-        run: >-
-          cmssw-cc7 --command-to-run scripts/ci/run_combine.sh /home/c/cmsmwbot/combinetf/CMSSW_10_6_30/src/ 
-          unfolding ${WREMNANTS_OUTDIR}/WMass_eta_pt_charge_passIso_passMT_unfolding/ WMass.hdf5
-
-      - name: wmass combine unfolding result to hist
-        run: >-
-          scripts/ci/run_with_singularity.sh scripts/ci/setup_and_run_python.sh scripts/utilities/fitresult_pois_to_hist.py 
-          $WREMNANTS_OUTDIR/WMass_eta_pt_charge_passIso_passMT_unfolding/fitresults_123456789.hdf5 -o $WREMNANTS_OUTDIR/WMass_eta_pt_charge_passIso_passMT_unfolding/ --outputFile results_unfolded
-
-      - name: wmass combine unfolding plot pulls 
-        run: >-
-          scripts/ci/run_with_singularity.sh scripts/ci/setup_and_run_python.sh scripts/combine/pullsAndImpacts.py 
-          -f $WREMNANTS_OUTDIR/WMass_eta_pt_charge_passIso_passMT_unfolding/fitresults_123456789.hdf5 -m ungrouped --sortDescending -s constraint 
-          --debug --grouping max -t utilities/styles/nuisance_translate.json 
-          output --outFolder $WEB_DIR/$PLOT_DIR -o pulls_unfolding_mw.html -n 50 --otherExtensions png pdf
-          
-      - name: wmass combine unfolding plot xsec 
-        run: >-
-          scripts/ci/run_with_singularity.sh scripts/ci/setup_and_run_python.sh scripts/plotting/unfolding_xsec.py $WREMNANTS_OUTDIR/WMass_eta_pt_charge_passIso_passMT_unfolding/fitresults_123456789.hdf5
-          --histfile $HIST_FILE --varNames uncorr --varLabels MiNNLO -o $WEB_DIR -f $PLOT_DIR -v 4 --rrange 0.9 1.1 --logy
-          -t 'utilities/styles/nuisance_translate.json' --grouping max
-
-  w-theoryfit:
-    # The type of runner that the job will run on
-    runs-on: [self-hosted, linux, x64]
-    needs: [setenv, w-unfolding]
-
-    # Steps represent a sequence of tasks that will be executed as part of the job
-    steps:
-      - env:
-          WREMNANTS_OUTDIR: ${{ needs.setenv.outputs.WREMNANTS_OUTDIR }}
-          WEB_DIR: ${{ needs.setenv.outputs.WEB_DIR }}
-          PLOT_DIR: ${{ needs.setenv.outputs.PLOT_DIR }}
-        run: |
-          echo "WREMNANTS_OUTDIR=${WREMNANTS_OUTDIR}" >> $GITHUB_ENV
-          echo "WEB_DIR=${WEB_DIR}" >> $GITHUB_ENV
-          echo "PLOT_DIR=${PLOT_DIR}" >> $GITHUB_ENV
-          echo "HIST_FILE=${WREMNANTS_OUTDIR}/${OUTFILE_WMASS}" >> $GITHUB_ENV
-      - uses: actions/checkout@v4
-        with:
-          submodules: 'recursive'
-          lfs: 'true'
-
-      - name: wmass theoryfit combine setup
-        run: >-
-          scripts/ci/run_with_singularity.sh scripts/ci/setup_and_run_python.sh scripts/combine/setupCombine.py -i $HIST_FILE 
-          --fitresult ${WREMNANTS_OUTDIR}/WMass_eta_pt_charge_passIso_passMT_unfolding/fitresults_123456789.hdf5 --fitvar qGen-ptGen-absEtaGen 
-          --hdf5 -o $WREMNANTS_OUTDIR --postfix theoryfit
-
-      - name: wmass theoryfit combine fit 
-        run: >-
-          cmssw-cc7 --command-to-run scripts/ci/run_combine.sh /home/c/cmsmwbot/combinetf/CMSSW_10_6_30/src/ 
-          theoryfit ${WREMNANTS_OUTDIR}/WMass_qGen_ptGen_absEtaGen_theoryfit WMass.hdf5 
-
-      - name: wmass theoryfit combine impacts
-        run: >-
-          scripts/ci/run_with_singularity.sh scripts/ci/show_impacts.sh 
-          $WREMNANTS_OUTDIR/WMass_qGen_ptGen_absEtaGen_theoryfit/fitresults_123456789.hdf5 $WEB_DIR/$PLOT_DIR impactsW.html
-
-      - name: wmass theoryfit plot prepostfit
-        run: >-
-          scripts/ci/run_with_singularity.sh scripts/ci/setup_and_run_python.sh scripts/plotting/unfolding_plots.py 
-          $HIST_FILE --fitresult $WREMNANTS_OUTDIR/WMass_qGen_ptGen_absEtaGen_theoryfit/fitresults_123456789.root -o $WEB_DIR -f $PLOT_DIR 
-          -n xnorm --plots prefit postfit -v 4 --rrange 0.9 1.1 --lumi=$LUMI_SCALE
->>>>>>> ba3d55f1
 
 
   wlike-analysis:
