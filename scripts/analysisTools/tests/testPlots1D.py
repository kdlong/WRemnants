--- conflicted
+++ resolved
@@ -114,24 +114,6 @@
 
     parser = common_plot_parser()
     parser.add_argument("inputfile", type=str, nargs=1)
-<<<<<<< HEAD
-    parser.add_argument("outputfolder",   type=str, nargs=1)
-    parser.add_argument('-p','--processes', default=None, nargs='*', type=str,
-                        help='Choose what processes to plot, otherwise all are done')
-    parser.add_argument('--excludeProcesses', default=None, nargs='*', type=str,
-                        help='Choose what processes to exclude from plot, otherwise all are done')
-    parser.add_argument('--plot', nargs='+', type=str,
-                        help='Choose what distribution to plot by name')
-    parser.add_argument("-x", "--xAxisName", nargs='+', type=str, help="x axis name")
-    parser.add_argument("-r", "--ratioRange", nargs=2, type=float, default=[0.9,1.1], help="Min and max of ratio range")
-    parser.add_argument("-y", "--yAxisName", nargs='+', type=str, help="y axis name (only for 2D plots)")
-    parser.add_argument("-l", "--lumi", type=float, default=None, help="Normalization for 2D plots (if the input does not have data the luminosity is set to 1/fb)")
-    parser.add_argument(     '--normUnitArea', action='store_true',   help='Scale histogram to unit area')
-    parser.add_argument(     '--drawLog', type=int, default=1,  choices=[0,1,2], help='Draw independent variable axis with log scale (0=both, 1=noLog, 2=onlyLog)')
-    parser.add_argument("--project1D", type=str, default=None, help="Project n-dimensional distribution into this 1D variable")
-    parser.add_argument("--selectAxis", nargs='*', default=[], type=str, help="Select axes by slicing, as axName=min,max, or axName=True (or =False) for boolean axis, or just axName to integrate all range")
-    parser.add_argument("--postfix", type=str, default="", help="Add postfix to output plot names to distinguish different versions (default uses the plot name passed to --plot)")
-=======
     parser.add_argument("outputfolder", type=str, nargs=1)
     parser.add_argument(
         "-p",
@@ -192,7 +174,6 @@
         default="",
         help="Add postfix to output plot names to distinguish different versions (default uses the plot name passed to --plot)",
     )
->>>>>>> f7a9dac9
     args = parser.parse_args()
 
     logger = logging.setup_logger(os.path.basename(__file__), args.verbose)
