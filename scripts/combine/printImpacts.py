--- conflicted
+++ resolved
@@ -13,15 +13,9 @@
     return parser.parse_args()
 
 
-<<<<<<< HEAD
-def printImpacts(args, fitresult, poi):
-    impacts,labels,_ = input_tools_combinetf.read_impacts_poi(fitresult, not args.ungroup, sort=args.sort, poi=poi, normalize = False)
-    unit = 'MeV' if poi.startswith('mass') else 'n.u. %'
-=======
 def printImpacts(args,fitresult,poi='Wmass'):
     impacts,labels,_ = combinetf_input.read_impacts_poi(fitresult, not args.ungroup, sort=args.sort, poi=poi, normalize = False)
-    unit = 'MeV' if poi=='Wmass' else 'n.u. %'
->>>>>>> 63846ca2
+    unit = 'MeV' if poi.startswith('mass') else 'n.u. %'
     if args.nuisance:
         if args.nuisance not in labels:
             raise ValueError(f"Invalid nuisance {args.nuisance}. Options are {labels}")
