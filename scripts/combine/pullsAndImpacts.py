import uproot
import plotly.graph_objects as go
from plotly.subplots import make_subplots
import numpy as np
import pandas as pd
import argparse
import dash
from dash import dcc
import dash_daq as daq
from dash import html
from dash.dependencies import Input, Output
from utilities import input_tools, output_tools, logging
from wremnants import plot_tools
import os
import re

translate_label = {
    # "stat": "Unfolding",
    "resumNonpert": "Non perturbative QCD",
    "pdfMSHT20": "pdf",
    "pdfMSHT20AlphaS": r"$\mathrm{pdf}\ \alpha_\mathrm{S}$",
    "QCDscaleWPtHelicityMiNNLO": "Perturbative QCD",
    "theory_ew": "EW",
}

def writeOutput(fig, outfile, extensions=[], postfix=None, args=None, meta_info=None):
    name, ext = os.path.splitext(outfile)
    if ext not in extensions:
        extensions.append(ext)

    if postfix:
        name += f"_{postfix}"

    for ext in extensions:
        if ext[0] != ".":
            ext = "."+ext
        func = "write_html" if ext == ".html" else "write_image"
        output = name+ext
        logger.debug(f"Write output file {output}")

        getattr(fig, func)(output)
        
        output = outfile.rsplit("/", 1)
        output[1] = os.path.splitext(output[1])[0]
        if len(output) == 1:
            output = (None, *output)
    plot_tools.write_index_and_log(*output, 
        args=args,
        analysis_meta_info={"AnalysisOutput" : meta_info},
    )

def get_marker(filled=True, color='#377eb8', opacity=1.0):
    if filled:
        marker={"marker": {
                "color":color,  # Fill color for the filled bars
                "opacity":opacity  # Opacity for the filled bars (adjust as needed)        
            }
        }
    else:
        marker= {"marker": {
                "color":'rgba(0, 0, 0, 0)',  # Transparent fill color
                "opacity":opacity,
                "line":{
                    "color":color,  # Border color
                    "width":2  # Border width
                }
            }
        }
    return marker

def plotImpacts(df, pulls=False, POI='Wmass', normalize=False, oneSidedImpacts=False):
    poi_type = POI.split("_")[-1] if POI else None

    if poi_type == "Wmass":
        impact_title="Impact on mass (MeV)"
    elif poi_type == "mu":
        impact_title=r"$\Delta \mu$"
    elif poi_type == "pmaskedexp":
        impact_title=r"$\delta N$" if normalize else r"$\Delta N$"
    elif poi_type == "pmaskedexpnorm":
        impact_title=r"$\delta (\mathrm{d} \sigma / \sigma)$" if normalize else r"$\Delta(\mathrm{d} \sigma / \sigma)$"

    pulls = pulls 
<<<<<<< HEAD
    impacts = bool(np.count_nonzero(df['absimpact']))
=======
    impacts = bool(df['impact'].sum()) and not args.noImpacts
>>>>>>> a9b4589a
    ncols = pulls+impacts
    fig = make_subplots(rows=1,cols=ncols,
            horizontal_spacing=0.1, shared_yaxes=True)#ncols > 1)

    max_pull = np.max(df["abspull"])
    # Round up to nearest 0.25, add 1.1 for display
    pullrange = .5*np.ceil(max_pull/0.5)+1.1
    
    ndisplay = len(df)
    fig.update_layout(paper_bgcolor='rgba(0,0,0,0)',
        plot_bgcolor='rgba(0,0,0,0)',
        xaxis_title=impact_title if impacts else "Pull",
        margin=dict(l=20,r=20,t=50,b=20),
        yaxis=dict(range=[-1, ndisplay]),
        showlegend=False,
        height=100*(ndisplay<100)+ndisplay*20.5,width=800,
    )

    include_ref = "impact_ref" in df.keys() or "constraint_ref" in df.keys()

    if impacts:
        fig.add_trace(
            go.Bar(
                x=df['impact' if not oneSidedImpacts else 'absimpact'],
                y=df['label'],
                orientation='h',
                **get_marker(filled=True, color=df['impact_color'] if oneSidedImpacts else '#377eb8', opacity=0.5 if include_ref else 1.0),
                texttemplate="%{x:0.2f}",
                textposition="outside",
                textfont_size=12,
                textangle=0,
                name="impacts_down",
            ),
            row=1,col=1,
        )
        if include_ref:
            fig.add_trace(
                go.Bar(
                    x=df['impact_ref' if not oneSidedImpacts else 'absimpact_ref'],
                    y=df['label'],
                    orientation='h',
                    **get_marker(filled=False, color=df['impact_color'] if oneSidedImpacts else '#377eb8'),
                ),
                row=1,col=1,
            )
        if not oneSidedImpacts:
            fig.add_trace(
                go.Bar(
                    x=-1*df['impact'],
                    y=df['label'],
                    orientation='h',
                    **get_marker(filled=True, color='#e41a1c', opacity=0.5 if include_ref else 1.0),
                    name="impacts_up",
                ),
                row=1,col=1,
            )
            if include_ref:
                fig.add_trace(
                    go.Bar(
                        x=-1*df['impact_ref'],
                        y=df['label'],
                        orientation='h',
                        **get_marker(filled=False, color='#e41a1c'),
                    ),
                    row=1,col=1,
                )
        impact_range = np.ceil(df['impact' if not oneSidedImpacts else 'absimpact'].max())
        impact_spacing = min(impact_range, 2 if pulls else 3)
        if impact_range % impact_spacing:
            impact_range += impact_spacing - (impact_range % impact_spacing)
        tick_spacing = impact_range/impact_spacing
        if pulls and oneSidedImpacts:
            tick_spacing /= 2.
        fig.update_layout(barmode='overlay')
        fig.update_layout(
            xaxis=dict(range=[-impact_range if not oneSidedImpacts else -impact_range/20, impact_range*1.1],
                    showgrid=True, gridwidth=1,gridcolor='Gray', griddash='dash',
                    zeroline=True, zerolinewidth=2, zerolinecolor='Gray',
                    tickmode='linear',
                    tickangle=0,
                    tick0=0.,
                    side='top',
                    dtick=tick_spacing,
                ),
        )

    if pulls:
        fig.add_trace(
            go.Scatter(
                x=df['pull'],
                y=df['label'],
                mode="markers",
                marker=dict(color='black', size=8,),
                error_x=dict(
                    array=df['constraint'],
                    color="black",
                    thickness=1.5,
                    width=5,
                ),
                name="pulls",
            ),
            row=1,col=ncols,
        )
        if include_ref:
            fig.add_trace(
                go.Bar(
                    x=df['constraint_ref'],
                    y=df['label'],
                    orientation='h',
                    **get_marker(filled=False, color='black'),
                    name="constraint_ref",
                ),
                row=1,col=ncols,
            )
            fig.add_trace(
                go.Bar(
                    x=-1*df['constraint_ref'],
                    y=df['label'],
                    orientation='h',
                    **get_marker(filled=False, color='black'),
                    name="constraint_ref",
                ),
                row=1,col=ncols,
            )
        # Keep it a factor of 0.25, but no bigger than 1
        spacing = min(1, np.ceil(pullrange)/4.)
        info = dict(
            xaxis=dict(range=[-pullrange, pullrange],
                    showgrid=True, gridwidth=2,gridcolor='LightBlue',
                    zeroline=True, zerolinewidth=4, zerolinecolor='Gray',
                    tickmode='linear',
                    tick0=0.,
                    dtick=spacing,
                    side='top',
                ),
            xaxis_title="pull+constraint",
            yaxis=dict(range=[-1, ndisplay]),
            yaxis_visible=not impacts,
        )
        if impacts:
            new_info = {}
            for k in info.keys():
                new_info[k.replace("axis", "axis2")] = info[k]
            info = new_info
        fig.update_layout(barmode='overlay',**info)

    return fig

def readFitInfoFromFile(rf,filename, group=False, stat=0.0, POI='Wmass', normalize=False):    
    # TODO: Make add_total configurable
    add_total = group
    impacts, labels, _ = input_tools.readImpacts(rf, group, add_total=add_total, stat=stat, POI=POI, normalize=normalize)
    # TODO: Make configurable
    if True:
        impacts = impacts*100

    # skip POIs in case of unfolding, want only nuisances
    pois = input_tools.getPOInames(rf) if POI is None else []

    if args.filters or len(pois) > 0:
        filtimpacts = []
        filtlabels = []
        for impact,label in zip(impacts,labels):
            if label in pois:
                continue
            if args.filters and not any(re.match(f, label) for f in args.filters):
                continue
            filtimpacts.append(impact)
            filtlabels.append(label)
        impacts = filtimpacts
        labels = filtlabels

    pulls = np.zeros_like(labels, dtype=float)
    constraints = np.zeros_like(labels, dtype=float)
    if not group:
        import ROOT
        fitresult = ROOT.TFile.Open(filename.replace(".hdf5",".root"))
        rtree = fitresult.Get("fitresults")
        rtree.GetEntry(0)
        for i, label in enumerate(labels):
            if not hasattr(rtree, label):
                logger.warning(f"Failed to find syst {label} in tree")
                continue
                
            pulls[i] = getattr(rtree, label)
            constraints[i] = getattr(rtree, label+"_err")
    
    labels = [translate_label.get(l, l) for l in labels]

    df = pd.DataFrame(np.array((pulls, impacts, constraints), dtype=np.float64).T, columns=["pull", "impact", "constraint"])
    df['label'] = labels
    df['absimpact'] = np.abs(df['impact'])
    df['abspull'] = np.abs(df['pull'])
    if not group:
        df.drop(df.loc[df['label'].str.contains('massShift.*100MeV', regex=True)].index, inplace=True)
    colors = np.full(len(df), '#377eb8')
    if not group:
        colors[df['impact'] > 0.] = '#e41a1c'
    df['impact_color'] = colors

    return df

def parseArgs():
    parser = argparse.ArgumentParser()
    parser.add_argument("-f", "--inputFile", type=str, required=True, help="fitresults output ROOT/hdf5 file from combinetf")
    parser.add_argument("-r", "--referenceFile", type=str, help="fitresults output ROOT/hdf5 file from combinetf for reference")
    parser.add_argument("-s", "--sort", default="absimpact", type=str, help="Sort mode for nuisances",
        choices=["label", "abspull", "constraint", "absimpact", "abspull_diff", "constraint_diff", "absimpact_diff"])
    parser.add_argument("--stat", default=0.0, type=float, help="Overwrite stat. uncertainty with this value")
    parser.add_argument("-d", "--sortDescending", dest='ascending', action='store_false', help="Sort mode for nuisances")
    parser.add_argument("-m", "--mode", choices=["group", "ungrouped", "both"], default="both", help="Impact mode")
    parser.add_argument("--absolute", action='store_true', help="Not normalize impacts on cross sections and event numbers.")
    parser.add_argument("--debug", action='store_true', help="Print debug output")
    parser.add_argument("--oneSidedImpacts", action='store_true', help="Make impacts one-sided")
    parser.add_argument("--filters", nargs="*", type=str, help="Filter regexes to select nuisances by name")
    parsers = parser.add_subparsers(dest='output_mode')
    interactive = parsers.add_parser("interactive", help="Launch and interactive dash session")
    interactive.add_argument("-i", "--interface", default="localhost", help="The network interface to bind to.")
    output = parsers.add_parser("output", help="Produce plots as output (not interactive)")
    output.add_argument("-o", "--outputFile", default="test.html", type=str, help="Output file (extension specifies if html or pdf/png)")
    output.add_argument("--outFolder", type=str, default="", help="Output folder (created if it doesn't exist)")
    output.add_argument("--otherExtensions", default=[], type=str, nargs="*", help="Additional output file types to write")
    output.add_argument("-n", "--num", type=int, help="Number of nuisances to plot")
    output.add_argument("--noPulls", action='store_true', help="Don't show pulls (not defined for groups)")
    output.add_argument("--noImpacts", action='store_true', help="Don't show impacts")
    output.add_argument("--eoscp", action='store_true', help="Use of xrdcp for eos output rather than the mount")
    
    return parser.parse_args()

app = dash.Dash(__name__)

@app.callback(
    Output("scatter-plot", "figure"), 
    [Input("maxShow", "value")],
    [Input("sortBy", "value")],
    [Input("sortDescending", "on")],
    [Input("filterLabels", "value")],
    [Input("groups", "on")],
)

def producePlots(fitresult, args, POI='Wmass', normalize=False, fitresult_ref=None):

    group = args.mode == "group"
    if not (group and args.output_mode == 'output'):
        df = readFitInfoFromFile(fitresult, args.inputFile, False, stat=args.stat/100., POI=POI, normalize=normalize)
        if fitresult_ref:
            df_ref = readFitInfoFromFile(fitresult_ref, args.referenceFile, False, stat=args.stat/100., POI=POI, normalize=normalize)
            df = df.merge(df_ref, how="left", on="label", suffixes=("","_ref"))
    elif group:
        df = readFitInfoFromFile(fitresult, args.inputFile, True, stat=args.stat/100., POI=POI, normalize=normalize)
        if fitresult_ref:
            df_ref = readFitInfoFromFile(fitresult_ref, args.referenceFile, True, stat=args.stat/100., POI=POI, normalize=normalize)
            df = df.merge(df_ref, how="left", on="label", suffixes=("","_ref"))
        
    if args.sort:
        if args.sort.endswith("diff"):
            key = args.sort.replace("_diff","")
            df[f"{key}_diff"] = df[key] - df[f"{key}_ref"]

        df = df.sort_values(by=args.sort, ascending=args.ascending)

    df = df.fillna(0)

    if args.output_mode == "interactive":
        app.layout = html.Div([
                dcc.Input(
                    id="maxShow", type="number", placeholder="maxShow",
                    min=0, max=10000, step=1,
                ),
                dcc.Input(
                    id="filterLabels", type="text", placeholder="filter labels (comma-separated list)",
                    style={
                        'width': '25%'
                    },
                ),
                html.Br(),
                html.Label('Sort by'),
                dcc.Dropdown(
                    id='sortBy',
                    options=[{'label' : v, "value" : v.lower()} for v in ["Impact", "Pull", "Constraint", "Label"]
                    ],
                    placeholder='select sort criteria...',
                    style={
                        'width': '50%'
                    },
                    value=args.sort
                ),
                daq.BooleanSwitch('sortDescending', label="Decreasing order", labelPosition="top", on=True),
                daq.BooleanSwitch('groups', label="Show nuisance groups", labelPosition="top", on=False),
                dcc.Graph(id="scatter-plot", style={'width': '100%', 'height': '100%'}),
            ],
            style={
                "width": "100%",
                "height": "100%",
                "display": "inline-block",
                "padding-top": "10px",
                "padding-left": "1px",
                "overflow": "hidden"
            },
        )

        app.run_server(debug=True, port=3389, host=args.interface)
    elif args.output_mode == 'output':
        postfix = POI if POI and "mass" not in POI else None
        meta = input_tools.get_metadata(args.inputFile)
        outdir = output_tools.make_plot_dir(args.outFolder, "", eoscp=args.eoscp)
        if outdir and not os.path.isdir(outdir):
            os.path.makedirs(outdir)
        outfile = os.path.join(outdir, args.outputFile)
        extensions = [outfile.split(".")[-1], *args.otherExtensions]

        df = df.sort_values(by=args.sort, ascending=args.ascending)
        if args.num and args.num < df.size:
            # in case multiple extensions are given including html, don't do the skimming on html but all other formats
            if "html" in extensions and len(extensions)>1:
                fig = plotImpacts(df, pulls=not args.noPulls and not group, POI=POI, normalize=not args.absolute, oneSidedImpacts=args.oneSidedImpacts)
                outfile_html = outfile.replace(outfile.split(".")[-1], "html")
                writeOutput(fig, outfile_html, postfix=postfix)
                extensions = [e for e in extensions if e != "html"]
                outfile = outfile.replace(outfile.split(".")[-1], extensions[0])
            df = df[-args.num:]

        fig = plotImpacts(df, pulls=not args.noPulls and not group, POI=POI, normalize=not args.absolute, oneSidedImpacts=args.oneSidedImpacts)
        writeOutput(fig, outfile, extensions[0:], postfix=postfix, args=args, meta_info=meta)      
        if args.eoscp and output_tools.is_eosuser_path(args.outFolder):
            output_tools.copy_to_eos(args.outFolder, "")
    else:
        raise ValueError("Must select mode 'interactive' or 'output'")


if __name__ == '__main__':
    args = parseArgs()

    logger = logging.setup_logger("pullsAndImpacts", 4 if args.debug else 3)

    fitresult = input_tools.getFitresult(args.inputFile)
    
    fitresult_ref = input_tools.getFitresult(args.referenceFile) if args.referenceFile else None

    POIs = input_tools.getPOInames(fitresult, poi_type=None)

    for POI in POIs:
        do_both = args.mode == "both"
        if args.mode == "both":
            args.mode = "ungrouped"
        producePlots(fitresult, args, POI, fitresult_ref=fitresult_ref)
        if do_both:
            args.mode = "group"
            outfile = os.path.splitext(args.outputFile)
            args.outputFile = "".join([outfile[0]+"_group", outfile[1]])
            producePlots(fitresult, args, POI, fitresult_ref=fitresult_ref)
    
    if POIs[0] and not (POIs[0]=="Wmass" and len(POIs) == 1):
        # masked channel
        for POI in input_tools.getPOInames(fitresult, poi_type="pmaskedexp"):
            producePlots(fitresult, args, POI, normalize=not args.absolute, fitresult_ref=fitresult_ref)

        # masked channel normalized
        for POI in input_tools.getPOInames(fitresult, poi_type="pmaskedexpnorm"):
            producePlots(fitresult, args, POI, normalize=not args.absolute, fitresult_ref=fitresult_ref)<|MERGE_RESOLUTION|>--- conflicted
+++ resolved
@@ -81,11 +81,7 @@
         impact_title=r"$\delta (\mathrm{d} \sigma / \sigma)$" if normalize else r"$\Delta(\mathrm{d} \sigma / \sigma)$"
 
     pulls = pulls 
-<<<<<<< HEAD
-    impacts = bool(np.count_nonzero(df['absimpact']))
-=======
-    impacts = bool(df['impact'].sum()) and not args.noImpacts
->>>>>>> a9b4589a
+    impacts = bool(np.count_nonzero(df['absimpact'])) and not args.noImpacts
     ncols = pulls+impacts
     fig = make_subplots(rows=1,cols=ncols,
             horizontal_spacing=0.1, shared_yaxes=True)#ncols > 1)
