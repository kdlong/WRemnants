import uproot
import plotly.graph_objects as go
from plotly.subplots import make_subplots
import numpy as np
import pandas as pd
import argparse
import dash
from dash import dcc
import dash_daq as daq
from dash import html
from dash.dependencies import Input, Output
from utilities import input_tools, output_tools, logging
from wremnants import plot_tools
import os
import re

translate_label = {
    # "stat": "Unfolding",
    "resumNonpert": "Non perturbative QCD",
    "pdfMSHT20": "pdf",
    "pdfMSHT20AlphaS": r"$\mathrm{pdf}\ \alpha_\mathrm{S}$",
    "QCDscaleWPtHelicityMiNNLO": "Perturbative QCD",
    "theory_ew": "EW",
}

def writeOutput(fig, outfile, extensions=[], postfix=None, args=None, meta_info=None):
    name, ext = os.path.splitext(outfile)
    if ext not in extensions:
        extensions.append(ext)

    if postfix:
        name += f"_{postfix}"

    for ext in extensions:
        if ext[0] != ".":
            ext = "."+ext
        func = "write_html" if ext == ".html" else "write_image"
        output = name+ext
        logger.debug(f"Write output file {output}")

        getattr(fig, func)(output)
        
        output = outfile.rsplit("/", 1)
        output[1] = os.path.splitext(output[1])[0]
        if len(output) == 1:
            output = (None, *output)
    plot_tools.write_index_and_log(*output, 
        args=args,
        analysis_meta_info={"AnalysisOutput" : meta_info},
    )

def get_marker(filled=True, color='#377eb8', opacity=1.0):
    if filled:
        marker={"marker": {
                "color":color,  # Fill color for the filled bars
                "opacity":opacity  # Opacity for the filled bars (adjust as needed)        
            }
        }
    else:
        marker= {"marker": {
                "color":'rgba(0, 0, 0, 0)',  # Transparent fill color
                "opacity":opacity,
                "line":{
                    "color":color,  # Border color
                    "width":2  # Border width
                }
            }
        }
    return marker

def plotImpacts(df, pulls=False, POI='Wmass', normalize=False, oneSidedImpacts=False):
    poi_type = POI.split("_")[-1] if POI else None

    if poi_type == "Wmass":
        impact_title="Impact on mass (MeV)"
    elif poi_type == "mu":
        impact_title=r"$\Delta \mu$"
    elif poi_type == "pmaskedexp":
        impact_title=r"$\delta N$" if normalize else r"$\Delta N$"
    elif poi_type == "pmaskedexpnorm":
        impact_title=r"$\delta (\mathrm{d} \sigma / \sigma)$" if normalize else r"$\Delta(\mathrm{d} \sigma / \sigma)$"

    pulls = pulls 
<<<<<<< HEAD
    impacts = bool(np.count_nonzero(df['absimpact'])) and not args.noImpacts
=======
    impacts = bool(df['impact'].sum()) and not args.noImpacts
>>>>>>> 78b3f081
    ncols = pulls+impacts
    fig = make_subplots(rows=1,cols=ncols,
            horizontal_spacing=0.1, shared_yaxes=True)#ncols > 1)

    max_pull = np.max(df["abspull"])
    # Round up to nearest 0.25, add 1.1 for display
    pullrange = .5*np.ceil(max_pull/0.5)+1.1
    
    ndisplay = len(df)
    fig.update_layout(paper_bgcolor='rgba(0,0,0,0)',
        plot_bgcolor='rgba(0,0,0,0)',
        xaxis_title=impact_title if impacts else "Pull",
        margin=dict(l=20,r=20,t=50,b=20),
        yaxis=dict(range=[-1, ndisplay]),
        showlegend=False,
        height=100*(ndisplay<100)+ndisplay*20.5,width=800,
    )

    include_ref = "impact_ref" in df.keys() or "constraint_ref" in df.keys()

    if impacts:
        fig.add_trace(
            go.Bar(
                x=df['impact' if not oneSidedImpacts else 'absimpact'],
                y=df['label'],
                orientation='h',
                **get_marker(filled=True, color=df['impact_color'] if oneSidedImpacts else '#377eb8', opacity=0.5 if include_ref else 1.0),
                texttemplate="%{x:0.2f}",
                textposition="outside",
                textfont_size=12,
                textangle=0,
                name="impacts_down",
            ),
            row=1,col=1,
        )
        if include_ref:
            fig.add_trace(
                go.Bar(
                    x=df['impact_ref' if not oneSidedImpacts else 'absimpact_ref'],
                    y=df['label'],
                    orientation='h',
                    **get_marker(filled=False, color=df['impact_color'] if oneSidedImpacts else '#377eb8'),
                ),
                row=1,col=1,
            )
        if not oneSidedImpacts:
            fig.add_trace(
                go.Bar(
                    x=-1*df['impact'],
                    y=df['label'],
                    orientation='h',
                    **get_marker(filled=True, color='#e41a1c', opacity=0.5 if include_ref else 1.0),
                    name="impacts_up",
                ),
                row=1,col=1,
            )
            if include_ref:
                fig.add_trace(
                    go.Bar(
                        x=-1*df['impact_ref'],
                        y=df['label'],
                        orientation='h',
                        **get_marker(filled=False, color='#e41a1c'),
                    ),
                    row=1,col=1,
                )
        impact_range = np.ceil(df['impact' if not oneSidedImpacts else 'absimpact'].max())
<<<<<<< HEAD
=======
        if include_ref:
            impact_range = max(impact_range,np.ceil(df['impact_ref' if not oneSidedImpacts else 'absimpact_ref'].max()))
>>>>>>> 78b3f081
        impact_spacing = min(impact_range, 2 if pulls else 3)
        if impact_range % impact_spacing:
            impact_range += impact_spacing - (impact_range % impact_spacing)
        tick_spacing = impact_range/impact_spacing
        if pulls and oneSidedImpacts:
            tick_spacing /= 2.
        fig.update_layout(barmode='overlay')
        fig.update_layout(
            xaxis=dict(range=[-impact_range if not oneSidedImpacts else -impact_range/20, impact_range*1.1],
                    showgrid=True, gridwidth=1,gridcolor='Gray', griddash='dash',
                    zeroline=True, zerolinewidth=2, zerolinecolor='Gray',
                    tickmode='linear',
                    tickangle=0,
                    tick0=0.,
                    side='top',
                    dtick=tick_spacing,
                ),
        )

    if pulls:
        fig.add_trace(
            go.Scatter(
                x=df['pull'],
                y=df['label'],
                mode="markers",
                marker=dict(color='black', size=8,),
                error_x=dict(
                    array=df['constraint'],
                    color="black",
                    thickness=1.5,
                    width=5,
                ),
                name="pulls",
            ),
            row=1,col=ncols,
        )
        if include_ref:
            fig.add_trace(
                go.Bar(
                    x=df['constraint_ref'],
                    y=df['label'],
                    orientation='h',
                    **get_marker(filled=False, color='black'),
                    name="constraint_ref",
                ),
                row=1,col=ncols,
            )
            fig.add_trace(
                go.Bar(
                    x=-1*df['constraint_ref'],
                    y=df['label'],
                    orientation='h',
                    **get_marker(filled=False, color='black'),
                    name="constraint_ref",
                ),
                row=1,col=ncols,
            )
        # Keep it a factor of 0.25, but no bigger than 1
        spacing = min(1, np.ceil(pullrange)/4.)
        info = dict(
            xaxis=dict(range=[-pullrange, pullrange],
                    showgrid=True, gridwidth=2,gridcolor='LightBlue',
                    zeroline=True, zerolinewidth=4, zerolinecolor='Gray',
                    tickmode='linear',
                    tick0=0.,
                    dtick=spacing,
                    side='top',
                ),
            xaxis_title="pull+constraint",
            yaxis=dict(range=[-1, ndisplay]),
            yaxis_visible=not impacts,
        )
        if impacts:
            new_info = {}
            for k in info.keys():
                new_info[k.replace("axis", "axis2")] = info[k]
            info = new_info
        fig.update_layout(barmode='overlay',**info)

    return fig

<<<<<<< HEAD
def readFitInfoFromFile(rf,filename, group=False, stat=0.0, POI='Wmass', normalize=False):    
=======
def readFitInfoFromFile(rf, filename, group=False, stat=0.0, POI='Wmass', normalize=False):    
>>>>>>> 78b3f081
    # TODO: Make add_total configurable
    add_total = group
    impacts, labels, _ = input_tools.readImpacts(rf, group, add_total=add_total, stat=stat, POI=POI, normalize=normalize)
    # TODO: Make configurable
    if True:
        impacts = impacts*100

    # skip POIs in case of unfolding, want only nuisances
    pois = input_tools.getPOInames(rf) if POI is None else []

    if args.filters or len(pois) > 0:
        filtimpacts = []
        filtlabels = []
        for impact,label in zip(impacts,labels):
            if label in pois:
                continue
            if args.filters and not any(re.match(f, label) for f in args.filters):
                continue
            filtimpacts.append(impact)
            filtlabels.append(label)
        impacts = filtimpacts
        labels = filtlabels

    pulls = np.zeros_like(labels, dtype=float)
    constraints = np.zeros_like(labels, dtype=float)
    if not group:
        import ROOT
        fitresult = ROOT.TFile.Open(filename.replace(".hdf5",".root"))
        rtree = fitresult.Get("fitresults")
        rtree.GetEntry(0)
        for i, label in enumerate(labels):
            if not hasattr(rtree, label):
                logger.warning(f"Failed to find syst {label} in tree")
                continue
                
            pulls[i] = getattr(rtree, label)
            constraints[i] = getattr(rtree, label+"_err")
    
    labels = [translate_label.get(l, l) for l in labels]

    df = pd.DataFrame(np.array((pulls, impacts, constraints), dtype=np.float64).T, columns=["pull", "impact", "constraint"])
    df['label'] = labels
    df['absimpact'] = np.abs(df['impact'])
    df['abspull'] = np.abs(df['pull'])
    if not group:
        df.drop(df.loc[df['label'].str.contains('massShift.*100MeV', regex=True)].index, inplace=True)
    colors = np.full(len(df), '#377eb8')
    if not group:
        colors[df['impact'] > 0.] = '#e41a1c'
    df['impact_color'] = colors

    return df

def parseArgs():
    sort_choices = ["label", "abspull", "constraint", "absimpact"]
    sort_choices += [
        *[f"{c}_diff" for c in sort_choices],  # possibility to sort based on largest difference between inputfile and referencefile
        *[f"{c}_ref" for c in sort_choices] ]  # possibility to sort based on referencefile

    parser = argparse.ArgumentParser()
    parser.add_argument("-f", "--inputFile", type=str, required=True, help="fitresults output ROOT/hdf5 file from combinetf")
    parser.add_argument("-r", "--referenceFile", type=str, help="fitresults output ROOT/hdf5 file from combinetf for reference")
<<<<<<< HEAD
    parser.add_argument("-s", "--sort", default="absimpact", type=str, help="Sort mode for nuisances",
        choices=["label", "abspull", "constraint", "absimpact", "abspull_diff", "constraint_diff", "absimpact_diff"])
=======
    parser.add_argument("-s", "--sort", default="absimpact", type=str, help="Sort mode for nuisances", choices=sort_choices)
>>>>>>> 78b3f081
    parser.add_argument("--stat", default=0.0, type=float, help="Overwrite stat. uncertainty with this value")
    parser.add_argument("-d", "--sortDescending", dest='ascending', action='store_false', help="Sort mode for nuisances")
    parser.add_argument("-m", "--mode", choices=["group", "ungrouped", "both"], default="both", help="Impact mode")
    parser.add_argument("--absolute", action='store_true', help="Not normalize impacts on cross sections and event numbers.")
    parser.add_argument("--debug", action='store_true', help="Print debug output")
    parser.add_argument("--oneSidedImpacts", action='store_true', help="Make impacts one-sided")
    parser.add_argument("--filters", nargs="*", type=str, help="Filter regexes to select nuisances by name")
    parsers = parser.add_subparsers(dest='output_mode')
    interactive = parsers.add_parser("interactive", help="Launch and interactive dash session")
    interactive.add_argument("-i", "--interface", default="localhost", help="The network interface to bind to.")
    output = parsers.add_parser("output", help="Produce plots as output (not interactive)")
    output.add_argument("-o", "--outputFile", default="test.html", type=str, help="Output file (extension specifies if html or pdf/png)")
    output.add_argument("--outFolder", type=str, default="", help="Output folder (created if it doesn't exist)")
    output.add_argument("--otherExtensions", default=[], type=str, nargs="*", help="Additional output file types to write")
    output.add_argument("-n", "--num", type=int, help="Number of nuisances to plot")
    output.add_argument("--noPulls", action='store_true', help="Don't show pulls (not defined for groups)")
    output.add_argument("--noImpacts", action='store_true', help="Don't show impacts")
    output.add_argument("--eoscp", action='store_true', help="Use of xrdcp for eos output rather than the mount")
    
    return parser.parse_args()

app = dash.Dash(__name__)

@app.callback(
    Output("scatter-plot", "figure"), 
    [Input("maxShow", "value")],
    [Input("sortBy", "value")],
    [Input("sortDescending", "on")],
    [Input("filterLabels", "value")],
    [Input("groups", "on")],
)

def producePlots(fitresult, args, POI='Wmass', normalize=False, fitresult_ref=None):

    group = args.mode == "group"
    if not (group and args.output_mode == 'output'):
        df = readFitInfoFromFile(fitresult, args.inputFile, False, stat=args.stat/100., POI=POI, normalize=normalize)
<<<<<<< HEAD
        if fitresult_ref:
            df_ref = readFitInfoFromFile(fitresult_ref, args.referenceFile, False, stat=args.stat/100., POI=POI, normalize=normalize)
            df = df.merge(df_ref, how="left", on="label", suffixes=("","_ref"))
    elif group:
        df = readFitInfoFromFile(fitresult, args.inputFile, True, stat=args.stat/100., POI=POI, normalize=normalize)
        if fitresult_ref:
            df_ref = readFitInfoFromFile(fitresult_ref, args.referenceFile, True, stat=args.stat/100., POI=POI, normalize=normalize)
            df = df.merge(df_ref, how="left", on="label", suffixes=("","_ref"))
=======
    elif group:
        df = readFitInfoFromFile(fitresult, args.inputFile, True, stat=args.stat/100., POI=POI, normalize=normalize)

    if fitresult_ref:
        df_ref = readFitInfoFromFile(fitresult_ref, args.referenceFile, group, stat=args.stat/100., POI=POI, normalize=normalize)
        df = df.merge(df_ref, how="left", on="label", suffixes=("","_ref"))
>>>>>>> 78b3f081
        
    if args.sort:
        if args.sort.endswith("diff"):
            key = args.sort.replace("_diff","")
            df[f"{key}_diff"] = df[key] - df[f"{key}_ref"]

        df = df.sort_values(by=args.sort, ascending=args.ascending)

    df = df.fillna(0)

    if args.output_mode == "interactive":
        app.layout = html.Div([
                dcc.Input(
                    id="maxShow", type="number", placeholder="maxShow",
                    min=0, max=10000, step=1,
                ),
                dcc.Input(
                    id="filterLabels", type="text", placeholder="filter labels (comma-separated list)",
                    style={
                        'width': '25%'
                    },
                ),
                html.Br(),
                html.Label('Sort by'),
                dcc.Dropdown(
                    id='sortBy',
                    options=[{'label' : v, "value" : v.lower()} for v in ["Impact", "Pull", "Constraint", "Label"]
                    ],
                    placeholder='select sort criteria...',
                    style={
                        'width': '50%'
                    },
                    value=args.sort
                ),
                daq.BooleanSwitch('sortDescending', label="Decreasing order", labelPosition="top", on=True),
                daq.BooleanSwitch('groups', label="Show nuisance groups", labelPosition="top", on=False),
                dcc.Graph(id="scatter-plot", style={'width': '100%', 'height': '100%'}),
            ],
            style={
                "width": "100%",
                "height": "100%",
                "display": "inline-block",
                "padding-top": "10px",
                "padding-left": "1px",
                "overflow": "hidden"
            },
        )

        app.run_server(debug=True, port=3389, host=args.interface)
    elif args.output_mode == 'output':
        postfix = POI if POI and "mass" not in POI else None
        meta = input_tools.get_metadata(args.inputFile)
        outdir = output_tools.make_plot_dir(args.outFolder, "", eoscp=args.eoscp)
        if outdir and not os.path.isdir(outdir):
            os.path.makedirs(outdir)
        outfile = os.path.join(outdir, args.outputFile)
        extensions = [outfile.split(".")[-1], *args.otherExtensions]

        df = df.sort_values(by=args.sort, ascending=args.ascending)
        if args.num and args.num < df.size:
            # in case multiple extensions are given including html, don't do the skimming on html but all other formats
            if "html" in extensions and len(extensions)>1:
                fig = plotImpacts(df, pulls=not args.noPulls and not group, POI=POI, normalize=not args.absolute, oneSidedImpacts=args.oneSidedImpacts)
                outfile_html = outfile.replace(outfile.split(".")[-1], "html")
                writeOutput(fig, outfile_html, postfix=postfix)
                extensions = [e for e in extensions if e != "html"]
                outfile = outfile.replace(outfile.split(".")[-1], extensions[0])
            df = df[-args.num:]

        fig = plotImpacts(df, pulls=not args.noPulls and not group, POI=POI, normalize=not args.absolute, oneSidedImpacts=args.oneSidedImpacts)
        writeOutput(fig, outfile, extensions[0:], postfix=postfix, args=args, meta_info=meta)      
        if args.eoscp and output_tools.is_eosuser_path(args.outFolder):
            output_tools.copy_to_eos(args.outFolder, "")
    else:
        raise ValueError("Must select mode 'interactive' or 'output'")


if __name__ == '__main__':
    args = parseArgs()

    logger = logging.setup_logger("pullsAndImpacts", 4 if args.debug else 3)

    fitresult = input_tools.getFitresult(args.inputFile)
<<<<<<< HEAD
    
    fitresult_ref = input_tools.getFitresult(args.referenceFile) if args.referenceFile else None
=======
    fitresult_ref = input_tools.getFitresult(args.referenceFile) if args.referenceFile else None

    if args.noImpacts:
        # do one pulls plot, ungrouped
        args.mode = "ungrouped"
        producePlots(fitresult, args, None, fitresult_ref=fitresult_ref)
        exit()
>>>>>>> 78b3f081

    POIs = input_tools.getPOInames(fitresult, poi_type=None)

    for POI in POIs:
        do_both = args.mode == "both"
        if args.mode == "both":
            args.mode = "ungrouped"
        producePlots(fitresult, args, POI, fitresult_ref=fitresult_ref)
        if do_both:
            args.mode = "group"
            outfile = os.path.splitext(args.outputFile)
            args.outputFile = "".join([outfile[0]+"_group", outfile[1]])
            producePlots(fitresult, args, POI, fitresult_ref=fitresult_ref)
    
    if POIs[0] and not (POIs[0]=="Wmass" and len(POIs) == 1):
        # masked channel
        for POI in input_tools.getPOInames(fitresult, poi_type="pmaskedexp"):
            producePlots(fitresult, args, POI, normalize=not args.absolute, fitresult_ref=fitresult_ref)

        # masked channel normalized
        for POI in input_tools.getPOInames(fitresult, poi_type="pmaskedexpnorm"):
            producePlots(fitresult, args, POI, normalize=not args.absolute, fitresult_ref=fitresult_ref)<|MERGE_RESOLUTION|>--- conflicted
+++ resolved
@@ -81,11 +81,7 @@
         impact_title=r"$\delta (\mathrm{d} \sigma / \sigma)$" if normalize else r"$\Delta(\mathrm{d} \sigma / \sigma)$"
 
     pulls = pulls 
-<<<<<<< HEAD
     impacts = bool(np.count_nonzero(df['absimpact'])) and not args.noImpacts
-=======
-    impacts = bool(df['impact'].sum()) and not args.noImpacts
->>>>>>> 78b3f081
     ncols = pulls+impacts
     fig = make_subplots(rows=1,cols=ncols,
             horizontal_spacing=0.1, shared_yaxes=True)#ncols > 1)
@@ -153,11 +149,8 @@
                     row=1,col=1,
                 )
         impact_range = np.ceil(df['impact' if not oneSidedImpacts else 'absimpact'].max())
-<<<<<<< HEAD
-=======
         if include_ref:
             impact_range = max(impact_range,np.ceil(df['impact_ref' if not oneSidedImpacts else 'absimpact_ref'].max()))
->>>>>>> 78b3f081
         impact_spacing = min(impact_range, 2 if pulls else 3)
         if impact_range % impact_spacing:
             impact_range += impact_spacing - (impact_range % impact_spacing)
@@ -239,11 +232,7 @@
 
     return fig
 
-<<<<<<< HEAD
-def readFitInfoFromFile(rf,filename, group=False, stat=0.0, POI='Wmass', normalize=False):    
-=======
 def readFitInfoFromFile(rf, filename, group=False, stat=0.0, POI='Wmass', normalize=False):    
->>>>>>> 78b3f081
     # TODO: Make add_total configurable
     add_total = group
     impacts, labels, _ = input_tools.readImpacts(rf, group, add_total=add_total, stat=stat, POI=POI, normalize=normalize)
@@ -306,12 +295,7 @@
     parser = argparse.ArgumentParser()
     parser.add_argument("-f", "--inputFile", type=str, required=True, help="fitresults output ROOT/hdf5 file from combinetf")
     parser.add_argument("-r", "--referenceFile", type=str, help="fitresults output ROOT/hdf5 file from combinetf for reference")
-<<<<<<< HEAD
-    parser.add_argument("-s", "--sort", default="absimpact", type=str, help="Sort mode for nuisances",
-        choices=["label", "abspull", "constraint", "absimpact", "abspull_diff", "constraint_diff", "absimpact_diff"])
-=======
     parser.add_argument("-s", "--sort", default="absimpact", type=str, help="Sort mode for nuisances", choices=sort_choices)
->>>>>>> 78b3f081
     parser.add_argument("--stat", default=0.0, type=float, help="Overwrite stat. uncertainty with this value")
     parser.add_argument("-d", "--sortDescending", dest='ascending', action='store_false', help="Sort mode for nuisances")
     parser.add_argument("-m", "--mode", choices=["group", "ungrouped", "both"], default="both", help="Impact mode")
@@ -349,23 +333,12 @@
     group = args.mode == "group"
     if not (group and args.output_mode == 'output'):
         df = readFitInfoFromFile(fitresult, args.inputFile, False, stat=args.stat/100., POI=POI, normalize=normalize)
-<<<<<<< HEAD
-        if fitresult_ref:
-            df_ref = readFitInfoFromFile(fitresult_ref, args.referenceFile, False, stat=args.stat/100., POI=POI, normalize=normalize)
-            df = df.merge(df_ref, how="left", on="label", suffixes=("","_ref"))
-    elif group:
-        df = readFitInfoFromFile(fitresult, args.inputFile, True, stat=args.stat/100., POI=POI, normalize=normalize)
-        if fitresult_ref:
-            df_ref = readFitInfoFromFile(fitresult_ref, args.referenceFile, True, stat=args.stat/100., POI=POI, normalize=normalize)
-            df = df.merge(df_ref, how="left", on="label", suffixes=("","_ref"))
-=======
     elif group:
         df = readFitInfoFromFile(fitresult, args.inputFile, True, stat=args.stat/100., POI=POI, normalize=normalize)
 
     if fitresult_ref:
         df_ref = readFitInfoFromFile(fitresult_ref, args.referenceFile, group, stat=args.stat/100., POI=POI, normalize=normalize)
         df = df.merge(df_ref, how="left", on="label", suffixes=("","_ref"))
->>>>>>> 78b3f081
         
     if args.sort:
         if args.sort.endswith("diff"):
@@ -449,10 +422,6 @@
     logger = logging.setup_logger("pullsAndImpacts", 4 if args.debug else 3)
 
     fitresult = input_tools.getFitresult(args.inputFile)
-<<<<<<< HEAD
-    
-    fitresult_ref = input_tools.getFitresult(args.referenceFile) if args.referenceFile else None
-=======
     fitresult_ref = input_tools.getFitresult(args.referenceFile) if args.referenceFile else None
 
     if args.noImpacts:
@@ -460,7 +429,6 @@
         args.mode = "ungrouped"
         producePlots(fitresult, args, None, fitresult_ref=fitresult_ref)
         exit()
->>>>>>> 78b3f081
 
     POIs = input_tools.getPOInames(fitresult, poi_type=None)
 
