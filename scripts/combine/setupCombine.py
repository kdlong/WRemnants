--- conflicted
+++ resolved
@@ -135,12 +135,7 @@
     return parser
 
 
-<<<<<<< HEAD
-def setup(args, inputFile, fitvar, xnorm=False):
-    logger = logging.setup_logger(__file__, args.verbose, args.noColorLogger)
-=======
 def setup(args, inputFile, inputBaseName, inputLumiScale, fitvar, xnorm=False):
->>>>>>> 8029e837
 
     isUnfolding = args.analysisMode == "unfolding"
     isTheoryAgnostic = args.analysisMode in ["theoryAgnosticNormVar", "theoryAgnosticPolVar"]
@@ -1182,19 +1177,12 @@
     cardTool.writeOutput(args=args, forceNonzero=forceNonzero, check_systs=checkSysts)
     return
 
-<<<<<<< HEAD
 def run_script(args_dict):
     base_dict = common.get_argparse_defaults(make_parser())
     base_dict.update(args_dict)
     main(argparse.Namespace(**base_dict))
 
 def main(args):
-=======
-if __name__ == "__main__":
-    parser = make_parser()
-    args = parser.parse_args()
-
->>>>>>> 8029e837
     logger = logging.setup_logger(__file__, args.verbose, args.noColorLogger)
 
     isUnfolding = args.analysisMode == "unfolding"
@@ -1220,13 +1208,8 @@
         # The following is temporary, just to avoid passing the option explicitly
         logger.warning("For now setting theory agnostic without POI as NOI activates --doStatOnly")
         args.doStatOnly = True
-<<<<<<< HEAD
-    
+
     if not args.root: 
-=======
-
-    if args.hdf5:
->>>>>>> 8029e837
         writer = HDF5Writer.HDF5Writer(sparse=args.sparse)
 
         # loop over all files
