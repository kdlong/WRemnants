--- conflicted
+++ resolved
@@ -396,7 +396,6 @@
             passToFakes=passSystToFakes,
         )
         if args.theoryAgnostic:
-<<<<<<< HEAD
             if args.theoryAgnosticPolVar:
                 coeffs = ["UL"] + [f"A{i}" for i in range(5)]
                 groupName = f"polVar{label}"
@@ -436,8 +435,8 @@
                                         labelsByAxis=["PtV", "YVBin", "Helicity","downUpVar"],
                                         systAxesFlow=[], # only bins in acceptance in this call
                                         skipEntries=[{"helicitySig" : [6,7,8]}], # removing last three indices out of 9 (0,1,...,7,8) corresponding to A5,6,7
-                                        actionMap={
-                                            m.name: (lambda h, scale_hist=scale_hists[m.name]: hh.addHists(h[{ax: hist.tag.Slicer()[::hist.sum] for ax in poi_axes}], hh.multiplyHists(hh.addGenericAxis(h,common.down_up_axis), hh.rescaleBandVariation(scale_hist,args.theoryAgnosticBandSize),flow=False))) if sign in m.name else (lambda h: h[{ax: hist.tag.Slicer()[::hist.sum] for ax in poi_axes}]) for g in cardTool.procGroups["signal_samples"] for m in cardTool.datagroups.groups[g].members},
+                                        preOpMap={
+                                            m.name: (lambda h, scale_hist=scale_hists[m.name]: hh.addHists(h[{ax: hist.tag.Slicer()[::hist.sum] for ax in poi_axes}], hh.multiplyHists(hh.addGenericAxis(h,common.down_up_axis, flow=False), hh.rescaleBandVariation(scale_hist,args.theoryAgnosticBandSize),flow=False))) if sign in m.name else (lambda h: h[{ax: hist.tag.Slicer()[::hist.sum] for ax in poi_axes}]) for g in cardTool.procGroups["signal_samples"] for m in cardTool.datagroups.groups[g].members},
                                         )
                     # now OOA
                     nuisanceBaseNameOOA = f"{nuisanceBaseName}OOA_"
@@ -457,7 +456,7 @@
                                         labelsByAxis=["PtVBin","Helicity"],
                                         systAxesFlow=["ptVgenSig"], # this can activate nuisances on overflow bins, mainly just ptV and yV since the helicity axis has no overflow bins
                                         skipEntries=[{"helicitySig" : [6,7,8]}], # removing last three indices out of 9 (0,1,...,7,8) corresponding to A5,6,7
-                                        actionMap={
+                                        preOpMap={
                                             m.name: (lambda h: hh.addHists(h[{ax: hist.tag.Slicer()[::hist.sum] for ax in poi_axes}],
                                                                             h[{"ptVgenSig": hist.tag.Slicer()[hist.overflow:],
                                                                                 "absYVgenSig": hist.tag.Slicer()[0:h.axes["absYVgenSig"].size:hist.sum]}],
@@ -479,7 +478,7 @@
                                         labelsByAxis=["YVBin","Helicity"],
                                         systAxesFlow=["absYVgenSig"], # this can activate nuisances on overflow bins, mainly just ptV and yV since the helicity axis has no overflow bins
                                         skipEntries=[{"helicitySig" : [6,7,8]}], # removing last three indices out of 9 (0,1,...,7,8) corresponding to A5,6,7
-                                        actionMap={
+                                        preOpMap={
                                             m.name: (lambda h: hh.addHists(h[{ax: hist.tag.Slicer()[::hist.sum] for ax in poi_axes}],
                                                                             h[{"ptVgenSig": hist.tag.Slicer()[0:h.axes["ptVgenSig"].size:hist.sum],
                                                                                 "absYVgenSig": hist.tag.Slicer()[hist.overflow:]}],
@@ -501,7 +500,7 @@
                                         labelsByAxis=["PtVBin", "YVBin", "Helicity"],
                                         systAxesFlow=["ptVgenSig", "absYVgenSig"], # this can activate nuisances on overflow bins, mainly just ptV and yV since the helicity axis has no overflow bins
                                         skipEntries=[{"helicitySig" : [6,7,8]}], # removing last three indices out of 9 (0,1,...,7,8) corresponding to A5,6,7
-                                        actionMap={
+                                        preOpMap={
                                             m.name: (lambda h: hh.addHists(h[{ax: hist.tag.Slicer()[::hist.sum] for ax in poi_axes}],
                                                                             h[{"ptVgenSig": hist.tag.Slicer()[hist.overflow:],
                                                                                 "absYVgenSig": hist.tag.Slicer()[hist.overflow:]}],
@@ -509,104 +508,6 @@
                                                         ) if sign in m.name else (lambda h: h[{ax: hist.tag.Slicer()[::hist.sum] for ax in poi_axes}]) for g in cardTool.procGroups["signal_samples"] for m in cardTool.datagroups.groups[g].members
                                         },
                                         )
-=======
-            # open file with theory bands
-            with h5py.File(f"{common.data_dir}/angularCoefficients/theoryband_variations.hdf5", "r") as ff:
-                scale_hists = narf.ioutils.pickle_load_h5py(ff["theorybands"])
-            # First do in acceptance bins, then OOA later (for OOA we need to group bins into macro regions)
-            nuisanceBaseName = f"norm{label}"
-            for sign in ["plus", "minus"]:
-                cardTool.addSystematic("yieldsTheoryAgnostic",
-                                    rename=f"{nuisanceBaseName}{sign}",
-                                    **noi_args,
-                                    mirror=False,
-                                    symmetrize = "conservative",
-                                    systAxes=poi_axes+["downUpVar"],
-                                    processes=["signal_samples"],
-                                    baseName=f"{nuisanceBaseName}{sign}_",
-                                    noConstraint=True if args.priorNormXsec < 0 else False,
-                                    scale=1,
-                                    formatWithValue=[None,None,"low",None],
-                                    #customizeNuisanceAttributes={".*AngCoeff4" : {"scale" : 1, "shapeType": "shapeNoConstraint"}},
-                                    labelsByAxis=["PtV", "YVBin", "Helicity","downUpVar"],
-                                    systAxesFlow=[], # only bins in acceptance in this call
-                                    skipEntries=[{"helicitySig" : [6,7,8]}], # removing last three indices out of 9 (0,1,...,7,8) corresponding to A5,6,7
-                                    preOpMap={
-                                        m.name: (lambda h, scale_hist=scale_hists[m.name]: hh.addHists(h[{ax: hist.tag.Slicer()[::hist.sum] for ax in poi_axes}], hh.multiplyHists(hh.addGenericAxis(h,common.down_up_axis, flow=False), hh.rescaleBandVariation(scale_hist,args.theoryAgnosticBandSize),flow=False))) if sign in m.name else (lambda h: h[{ax: hist.tag.Slicer()[::hist.sum] for ax in poi_axes}]) for g in cardTool.procGroups["signal_samples"] for m in cardTool.datagroups.groups[g].members},
-                                    )
-                # now OOA
-                nuisanceBaseNameOOA = f"{nuisanceBaseName}OOA_"
-                # TODO: implement a loop to generalize it
-                #
-                # ptV OOA, yV in acceptance, integrate helicities 
-                cardTool.addSystematic("yieldsTheoryAgnostic",
-                                    rename=f"yieldsTheoryAgnostic_OOA_ptV_{label}{sign}",
-                                    **noi_args,
-                                    mirror=True,
-                                    scale=0.5,
-                                    processes=["signal_samples"],
-                                    baseName=f"{nuisanceBaseNameOOA}{sign}_",
-                                    noConstraint=True if args.priorNormXsec < 0 else False,
-                                    systAxes=["ptVgenSig","helicitySig"],
-                                    formatWithValue=[None,"low"],
-                                    labelsByAxis=["PtVBin","Helicity"],
-                                    systAxesFlow=["ptVgenSig"], # this can activate nuisances on overflow bins, mainly just ptV and yV since the helicity axis has no overflow bins
-                                    skipEntries=[{"helicitySig" : [6,7,8]}], # removing last three indices out of 9 (0,1,...,7,8) corresponding to A5,6,7
-                                    preOpMap={
-                                        m.name: (lambda h: hh.addHists(h[{ax: hist.tag.Slicer()[::hist.sum] for ax in poi_axes}],
-                                                                        h[{"ptVgenSig": hist.tag.Slicer()[hist.overflow:],
-                                                                            "absYVgenSig": hist.tag.Slicer()[0:h.axes["absYVgenSig"].size:hist.sum]}],
-                                                                        scale2=args.scaleNormXsecHistYields)
-                                                    ) if sign in m.name else (lambda h: h[{ax: hist.tag.Slicer()[::hist.sum] for ax in poi_axes}]) for g in cardTool.procGroups["signal_samples"] for m in cardTool.datagroups.groups[g].members
-                                    },
-                                    )
-                # ptV in acceptance, yV OOA, integrate helicities
-                cardTool.addSystematic("yieldsTheoryAgnostic",
-                                    rename=f"yieldsTheoryAgnostic_OOA_yV_{label}{sign}",
-                                    **noi_args,
-                                    mirror=True,
-                                    scale=0.5,
-                                    processes=["signal_samples"],
-                                    baseName=f"{nuisanceBaseNameOOA}{sign}_",
-                                    noConstraint=True if args.priorNormXsec < 0 else False,
-                                    systAxes=["absYVgenSig","helicitySig"],
-                                    formatWithValue=[None,"low"],
-                                    labelsByAxis=["YVBin","Helicity"],
-                                    systAxesFlow=["absYVgenSig"], # this can activate nuisances on overflow bins, mainly just ptV and yV since the helicity axis has no overflow bins
-                                    skipEntries=[{"helicitySig" : [6,7,8]}], # removing last three indices out of 9 (0,1,...,7,8) corresponding to A5,6,7
-                                    preOpMap={
-                                        m.name: (lambda h: hh.addHists(h[{ax: hist.tag.Slicer()[::hist.sum] for ax in poi_axes}],
-                                                                        h[{"ptVgenSig": hist.tag.Slicer()[0:h.axes["ptVgenSig"].size:hist.sum],
-                                                                            "absYVgenSig": hist.tag.Slicer()[hist.overflow:]}],
-                                                                        scale2=args.scaleNormXsecHistYields)
-                                                    ) if sign in m.name else (lambda h: h[{ax: hist.tag.Slicer()[::hist.sum] for ax in poi_axes}]) for g in cardTool.procGroups["signal_samples"] for m in cardTool.datagroups.groups[g].members
-                                    },
-                                    )
-                # ptV OOA and yV OOA, integrate helicities
-                cardTool.addSystematic("yieldsTheoryAgnostic",
-                                    rename=f"yieldsTheoryAgnostic_OOA_ptVyV_{label}{sign}",
-                                    **noi_args,
-                                    mirror=True,
-                                    scale=0.5,
-                                    processes=["signal_samples"],
-                                    baseName=f"{nuisanceBaseNameOOA}{sign}_",
-                                    noConstraint=True if args.priorNormXsec < 0 else False,
-                                    systAxes=["ptVgenSig", "absYVgenSig","helicitySig"],
-                                    formatWithValue=[None,None,"low"],
-                                    labelsByAxis=["PtVBin", "YVBin", "Helicity"],
-                                    systAxesFlow=["ptVgenSig", "absYVgenSig"], # this can activate nuisances on overflow bins, mainly just ptV and yV since the helicity axis has no overflow bins
-                                    skipEntries=[{"helicitySig" : [6,7,8]}], # removing last three indices out of 9 (0,1,...,7,8) corresponding to A5,6,7
-                                    preOpMap={
-                                        m.name: (lambda h: hh.addHists(h[{ax: hist.tag.Slicer()[::hist.sum] for ax in poi_axes}],
-                                                                        h[{"ptVgenSig": hist.tag.Slicer()[hist.overflow:],
-                                                                            "absYVgenSig": hist.tag.Slicer()[hist.overflow:]}],
-                                                                        scale2=args.scaleNormXsecHistYields)
-                                                    ) if sign in m.name else (lambda h: h[{ax: hist.tag.Slicer()[::hist.sum] for ax in poi_axes}]) for g in cardTool.procGroups["signal_samples"] for m in cardTool.datagroups.groups[g].members
-                                    },
-                                    )
-
-
->>>>>>> ded074b9
         elif args.unfolding:
             noi_args.update(dict(
                 name=f"yieldsUnfolding",
