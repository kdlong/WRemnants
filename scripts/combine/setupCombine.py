--- conflicted
+++ resolved
@@ -109,11 +109,7 @@
         "--outfolder",
         type=str,
         default=".",
-<<<<<<< HEAD
-        help="Output folder with the file to be fit (subfolder WMass or ZMassWLike is created automatically inside)",
-=======
         help="Output folder with all the outputs of this script (subfolder WMass or ZMassWLike is created automatically inside)",
->>>>>>> 5bd369db
     )
     parser.add_argument("-i", "--inputFile", nargs="+", type=str)
     parser.add_argument(
