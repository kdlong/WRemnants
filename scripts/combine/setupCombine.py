--- conflicted
+++ resolved
@@ -46,12 +46,8 @@
     parser.add_argument("--doStatOnly", action="store_true", default=False, help="Set up fit to get stat-only uncertainty (currently combinetf with -S 0 doesn't work)")
     parser.add_argument("--minnloScaleUnc", choices=["byHelicityPt", "byHelicityPtCharge", "byHelicityCharge", "byPtCharge", "byPt", "byCharge", "integrated", "none"], default="byHelicityPt",
             help="Decorrelation for QCDscale")
-<<<<<<< HEAD
-    parser.add_argument("--resumUnc", default="tnp", type=str, choices=["scale", "tnp", "minnlo",  "none"], help="Include SCETlib uncertainties")
-=======
     parser.add_argument("--resumUnc", default="tnp", type=str, choices=["scale", "tnp", "tnp_minnlo", "minnlo",  "none"], help="Include SCETlib uncertainties")
     parser.add_argument("--noTransitionUnc", action="store_true", help="Do not include matching transition parameter variations.")
->>>>>>> a3a200c7
     parser.add_argument("--npUnc", default="Delta_Lambda", type=str, choices=combine_theory_helper.TheoryHelper.valid_np_models, help="Nonperturbative uncertainty model")
     parser.add_argument("--tnpMagnitude", default=1, type=float, help="Variation size for the TNP")
     parser.add_argument("--scaleTNP", default=12, type=float, help="Scale the TNP uncertainties by this factor")
