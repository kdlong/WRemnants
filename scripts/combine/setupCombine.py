--- conflicted
+++ resolved
@@ -750,12 +750,7 @@
                         hh.expand_hist_by_duplicate_axes(h.project(*recovar), recovar, recovar_syst),
                         scale2=np.sqrt(h.project(*recovar).variances(flow=True))/h.project(*recovar).values(flow=True))
             )
-<<<<<<< HEAD
-
-
-=======
  
->>>>>>> 6564ef6b
     if args.doStatOnly:
         # print a card with only mass weights
         logger.info("Using option --doStatOnly: the card was created with only mass nuisance parameter")
