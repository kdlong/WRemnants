#!/usr/bin/env python3
from wremnants import CardTool,combine_helpers, combine_theory_helper, combine_theoryAgnostic_helper, HDF5Writer, syst_tools, theory_corrections
from wremnants.syst_tools import massWeightNames
from wremnants.datasets.datagroups import Datagroups

from utilities import common, logging, boostHistHelpers as hh
from utilities.io_tools import input_tools
import argparse
import hist
import math, copy
import h5py
import narf.ioutils
import numpy as np

def make_subparsers(parser):

    parser.add_argument("--analysisMode", type=str, default=None,
                        choices=["unfolding", "theoryAgnosticNormVar", "theoryAgnosticPolVar"],
                        help="Select analysis mode to run. Default is the traditional analysis")

    tmpKnownArgs,_ = parser.parse_known_args()
    subparserName = tmpKnownArgs.analysisMode
    if subparserName is None:
        return parser

    parser.add_argument("--poiAsNoi", action='store_true', help="Make histogram to do the POIs as NOIs trick (some postprocessing will happen later in CardTool.py)")
    parser.add_argument("--forceRecoChargeAsGen", action="store_true", help="Force gen charge to match reco charge in CardTool, this only works when the reco charge is used to define the channel")
    parser.add_argument("--genAxes", type=str, default=[], nargs="+", help="Specify which gen axes should be used in unfolding/theory agnostic, if 'None', use all (inferred from metadata).")
    parser.add_argument("--priorNormXsec", type=float, default=1, help="Prior for shape uncertainties on cross sections for theory agnostic or unfolding analysis with POIs as NOIs (1 means 100\%). If negative, it will use shapeNoConstraint in the fit")

    if "theoryAgnostic" in subparserName:
        if subparserName == "theoryAgnosticNormVar":
            parser.add_argument("--theoryAgnosticBandSize", type=float, default=1., help="Multiplier for theory-motivated band in theory agnostic analysis with POIs as NOIs.")
            parser.add_argument("--helicitiesToInflate", type=int, nargs='*', default=[], help="Select which helicities you want to scale")
        elif subparserName == "theoryAgnosticPolVar":
            parser.add_argument("--noPolVarOnFake", action="store_true", help="Do not propagate POI variations to fakes")
            parser.add_argument("--symmetrizePolVar", action='store_true', help="Symmetrize up/Down variations in CardTool (using average)")
    elif "unfolding" in subparserName:
        parser = common.set_parser_default(parser, "massVariation", 10)
        parser = common.set_parser_default(parser, "hdf5", True)

    return parser


def make_parser(parser=None):
    parser = argparse.ArgumentParser()
    parser.add_argument("-o", "--outfolder", type=str, default=".", help="Output folder with the root file storing all histograms and datacards for single charge (subfolder WMass or ZMassWLike is created automatically inside)")
    parser.add_argument("-i", "--inputFile", nargs="+", type=str)
    parser.add_argument("-p", "--postfix", type=str, help="Postfix for output file name", default=None)
    parser.add_argument("-v", "--verbose", type=int, default=3, choices=[0,1,2,3,4],
                        help="Set verbosity level with logging, the larger the more verbose")
    parser.add_argument("--noColorLogger", action="store_true", help="Do not use logging with colors")
    parser.add_argument("--root", action="store_true", help="Write out datacard in txt/root format (deprecated)")
    parser.add_argument("--allow-deprecated-root-output", action="store_true", help="Force write out datacard in txt/root format despite deprecation")
    parser.add_argument("--sparse", action="store_true", help="Write out datacard in sparse mode (only for when using hdf5)")
    parser.add_argument("--excludeProcGroups", type=str, nargs="*", help="Don't run over processes belonging to these groups (only accepts exact group names)", default=["QCD"])
    parser.add_argument("--filterProcGroups", type=str, nargs="*", help="Only run over processes belonging to these groups", default=[])
    parser.add_argument("-x", "--excludeNuisances", type=str, default="", help="Regular expression to exclude some systematics from the datacard")
    parser.add_argument("-k", "--keepNuisances", type=str, default="", help="Regular expression to keep some systematics, overriding --excludeNuisances. Can be used to keep only some systs while excluding all the others with '.*'")
    parser.add_argument("--absolutePathInCard", action="store_true", help="In the datacard, set Absolute path for the root file where shapes are stored")
    parser.add_argument("-n", "--baseName", type=str, nargs='+', default=["nominal"], help="Histogram name in the file (e.g., 'nominal')")
    parser.add_argument("--noHist", action='store_true', help="Skip the making of 2D histograms (root file is left untouched if existing)")
    parser.add_argument("--qcdProcessName" , type=str, default=None, help="Name for QCD process (by default taken from datagroups object")
    # setting on the fit behaviour
    parser.add_argument("--realData", action='store_true', help="Store real data in datacards")
    parser.add_argument("--fitvar", nargs="+", help="Variable to fit", default=["eta-pt-charge"])
    parser.add_argument("--rebin", type=int, nargs='*', default=[], help="Rebin axis by this value (default, 1, does nothing)")
    parser.add_argument("--absval", type=int, nargs='*', default=[], help="Take absolute value of axis if 1 (default, 0, does nothing)")
    parser.add_argument("--axlim", type=float, default=[], nargs='*', help="Restrict axis to this range (assumes pairs of values by axis, with trailing axes optional)")
    parser.add_argument("--rebinBeforeSelection", action='store_true', help="Rebin before the selection operation (e.g. before fake rate computation), default if after")
    parser.add_argument("--lumiScale", type=float, nargs='+', default=[1.0], help="Rescale equivalent luminosity by this value (e.g. 10 means ten times more data and MC)")
    parser.add_argument("--lumiScaleVarianceLinearly", type=str, nargs='*', default=[], choices=["data", "mc"], help="When using --lumiScale, scale variance linearly instead of quadratically, to pretend there is really more data or MC (can specify both as well). Note that statistical fluctuations in histograms cannot be lifted, so this option can lead to spurious constraints of systematic uncertainties when the argument of lumiScale is larger than unity, because bin-by-bin fluctuations will not be covered by the assumed uncertainty.")
    parser.add_argument("--sumChannels", action='store_true', help="Only use one channel")
    parser.add_argument("--fitXsec", action='store_true', help="Fit signal inclusive cross section")
    parser.add_argument("--fitWidth", action='store_true', help="Fit boson width")
    parser.add_argument("--fitMassDiff", type=str, default=None, choices=["charge", "cosThetaStarll", "eta-sign", "eta-range", "etaRegion", "etaRegionSign", "etaRegionRange"], help="Fit an additional POI for the difference in the boson mass")
    parser.add_argument("--fitMassDecorr", type=str, default=[], nargs='*', help="Decorrelate POI for given axes, fit multiple POIs for the different POIs")
    parser.add_argument("--decorrRebin", type=int, nargs='*', default=[], help="Rebin axis by this value (default, 1, does nothing)")
    parser.add_argument("--decorrAbsval", type=int, nargs='*', default=[], help="Take absolute value of axis if 1 (default, 0, does nothing)")
    parser.add_argument("--decorrAxlim", type=float, default=[], nargs='*', help="Restrict axis to this range (assumes pairs of values by axis, with trailing axes optional)")
    parser.add_argument("--fitresult", type=str, default=None ,help="Use data and covariance matrix from fitresult (for making a theory fit)")
    parser.add_argument("--noMCStat", action='store_true', help="Do not include MC stat uncertainty in covariance for theory fit (only when using --fitresult)")
    parser.add_argument("--fakerateAxes", nargs="+", help="Axes for the fakerate binning", default=["eta","pt","charge"])
    parser.add_argument("--fakeEstimation", type=str, help="Set the mode for the fake estimation", default="extended1D", choices=["closure", "simple", "extrapolate", "extended1D", "extended2D"])
    parser.add_argument("--fakeSmoothingMode", type=str, default="full", choices=["binned", "fakerate", "full"], help="Smoothing mode for fake estimate.")
    parser.add_argument("--forceGlobalScaleFakes", default=None, type=float, help="Scale the fakes  by this factor (overriding any custom one implemented in datagroups.py in the fakeSelector).")
    parser.add_argument("--fakeMCCorr", type=str, default=[None], nargs="*", choices=["none", "pt", "eta", "mt"], help="axes to apply nonclosure correction from QCD MC. Leave empty for inclusive correction, use'none' for no correction")
    parser.add_argument("--fakeSmoothingOrder", type=int, default=3, help="Order of the polynomial for the smoothing of the fake rate or full prediction, depending on the smoothing mode")
    parser.add_argument("--simultaneousABCD", action="store_true", help="Produce datacard for simultaneous fit of ABCD regions")
    parser.add_argument("--skipSumGroups", action="store_true", help="Don't add sum groups to the output to save time e.g. when computing impacts")
    parser.add_argument("--allowNegativeExpectation", action="store_true", help="Allow processes to have negative contributions")
    # settings on the nuisances itself
    parser.add_argument("--doStatOnly", action="store_true", default=False, help="Set up fit to get stat-only uncertainty (currently combinetf with -S 0 doesn't work)")
    parser.add_argument("--noTheoryUnc", action="store_true", default=False, help="Set up fit without theory uncertainties")
    parser.add_argument("--explicitSignalMCstat", action='store_true', help="Use explicit parameters for signal MC stat uncertainty. Introduces one nuisance parameter per reco bin. When unfolding, correlate bin by bin statistical uncertainty in reco bins with masked channel.")
    parser.add_argument("--minnloScaleUnc", choices=["byHelicityPt", "byHelicityPtCharge", "byHelicityCharge", "byPtCharge", "byPt", "byCharge", "integrated", "none"], default="byHelicityPt",
            help="Decorrelation for QCDscale")
    parser.add_argument("--resumUnc", default="tnp", type=str, choices=["scale", "tnp", "tnp_minnlo", "minnlo",  "none"], help="Include SCETlib uncertainties")
    parser.add_argument("--noTransitionUnc", action="store_true", help="Do not include matching transition parameter variations.")
    parser.add_argument("--npUnc", default="Delta_Lambda", type=str, choices=combine_theory_helper.TheoryHelper.valid_np_models, help="Nonperturbative uncertainty model")
    parser.add_argument("--scaleTNP", default=1, type=float, help="Scale the TNP uncertainties by this factor")
    parser.add_argument("--scalePdf", default=-1., type=float, help="Scale the PDF hessian uncertainties by this factor (by default take the value in the pdfInfo map)")
    parser.add_argument("--pdfUncFromCorr", action='store_true', help="Take PDF uncertainty from correction hist (Requires having run that correction)")
    parser.add_argument("--massVariation", type=float, default=100, help="Variation of boson mass")
    parser.add_argument("--ewUnc", type=str, nargs="*", default=["renesanceEW", "powhegFOEW"], help="Include EW uncertainty (other than pure ISR or FSR)",
        choices=[x for x in theory_corrections.valid_theory_corrections() if ("ew" in x or "EW" in x) and "ISR" not in x and "FSR" not in x])
    parser.add_argument("--isrUnc", type=str, nargs="*", default=["pythiaew_ISR",], help="Include ISR uncertainty",
        choices=[x for x in theory_corrections.valid_theory_corrections() if "ew" in x and "ISR" in x])
    parser.add_argument("--fsrUnc", type=str, nargs="*", default=["horaceqedew_FSR", "horacelophotosmecoffew_FSR"], help="Include FSR uncertainty",
        choices=[x for x in theory_corrections.valid_theory_corrections() if "ew" in x and "FSR" in x])
    parser.add_argument("--skipSignalSystOnFakes" , action="store_true", help="Do not propagate signal uncertainties on fakes, mainly for checks.")
    parser.add_argument("--noQCDscaleFakes", action="store_true", help="Do not apply QCd scale uncertainties on fakes, mainly for debugging")
    parser.add_argument("--addQCDMC", action="store_true", help="Include QCD MC when making datacards (otherwise by default it will always be excluded)")
    parser.add_argument("--muonScaleVariation", choices=["smearingWeights", "massWeights", "manualShift"], default="smearingWeights", help="the method with which the muon scale variation histograms are derived")
    parser.add_argument("--scaleMuonCorr", type=float, default=1.0, help="Scale up/down dummy muon scale uncertainty by this factor")
    parser.add_argument("--correlatedNonClosureNuisances", action='store_true', help="get systematics from histograms for the Z non-closure nuisances without decorrelation in eta and pt")
    parser.add_argument("--calibrationStatScaling", type=float, default=2.1, help="scaling of calibration statistical uncertainty")
    parser.add_argument("--resolutionStatScaling", type=float, default=10.0, help="scaling of resolution statistical uncertainty")
    parser.add_argument("--correlatedAdHocA", type=float, default=0.0, help="fully correlated ad-hoc uncertainty on b-field term A (in addition to Z pdg mass)")
    parser.add_argument("--correlatedAdHocM", type=float, default=0.0, help="fully correlated ad-hoc uncertainty on alignment term M")
    parser.add_argument("--noEfficiencyUnc", action='store_true', help="Skip efficiency uncertainty (useful for tests, because it's slow). Equivalent to --excludeNuisances '.*effSystTnP|.*effStatTnP' ")
    parser.add_argument("--effStatLumiScale", type=float, default=None, help="Rescale equivalent luminosity for efficiency stat uncertainty by this value (e.g. 10 means ten times more data from tag and probe)")
    parser.add_argument("--binnedScaleFactors", action='store_true', help="Use binned scale factors (different helpers and nuisances)")
    parser.add_argument("--isoEfficiencySmoothing", action='store_true', help="If isolation SF was derived from smooth efficiencies instead of direct smoothing")
    parser.add_argument("--logNormalWmunu", default=-1, type=float, help="Add lnN uncertainty for W signal (mainly for tests wifakes in control regions, where W is a subdominant background). If negative nothing is added")
    parser.add_argument("--logNormalFake", default=1.05, type=float, help="Specify lnN uncertainty for Fake background (for W analysis). If negative, treat as free floating, if 0 nothing is added")
    # pseudodata
    parser.add_argument("--pseudoData", type=str, nargs="+", help="Histograms to use as pseudodata")
    parser.add_argument("--pseudoDataAxes", type=str, nargs="+", default=[None], help="Variation axes to use as pseudodata for each of the histograms")
    parser.add_argument("--pseudoDataIdxs", type=str, nargs="+", default=[None], help="Variation indices to use as pseudodata for each of the histograms")
    parser.add_argument("--pseudoDataFile", type=str, help="Input file for pseudodata (if it should be read from a different file)", default=None)
    parser.add_argument("--pseudoDataProcsRegexp", type=str, default=".*", help="Regular expression for processes taken from pseudodata file (all other processes are automatically got from the nominal file). Data is excluded automatically as usual")
    parser.add_argument("--pseudoDataFakes", type=str, nargs="+", choices=["truthMC", "closure", "simple", "extrapolate", "extended1D", "extended2D"],
        help="Pseudodata for fakes are using QCD MC (closure), or different estimation methods (simple, extended1D, extended2D)")
    parser.add_argument("--addTauToSignal", action='store_true', help="Events from the same process but from tau final states are added to the signal")
    parser.add_argument("--noPDFandQCDtheorySystOnSignal", action='store_true', help="Removes PDF and theory uncertainties on signal processes")
    parser.add_argument("--recoCharge", type=str, default=["plus", "minus"], nargs="+", choices=["plus", "minus"], help="Specify reco charge to use, default uses both. This is a workaround for unfolding/theory-agnostic fit when running a single reco charge, as gen bins with opposite gen charge have to be filtered out")
    parser.add_argument("--massConstraintMode", choices=["automatic", "constrained", "unconstrained"], default="automatic", help="Whether mass is constrained within PDG value and uncertainty or unconstrained in the fit")
    parser.add_argument("--decorMassWidth", action='store_true', help="remove width variations from mass variations")
    parser.add_argument("--muRmuFPolVar", action="store_true", help="Use polynomial variations (like in theoryAgnosticPolVar) instead of binned variations for muR and muF (of course in setupCombine these are still constrained nuisances)")
    parser.add_argument("--binByBinStatScaleForMW", type=float, default=1.125, help="scaling of bin by bin statistical uncertainty for W mass analysis")
    parser.add_argument("--exponentialTransform", action='store_true', help="apply exponential transformation to yields (useful for gen-level fits to helicity cross sections for example)")
    parser = make_subparsers(parser)

    return parser


def setup(args, inputFile, inputBaseName, inputLumiScale, fitvar, genvar=None, xnorm=False):

    isUnfolding = args.analysisMode == "unfolding"
    isTheoryAgnostic = args.analysisMode in ["theoryAgnosticNormVar", "theoryAgnosticPolVar"]
    isTheoryAgnosticPolVar = args.analysisMode == "theoryAgnosticPolVar"
    isPoiAsNoi = (isUnfolding or isTheoryAgnostic) and args.poiAsNoi
    isFloatingPOIsTheoryAgnostic = isTheoryAgnostic and not isPoiAsNoi
    isFloatingPOIs = (isUnfolding or isTheoryAgnostic) and not isPoiAsNoi

   # NOTE: args.filterProcGroups and args.excludeProcGroups should in principle not be used together
    #       (because filtering is equivalent to exclude something), however the exclusion is also meant to skip
    #       processes which are defined in the original process dictionary but are not supposed to be (always) run on
    if args.addQCDMC or "QCD" in args.filterProcGroups:
        logger.warning("Adding QCD MC to list of processes for the fit setup")
    elif "QCD" not in args.excludeProcGroups:
        logger.warning("Automatic removal of QCD MC from list of processes. Use --filterProcGroups 'QCD' or --addQCDMC to keep it")
        args.excludeProcGroups.append("QCD")
    filterGroup = args.filterProcGroups if args.filterProcGroups else None
    excludeGroup = args.excludeProcGroups if args.excludeProcGroups else None

    logger.debug(f"Filtering these groups of processes: {args.filterProcGroups}")
    logger.debug(f"Excluding these groups of processes: {args.excludeProcGroups}")

    datagroups = Datagroups(inputFile, excludeGroups=excludeGroup, filterGroups=filterGroup)

    if not xnorm and (args.axlim or args.rebin or args.absval):
        datagroups.set_rebin_action(fitvar, args.axlim, args.rebin, args.absval, args.rebinBeforeSelection, rename=False)

    wmass = datagroups.mode[0] == "w"
    wlike = "wlike" in datagroups.mode
    lowPU = "lowpu" in datagroups.mode
    # Detect lowpu dilepton
    dilepton = "dilepton" in datagroups.mode or any(x in ["ptll", "mll"] for x in fitvar)
    genfit = datagroups.mode == "vgen"

    if genfit:
        hasw = any("W" in x for x in args.filterProcGroups)
        hasz = any("Z" in x for x in args.filterProcGroups)
        if hasw and hasz:
            raise ValueError("Only W or Z processes are permitted in the gen fit")
        wmass = hasw

    simultaneousABCD = wmass and args.simultaneousABCD and not xnorm

    if args.massConstraintMode == "automatic":
        constrainMass = args.fitXsec or (dilepton and not "mll" in fitvar) or genfit
    else:
        constrainMass = True if args.massConstraintMode == "constrained" else False
    logger.debug(f"constrainMass = {constrainMass}")

    if wmass:
        base_group = "Wenu" if datagroups.flavor == "e" else "Wmunu"
    else:
        base_group = "Zee" if datagroups.flavor == "ee" else "Zmumu"

    if args.addTauToSignal:
        # add tau signal processes to signal group
        datagroups.groups[base_group].addMembers(datagroups.groups[base_group.replace("mu","tau")].members)
        datagroups.deleteGroup(base_group.replace("mu","tau"))

    if args.fitXsec:
        datagroups.unconstrainedProcesses.append(base_group)

    if lowPU and ((args.fakeEstimation != 'simple') or (args.fakeSmoothingMode != "binned")):
        logger.error(f"When running lowPU mode, fakeEstimation should be set to 'simple' and fakeSmoothingMode set to 'binned'.")

    if "run" in fitvar:
        # in case fit is split by runs/ cumulated lumi
        # run axis only exists for data, add it for MC, and scale the MC according to the luminosity fractions
        run_edges = common.run_edges
        run_edges_lumi = common.run_edges_lumi
        lumis = np.diff(run_edges_lumi)/run_edges_lumi[-1]

        datagroups.setGlobalAction(
            lambda h: h if "run" in h.axes.name else
                hh.scaleHist(
                    hh.addGenericAxis(h, hist.axis.Variable(run_edges+0.5, name = "run", underflow=False, overflow=False), add_trailing=False),
                    lumis[:,*[np.newaxis for a in h.axes]],
                )
            )

    if xnorm:
        datagroups.select_xnorm_groups(base_group)
        datagroups.globalAction = None # reset global action in case of rebinning or such
        if isPoiAsNoi or not isUnfolding:
            # creating the xnorm model (e.g. for the theory fit)
            if wmass and "qGen" in fitvar:
                # add gen charge as additional axis
                datagroups.groups[base_group].memberOp = [ (lambda h, m=member: hh.addGenChargeAxis(h,
                    idx=0 if "minus" in m.name else 1)) for member in datagroups.groups[base_group].members]
                xnorm_axes = ["qGen", *datagroups.gen_axes_names]
            else:
                xnorm_axes = datagroups.gen_axes_names[:]
            datagroups.setGenAxes(sum_gen_axes=[a for a in xnorm_axes if a not in fitvar], base_group=base_group)

    if isPoiAsNoi:
        constrainMass = False if isTheoryAgnostic else True
        poi_axes = datagroups.gen_axes_names if genvar is None else genvar
        # remove specified gen axes from set of gen axes in datagroups so that those are integrated over
        datagroups.setGenAxes(sum_gen_axes=[a for a in datagroups.gen_axes_names if a not in poi_axes], base_group=base_group)

        # FIXME: temporary customization of signal and out-of-acceptance process names for theory agnostic with POI as NOI
        # There might be a better way to do it more homogeneously with the rest.
        if isTheoryAgnostic:
            constrainMass = False
            hasSeparateOutOfAcceptanceSignal = False
            for g in datagroups.groups.keys():
                logger.debug(f"{g}: {[m.name for m in datagroups.groups[g].members]}")
            # check if the out-of-acceptance signal process exists as an independent process
            if any(m.name.endswith("OOA") for m in datagroups.groups[base_group].members):
                hasSeparateOutOfAcceptanceSignal = True
                if wmass:
                    # out of acceptance contribution
                    datagroups.copyGroup(base_group, f"{base_group}OOA", member_filter=lambda x: x.name.endswith("OOA"))
                    datagroups.groups[base_group].deleteMembers([m for m in datagroups.groups[base_group].members if m.name.endswith("OOA")])
                else:
                    # out of acceptance contribution
                    datagroups.copyGroup(base_group, f"{base_group}OOA", member_filter=lambda x: x.name.endswith("OOA"))
                    datagroups.groups[base_group].deleteMembers([m for m in datagroups.groups[base_group].members if m.name.endswith("OOA")])
            if any(x.endswith("OOA") for x in args.excludeProcGroups) and hasSeparateOutOfAcceptanceSignal:
                datagroups.deleteGroup(f"{base_group}OOA") # remove out of acceptance signal
    elif isUnfolding or isTheoryAgnostic:
        constrainMass = False if isTheoryAgnostic else True
        datagroups.setGenAxes(genvar, base_group=base_group)
        logger.info(f"GEN axes are {genvar}")
        if wmass and "qGen" in datagroups.gen_axes_names:
            # gen level bins, split by charge
            if "minus" in args.recoCharge:
                datagroups.defineSignalBinsUnfolding(
                    base_group, f"W_qGen0", 
                    member_filter=lambda x: x.name.startswith("Wminus") and not x.name.endswith("OOA"), 
                    axesNamesToRead=[ax for ax in datagroups.gen_axes_names if ax!="qGen"])
            if "plus" in args.recoCharge:
                datagroups.defineSignalBinsUnfolding(base_group, 
                    f"W_qGen1", 
                    member_filter=lambda x: x.name.startswith("Wplus") and not x.name.endswith("OOA"), 
                    axesNamesToRead=[ax for ax in datagroups.gen_axes_names if ax!="qGen"])
        else:
            datagroups.defineSignalBinsUnfolding(base_group, base_group[0], member_filter=lambda x: not x.name.endswith("OOA"))

        # out of acceptance contribution
        to_del = [m for m in datagroups.groups[base_group].members if not m.name.endswith("OOA")]
        if len(datagroups.groups[base_group].members) == len(to_del):
            datagroups.deleteGroup(base_group)
        else:
            datagroups.groups[base_group].deleteMembers(to_del)

    if args.qcdProcessName:
        datagroups.fakeName = args.qcdProcessName

    if wmass and not xnorm:
        datagroups.fakerate_axes=args.fakerateAxes
        datagroups.set_histselectors(
            datagroups.getNames(), inputBaseName, mode=args.fakeEstimation,
            smoothing_mode=args.fakeSmoothingMode, smoothingOrderFakerate=args.fakeSmoothingOrder,
            mcCorr=args.fakeMCCorr,
            integrate_x="mt" not in fitvar,
            simultaneousABCD=simultaneousABCD, forceGlobalScaleFakes=args.forceGlobalScaleFakes,
            )

    # Start to create the CardTool object, customizing everything
    cardTool = CardTool.CardTool(xnorm=xnorm, simultaneousABCD=simultaneousABCD, real_data=args.realData)
    cardTool.setDatagroups(datagroups)

    if wmass:
        cardTool.setBinByBinStatScale(args.binByBinStatScaleForMW)

    cardTool.setExponentialTransform(args.exponentialTransform)

    logger.debug(f"Making datacards with these processes: {cardTool.getProcesses()}")
    if args.absolutePathInCard:
        cardTool.setAbsolutePathShapeInCard()

    if simultaneousABCD:
        # In case of ABCD we need to have different fake processes for e and mu to have uncorrelated uncertainties
        cardTool.setFakeName(datagroups.fakeName + (datagroups.flavor if datagroups.flavor else ""))
        cardTool.unroll=True

        # add ABCD regions to fit
        mtName = "mt" if "mt" in fitvar else common.passMTName
        if common.passIsoName not in fitvar:
            fitvar = [*fitvar, common.passIsoName]
        if mtName not in fitvar:
            fitvar = [*fitvar, mtName]

    cardTool.setFitAxes(fitvar)

    if args.sumChannels or xnorm or dilepton or simultaneousABCD or "charge" not in fitvar:
        cardTool.setWriteByCharge(False)
    else:
        cardTool.setChannels(args.recoCharge)
        if (isUnfolding or isTheoryAgnostic) and args.forceRecoChargeAsGen:
            cardTool.setExcludeProcessForChannel("plus", ".*qGen0")
            cardTool.setExcludeProcessForChannel("minus", ".*qGen1")

    if xnorm:
        histName = "xnorm"
        cardTool.setHistName(histName)
        cardTool.setNominalName(histName)
    else:
        cardTool.setHistName(inputBaseName)
        cardTool.setNominalName(inputBaseName)

    if isUnfolding and isPoiAsNoi:
        cardTool.addXsecGroups()

    # define sumGroups for integrated cross section
    if not args.skipSumGroups and (isUnfolding or isTheoryAgnostic):
        # TODO: make this less hardcoded to filter the charge (if the charge is not present this will duplicate things)
        if isTheoryAgnostic and wmass and "qGen" in datagroups.gen_axes_names:
            if "plus" in args.recoCharge:
                cardTool.addSumXsecGroups(genCharge="qGen1")
            if "minus" in args.recoCharge:
                cardTool.addSumXsecGroups(genCharge="qGen0")
        else:
            cardTool.addSumXsecGroups(all_param_names=cardTool.cardXsecGroups if isUnfolding and isPoiAsNoi else None)

    if args.noHist:
        cardTool.skipHistograms()
    cardTool.setSpacing(28)
    label = 'W' if wmass else 'Z'
    cardTool.setCustomSystGroupMapping({
        "theoryTNP" : f".*resum.*|.*TNP.*|mass.*{label}.*",
        "resumTheory" : f".*scetlib.*|.*resum.*|.*TNP.*|mass.*{label}.*",
        "allTheory" : f".*scetlib.*|pdf.*|.*QCD.*|.*resum.*|.*TNP.*|mass.*{label}.*",
        "ptTheory" : f".*QCD.*|.*resum.*|.*TNP.*|mass.*{label}.*",
    })
    cardTool.setCustomSystForCard(args.excludeNuisances, args.keepNuisances)

    if args.pseudoData:
        cardTool.setPseudodata(args.pseudoData, args.pseudoDataAxes, args.pseudoDataIdxs, args.pseudoDataProcsRegexp)
        if args.pseudoDataFile:
            # FIXME: should make sure to apply the same customizations as for the nominal datagroups so far
            pseudodataGroups = Datagroups(args.pseudoDataFile, excludeGroups=excludeGroup, filterGroups=filterGroup)
            if not xnorm and (args.axlim or args.rebin or args.absval):
                pseudodataGroups.set_rebin_action(fitvar, args.axlim, args.rebin, args.absval, rename=False)

            if wmass and not xnorm:
                pseudodataGroups.fakerate_axes=args.fakerateAxes
                pseudodataGroups.set_histselectors(
                    pseudodataGroups.getNames(), inputBaseName, mode=args.fakeEstimation,
                    smoothing_mode=args.fakeSmoothingMode, smoothingOrderFakerate=args.fakeSmoothingOrder,
                    mcCorr=args.fakeMCCorr,
                    integrate_x="mt" not in fitvar,
                    simultaneousABCD=simultaneousABCD, forceGlobalScaleFakes=args.forceGlobalScaleFakes,
                )

            cardTool.setPseudodataDatagroups(pseudodataGroups)
    if args.pseudoDataFakes:
        cardTool.setPseudodata(args.pseudoDataFakes)
        # pseudodata for fakes, either using data or QCD MC
        if "closure" in args.pseudoDataFakes or "truthMC" in args.pseudoDataFakes:
            filterGroupFakes = ["QCD"]
            pseudodataGroups = Datagroups(args.pseudoDataFile if args.pseudoDataFile else inputFile, filterGroups=filterGroupFakes)
            pseudodataGroups.fakerate_axes=args.fakerateAxes
            pseudodataGroups.copyGroup("QCD", "QCDTruth")
            pseudodataGroups.set_histselectors(
                pseudodataGroups.getNames(), inputBaseName, mode=args.fakeEstimation, fake_processes=["QCD",],
                smoothing_mode=args.fakeSmoothingMode, smoothingOrderFakerate=args.fakeSmoothingOrder,
                mcCorr=args.fakeMCCorr,
                simultaneousABCD=simultaneousABCD, forceGlobalScaleFakes=args.forceGlobalScaleFakes,
                )
        else:
            pseudodataGroups = Datagroups(args.pseudoDataFile if args.pseudoDataFile else inputFile, excludeGroups=excludeGroup, filterGroups=filterGroup)
            pseudodataGroups.fakerate_axes=args.fakerateAxes
        if args.axlim or args.rebin or args.absval:
            pseudodataGroups.set_rebin_action(fitvar, args.axlim, args.rebin, args.absval, rename=False)

        cardTool.setPseudodataDatagroups(pseudodataGroups)

    cardTool.setLumiScale(inputLumiScale, args.lumiScaleVarianceLinearly)

    if not isTheoryAgnostic:
        logger.info(f"cardTool.allMCProcesses(): {cardTool.allMCProcesses()}")

    passSystToFakes = wmass and not (simultaneousABCD or xnorm or args.skipSignalSystOnFakes) and cardTool.getFakeName() != "QCD" and (excludeGroup != None and cardTool.getFakeName() not in excludeGroup) and (filterGroup == None or cardTool.getFakeName() in filterGroup)

    # TODO: move to a common place if it is  useful
    def assertSample(name, startsWith=["W", "Z"], excludeMatch=[]):
        return any(name.startswith(init) for init in startsWith) and all(excl not in name for excl in excludeMatch)

    dibosonMatch = ["WW", "WZ", "ZZ"]
    WMatch = ["W"] # TODO: the name of out-of-acceptance might be changed at some point, maybe to WmunuOutAcc, so W will match it as well (and can exclude it using "OutAcc" if needed)
    ZMatch = ["Z"]
    signalMatch = WMatch if wmass else ZMatch
    nonSignalMatch = ZMatch if wmass else WMatch

    wlike_vetoValidation = wlike and input_tools.args_from_metadata(cardTool, "validateVetoSF")
    cardTool.addProcessGroup("single_v_samples", lambda x: assertSample(x, startsWith=[*WMatch, *ZMatch], excludeMatch=dibosonMatch))
    # TODO consistently treat low mass drell yan as signal across full analysis
    cardTool.addProcessGroup("z_samples", lambda x: assertSample(x, startsWith=ZMatch, excludeMatch=dibosonMatch))
    if wmass or wlike_vetoValidation:
        cardTool.addProcessGroup("Zveto_samples", lambda x: assertSample(x, startsWith=[*ZMatch, "DYlowMass"], excludeMatch=dibosonMatch))
    if wmass:
        cardTool.addProcessGroup("w_samples", lambda x: assertSample(x, startsWith=WMatch, excludeMatch=dibosonMatch))
        cardTool.addProcessGroup("wtau_samples", lambda x: assertSample(x, startsWith=["Wtaunu"]))
        if not xnorm:
            cardTool.addProcessGroup("single_v_nonsig_samples", lambda x: assertSample(x, startsWith=ZMatch, excludeMatch=dibosonMatch))
    cardTool.addProcessGroup("single_vmu_samples",    lambda x: assertSample(x, startsWith=[*WMatch, *ZMatch], excludeMatch=[*dibosonMatch, "tau"]))
    cardTool.addProcessGroup("signal_samples",        lambda x: assertSample(x, startsWith=signalMatch,        excludeMatch=[*dibosonMatch, "tau"]))
    cardTool.addProcessGroup("signal_samples_inctau", lambda x: assertSample(x, startsWith=signalMatch,        excludeMatch=[*dibosonMatch]))
    cardTool.addProcessGroup("nonsignal_samples_inctau", lambda x: assertSample(x, startsWith=nonSignalMatch,        excludeMatch=[*dibosonMatch]))
    cardTool.addProcessGroup("MCnoQCD", lambda x: x not in ["QCD", "Data"] + (["Fake"] if simultaneousABCD else []) )
    # FIXME/FOLLOWUP: the following groups may actually not exclude the OOA when it is not defined as an independent process with specific name
    cardTool.addProcessGroup("signal_samples_noOutAcc",        lambda x: assertSample(x, startsWith=signalMatch, excludeMatch=[*dibosonMatch, "tau", "OOA"]))
    cardTool.addProcessGroup("nonsignal_samples_noOutAcc",     lambda x: assertSample(x, startsWith=nonSignalMatch, excludeMatch=[*dibosonMatch, "tau", "OOA"]))
    cardTool.addProcessGroup("signal_samples_inctau_noOutAcc", lambda x: assertSample(x, startsWith=signalMatch, excludeMatch=[*dibosonMatch, "OOA"]))
    cardTool.addProcessGroup("nonsignal_samples_inctau_noOutAcc", lambda x: assertSample(x, startsWith=nonSignalMatch, excludeMatch=[*dibosonMatch, "OOA"]))

    if not (isTheoryAgnostic or isUnfolding) :
        logger.info(f"All MC processes {cardTool.procGroups['MCnoQCD']}")
        logger.info(f"Single V samples: {cardTool.procGroups['single_v_samples']}")
        if wmass and not xnorm:
            logger.info(f"Single V no signal samples: {cardTool.procGroups['single_v_nonsig_samples']}")
        logger.info(f"Signal samples: {cardTool.procGroups['signal_samples']}")

    signal_samples_forMass = ["signal_samples_inctau"]
    if isFloatingPOIsTheoryAgnostic:
        logger.error("Temporarily not using mass weights for Wtaunu. Please update when possible")
        signal_samples_forMass = ["signal_samples"]

    if simultaneousABCD:
        # Fakerate A/B = C/D
        fakerate_axes_syst = [f"_{n}" for n in args.fakerateAxes]
        cardTool.addSystematic(
            name="nominal",
            rename=f"{cardTool.getFakeName()}Rate",
            processes=cardTool.getFakeName(),
            group="Fake",
            splitGroup = {"experiment": ".*"},
            systNamePrepend=f"{cardTool.getFakeName()}Rate",
            noConstraint=True,
            mirror=True,
            systAxes=fakerate_axes_syst,
            action=syst_tools.make_fakerate_variation,
            actionArgs=dict(
                fakerate_axes=args.fakerateAxes,
                fakerate_axes_syst=fakerate_axes_syst),
        )
        # Normalization parameters
        fakenorm_axes = [*args.fakerateAxes, mtName]
        fakenorm_axes_syst = [f"_{n}" for n in fakenorm_axes]
        cardTool.addSystematic(
            name="nominal",
            rename=f"{cardTool.getFakeName()}Norm",
            processes=cardTool.getFakeName(),
            group="Fake",
            splitGroup = {"experiment": ".*"},
            systNamePrepend=f"{cardTool.getFakeName()}Norm",
            noConstraint=True,
            mirror=True,
            systAxes=fakenorm_axes_syst,
            action=lambda h:
                hh.addHists(h,
                    hh.expand_hist_by_duplicate_axes(h, fakenorm_axes, fakenorm_axes_syst),
                    scale2=0.1)
        )

    if args.doStatOnly and isUnfolding and not isPoiAsNoi:
        # At least one nuisance parameter is needed to run combine impacts (e.g. needed for unfolding postprocessing chain)
        cardTool.addLnNSystematic("dummy", 
            processes=['MCnoQCD'], 
            size=1.0001, 
            group="dummy")

    decorwidth = args.decorMassWidth or args.fitWidth
    massWeightName = "massWeight_widthdecor" if decorwidth else "massWeight"
    if not (args.doStatOnly and constrainMass):
        if args.massVariation != 0:
            if len(args.fitMassDecorr)==0:
                cardTool.addSystematic(f"{massWeightName}{label}",
                                    processes=signal_samples_forMass,
                                    group=f"massShift",
                                    noi=not constrainMass,
                                    skipEntries=massWeightNames(proc=label, exclude=args.massVariation),
                                    mirror=False,
                                    noConstraint=not constrainMass,
                                    systAxes=["massShift"],
                                    passToFakes=passSystToFakes
                )
            else:
                suffix = "".join([a.capitalize() for a in args.fitMassDecorr])
                new_names = [f"{a}_decorr" for a in args.fitMassDecorr]
                cardTool.addSystematic(
                    name=f"{massWeightName}{label}",
                    processes=signal_samples_forMass,
                    rename=f"massDecorr{suffix}{label}",
                    group=f"massDecorr{label}",
                    # systNameReplace=[("Shift",f"Diff{suffix}")],
                    skipEntries=[(x, *[-1]*len(args.fitMassDecorr)) for x in massWeightNames(proc=label, exclude=args.massVariation)],
                    noi=not constrainMass,
                    noConstraint=not constrainMass,
                    mirror=False,
                    systAxes=["massShift", *new_names],
                    passToFakes=passSystToFakes,
                    actionRequiresNomi=True,
                    action=syst_tools.decorrelateByAxes,
                    actionArgs=dict(
                        axesToDecorrNames=args.fitMassDecorr, newDecorrAxesNames=new_names, axlim=args.decorrAxlim, rebin=args.decorrRebin, absval=args.decorrAbsval)
                )

        if args.fitMassDiff:
            suffix = "".join([a.capitalize() for a in args.fitMassDiff.split("-")])
            combine_helpers.add_mass_diff_variations(
                cardTool, 
                args.fitMassDiff,
                name=f"{massWeightName}{label}",
                processes=signal_samples_forMass, 
                constrain=constrainMass,
                suffix=suffix, 
                label=label,
                passSystToFakes=passSystToFakes,
            )

    # this appears within doStatOnly because technically these nuisances should be part of it
    if isPoiAsNoi:
        if isTheoryAgnostic:
            theoryAgnostic_helper = combine_theoryAgnostic_helper.TheoryAgnosticHelper(cardTool, externalArgs=args)
            if isTheoryAgnosticPolVar:
                theoryAgnostic_helper.configure_polVar(label,
                                                       passSystToFakes,
                                                       hasSeparateOutOfAcceptanceSignal,
                                                       )
            else:
                theoryAgnostic_helper.configure_normVar(label,
                                                        passSystToFakes,
                                                        poi_axes,
                                                        )
            theoryAgnostic_helper.add_theoryAgnostic_uncertainty()

        elif isUnfolding:
            combine_helpers.add_noi_unfolding_variations(
                cardTool, 
                label, 
                passSystToFakes, 
                xnorm, 
                poi_axes, 
                wmass=wmass,
                prior_norm=args.priorNormXsec, 
                scale_norm=args.scaleNormXsecHistYields,
            )

    if args.muRmuFPolVar and not isTheoryAgnosticPolVar:
        muRmuFPolVar_helper = combine_theoryAgnostic_helper.TheoryAgnosticHelper(cardTool, externalArgs=args)
        muRmuFPolVar_helper.configure_polVar(label,
                                             passSystToFakes,
                                             False,
                                             )
        muRmuFPolVar_helper.add_theoryAgnostic_uncertainty()

    if args.explicitSignalMCstat:
        if not xnorm:
            recovar = fitvar
        else:
            # need to find the reco variables that correspond to the masked channel
            idx = args.inputFile.index(inputFile) 
            recovar = args.fitvar[idx].split("-")

        if xnorm and not args.fitresult:
            # use variations from reco histogram and apply them to xnorm 
            source = ("nominal", "yieldsUnfolding")
        else:
            None

        combine_helpers.add_explicit_BinByBinStat(cardTool, recovar, samples="signal_samples", wmass=wmass, source=source, label=label)

    if args.doStatOnly:
        # print a card with only mass weights
        logger.info("Using option --doStatOnly: the card was created with only mass nuisance parameter")
        return cardTool

    if not args.noTheoryUnc:
        if wmass and not xnorm:
            cardTool.addSystematic(f"massWeightZ",
                                    processes=['single_v_nonsig_samples'],
                                    group="ZmassAndWidth",
                                    splitGroup = {"theory": ".*"},
                                    skipEntries=massWeightNames(proc="Z", exclude=2.1),
                                    mirror=False,
                                    noConstraint=False,
                                    systAxes=["massShift"],
                                    passToFakes=passSystToFakes,
            )

        # Experimental range
        #widthVars = (42, ['widthW2p043GeV', 'widthW2p127GeV']) if wmass else (2.3, ['widthZ2p4929GeV', 'widthZ2p4975GeV'])
        # Variation from EW fit (mostly driven by alphas unc.)
        cardTool.addSystematic("widthWeightZ",
                                rename="WidthZ0p8MeV",
                                processes= ['single_v_nonsig_samples'] if wmass else signal_samples_forMass,
                                action=lambda h: h[{"width" : ['widthZ2p49333GeV', 'widthZ2p49493GeV']}],
                                group="ZmassAndWidth" if wmass else "widthZ", 
                                splitGroup = {"theory": ".*"},
                                mirror=False,
                                noi=args.fitWidth if not wmass else False,
                                noConstraint=args.fitWidth if not wmass else False,
                                systAxes=["width"],
                                outNames=["widthZDown", "widthZUp"],
                                passToFakes=passSystToFakes,
        )
        if wmass:
            cardTool.addSystematic("widthWeightW",
                                    rename="WidthW0p6MeV",
                                    processes=signal_samples_forMass,
                                    action=lambda h: h[{"width" : ['widthW2p09053GeV', 'widthW2p09173GeV']}],
                                    group="widthW",
                                    splitGroup = {"theory": ".*"},
                                    mirror=False,
                                    noi=args.fitWidth,
                                    noConstraint=args.fitWidth,
                                    systAxes=["width"],
                                    outNames=["widthWDown", "widthWUp"],
                                    passToFakes=passSystToFakes,
            )

        cardTool.addSystematic(f"sin2thetaWeightZ",
                                rename=f"Sin2thetaZ0p00003",
                                processes= ['z_samples'],
                                action=lambda h: h[{"sin2theta" : ['sin2thetaZ0p23151', 'sin2thetaZ0p23157']}],
                                group=f"sin2thetaZ",
                                mirror=False,
                                systAxes=["sin2theta"],
                                outNames=[f"sin2thetaZDown", f"sin2thetaZUp"],
                                passToFakes=passSystToFakes,
        )

        combine_helpers.add_electroweak_uncertainty(cardTool, [*args.ewUnc, *args.fsrUnc, *args.isrUnc],
            samples="single_v_samples", flavor=datagroups.flavor, passSystToFakes=passSystToFakes)

        to_fakes = passSystToFakes and not args.noQCDscaleFakes and not xnorm

    
        theory_helper = combine_theory_helper.TheoryHelper(label, cardTool, args, hasNonsigSamples=(wmass and not xnorm))
        theory_helper.configure(resumUnc=args.resumUnc, 
            transitionUnc = not args.noTransitionUnc,
            propagate_to_fakes=to_fakes,
            np_model=args.npUnc,
            tnp_scale = args.scaleTNP,
            mirror_tnp=False,
            pdf_from_corr=args.pdfUncFromCorr,
            scale_pdf_unc=args.scalePdf,
            minnlo_unc=args.minnloScaleUnc,
        )

        theorySystSamples = ["signal_samples_inctau"]
        if wmass:
            if args.noPDFandQCDtheorySystOnSignal:
                theorySystSamples = ["wtau_samples"]
            theorySystSamples.append("single_v_nonsig_samples")
        elif wlike:
            if args.noPDFandQCDtheorySystOnSignal:
                theorySystSamples = []
            theorySystSamples.append("single_v_nonsig_samples")
        if xnorm:
            theorySystSamples = ["signal_samples"]

        theory_helper.add_all_theory_unc(theorySystSamples, skipFromSignal=args.noPDFandQCDtheorySystOnSignal)

    if xnorm or genfit:
        return cardTool

    # Below: experimental uncertainties
    if not lowPU: # lowPU does not include PhotonInduced as a process. skip it:
        cardTool.addLnNSystematic("CMS_PhotonInduced", processes=["PhotonInduced"], size=2.0, group="CMS_background", splitGroup = {"experiment": ".*"},)
    if wmass:
        if args.logNormalWmunu > 0.0:
            cardTool.addLnNSystematic(f"CMS_Wmunu", processes=["Wmunu"], size=args.logNormalWmunu, group="CMS_background", splitGroup = {"experiment": ".*"})
        if args.logNormalFake > 0.0:
            cardTool.addLnNSystematic(f"CMS_{cardTool.getFakeName()}", processes=[cardTool.getFakeName()], size=args.logNormalFake, group="Fake", splitGroup = {"experiment": ".*"})
        elif args.logNormalFake < 0.0:
            cardTool.datagroups.unconstrainedProcesses.append(cardTool.getFakeName())
        cardTool.addLnNSystematic("CMS_Top", processes=["Top"], size=1.06, group="CMS_background", splitGroup = {"experiment": ".*"})
        cardTool.addLnNSystematic("CMS_VV", processes=["Diboson"], size=1.16, group="CMS_background", splitGroup = {"experiment": ".*"})
        cardTool.addSystematic("luminosity",
                                processes=['MCnoQCD'],
                                outNames=["lumiDown", "lumiUp"],
                                group="luminosity",
                                splitGroup = {"experiment": ".*"},
                                systAxes=["downUpVar"],
                                labelsByAxis=["downUpVar"],
                                passToFakes=passSystToFakes)
    else:
        cardTool.addLnNSystematic("CMS_background", processes=["Other"], size=1.15, group="CMS_background", splitGroup = {"experiment": ".*"},)
        cardTool.addLnNSystematic("lumi", processes=['MCnoQCD'], size=1.017 if lowPU else 1.012, group="luminosity", splitGroup = {"experiment": ".*"},)

<<<<<<< HEAD
    # shape uncertainty on fakes from fakerate factor
    if cardTool.getFakeName() != "QCD" and cardTool.getFakeName() in datagroups.groups.keys() and not xnorm and (not args.binnedFakeEstimation or (args.fakeEstimation in ["extrapolate"] and "mt" in fitvar)):
        syst_axes = ["eta", "charge"] if (not args.binnedFakeEstimation or args.fakeEstimation not in ["extrapolate"]) else ["eta", "pt", "charge"]
=======
    if cardTool.getFakeName() != "QCD" and cardTool.getFakeName() in datagroups.groups.keys() and not xnorm and (args.fakeSmoothingMode != "binned" or (args.fakeEstimation in ["extrapolate"] and "mt" in fitvar)):
        syst_axes = ["eta", "charge"] if (args.fakeSmoothingMode != "binned" or args.fakeEstimation not in ["extrapolate"]) else ["eta", "pt", "charge"]
>>>>>>> 9e18b8b7
        info=dict(
            name=inputBaseName, 
            group="Fake",
            processes=cardTool.getFakeName(),
            noConstraint=False,
            mirror=False,
            scale=1,
            applySelection=False, # don't apply selection, all regions will be needed for the action
            action=cardTool.datagroups.groups[cardTool.getFakeName()].histselector.get_hist,
            systAxes=[f"_{x}" for x in syst_axes if x in args.fakerateAxes]+["_param", "downUpVar"])
        subgroup = f"{cardTool.getFakeName()}Rate"
        cardTool.addSystematic(**info,
            rename=subgroup,
            splitGroup = {subgroup: f".*", "experiment": ".*"},
            systNamePrepend=subgroup,
            actionArgs=dict(variations_smoothing=True),
        )
        if args.fakeEstimation in ["extended2D",] and args.fakeSmoothingMode != "full":
            subgroup = f"{cardTool.getFakeName()}Shape"
            cardTool.addSystematic(**info,
                rename=subgroup,
                splitGroup = {subgroup: f".*", "experiment": ".*"},
                systNamePrepend=subgroup,
                actionArgs=dict(variations_scf=True),
            )

    if not args.noEfficiencyUnc:

        if not lowPU:

            chargeDependentSteps = common.muonEfficiency_chargeDependentSteps
            effTypesNoIso = ["reco", "tracking", "idip", "trigger"]
            effStatTypes = [x for x in effTypesNoIso]
            if args.binnedScaleFactors or not args.isoEfficiencySmoothing:
                effStatTypes.extend(["iso"])
            else:
                effStatTypes.extend(["iso_effData", "iso_effMC"])
            allEffTnP = [f"effStatTnP_sf_{eff}" for eff in effStatTypes] + ["effSystTnP"]
            for name in allEffTnP:
                if "Syst" in name:
                    axes = ["reco-tracking-idip-trigger-iso", "n_syst_variations"]
                    axlabels = ["WPSYST", "_etaDecorr"]
                    nameReplace = [("WPSYST0", "reco"), ("WPSYST1", "tracking"), ("WPSYST2", "idip"), ("WPSYST3", "trigger"), ("WPSYST4", "iso"), ("effSystTnP", "effSyst"), ("etaDecorr0", "fullyCorr") ]
                    scale = 1
                    mirror = True
                    mirrorDownVarEqualToNomi=False
                    groupName = "muon_eff_syst"
                    splitGroupDict = {f"{groupName}_{x}" : f".*effSyst.*{x}" for x in list(effTypesNoIso + ["iso"])}
                    splitGroupDict["muon_eff_all"] = ".*"
                else:
                    nameReplace = [] if any(x in name for x in chargeDependentSteps) else [("q0", "qall")] # for iso change the tag id with another sensible label
                    mirror = True
                    mirrorDownVarEqualToNomi=False
                    if args.binnedScaleFactors:
                        axes = ["SF eta", "nPtBins", "SF charge"]
                    else:
                        axes = ["SF eta", "nPtEigenBins", "SF charge"]
                    axlabels = ["eta", "pt", "q"]
                    nameReplace = nameReplace + [("effStatTnP_sf_", "effStat_")]
                    scale = 1
                    groupName = "muon_eff_stat"
                    splitGroupDict = {f"{groupName}_{x}" : f".*effStat.*{x}" for x in effStatTypes}
                    splitGroupDict["muon_eff_all"] = ".*"
                if args.effStatLumiScale and "Syst" not in name:
                    scale /= math.sqrt(args.effStatLumiScale)

                cardTool.addSystematic(
                    name,
                    mirror=mirror,
                    mirrorDownVarEqualToNomi=mirrorDownVarEqualToNomi,
                    group=groupName,
                    splitGroup={**splitGroupDict, "experiment": ".*"},
                    systAxes=axes,
                    labelsByAxis=axlabels,
                    baseName=name+"_",
                    processes=['MCnoQCD'],
                    passToFakes=passSystToFakes,
                    systNameReplace=nameReplace,
                    scale=scale,
                )
                # now add other systematics if present
                if name=="effSystTnP":
                    for es in common.muonEfficiency_altBkgSyst_effSteps:
                        cardTool.addSystematic(
                            f"effSystTnP_altBkg_{es}",
                            mirror=mirror,
                            mirrorDownVarEqualToNomi=mirrorDownVarEqualToNomi,
                            group=f"muon_eff_syst_{es}_altBkg",
                            splitGroup={groupName: ".*", "muon_eff_all" : ".*", "experiment": ".*"},
                            systAxes = ["n_syst_variations"],
                            labelsByAxis = [f"{es}_altBkg_etaDecorr"],
                            baseName=name+"_",
                            processes=['MCnoQCD'],
                            passToFakes=passSystToFakes,
                            systNameReplace=[("effSystTnP", "effSyst"), ("etaDecorr0", "fullyCorr")],
                            scale=scale,
                        )
            if wmass or wlike_vetoValidation:
                useGlobalOrTrackerVeto = input_tools.args_from_metadata(cardTool, "useGlobalOrTrackerVeto")
                useRefinedVeto = input_tools.args_from_metadata(cardTool, "useRefinedVeto")
                allEffTnP_veto = ["effStatTnP_veto_sf", "effSystTnP_veto"]
                for name in allEffTnP_veto:
                    if "Syst" in name:
                        if useGlobalOrTrackerVeto:
                            axes = ["veto_reco-veto_tracking-veto_idip-veto_trackerreco-veto_trackertracking", "n_syst_variations"]
                        else:
                            if useRefinedVeto:
                                axes = ["vetoreco-vetotracking-vetoidip", "n_syst_variations"]
                            else:
                                axes = ["veto_reco-veto_tracking-veto_idip", "n_syst_variations"]
                        axlabels = ["WPSYST", "_etaDecorr"]
                        if useGlobalOrTrackerVeto:
                            nameReplace = [("WPSYST0", "reco"), ("WPSYST1", "tracking"), ("WPSYST2", "idip"), ("WPSYST3", "trackerreco"), ("WPSYST4", "trackertracking"), ("effSystTnP_veto", "effSyst_veto"), ("etaDecorr0", "fullyCorr") ]
                        else:
                            nameReplace = [("WPSYST0", "reco"), ("WPSYST1", "tracking"), ("WPSYST2", "idip"), ("effSystTnP_veto", "effSyst_veto"), ("etaDecorr0", "fullyCorr") ]
                        scale = 1.0
                        mirror = True
                        mirrorDownVarEqualToNomi=False
                        groupName = "muon_eff_syst_veto"
                        if useGlobalOrTrackerVeto:
                            splitGroupDict = {f"{groupName}{x}" : f".*effSyst_veto.*{x}" for x in list(["reco","tracking","idip","trackerreco","trackertracking"])}
                        else:
                            splitGroupDict = {f"{groupName}{x}" : f".*effSyst_veto.*{x}" for x in list(["reco","tracking","idip"])}
                        splitGroupDict["muon_eff_all"] = ".*"
                    else:
                        nameReplace = []
                        mirror = True
                        mirrorDownVarEqualToNomi=False
                        if useRefinedVeto:
                            axes = ["vetoreco-vetotracking-vetoidip", "SF eta", "nPtEigenBins", "SF charge"]
                            axlabels = ["WPSTEP", "eta", "pt", "q"]
                            nameReplace = nameReplace + [("effStatTnP_veto_sf_", "effStat_veto_"), ("WPSTEP0", "reco"), ("WPSTEP1", "tracking"), ("WPSTEP2", "idip")]
                        else:
                            axes = ["SF eta", "nPtEigenBins", "SF charge"]
                            axlabels = ["eta", "pt", "q"]
                            nameReplace = nameReplace + [("effStatTnP_veto_sf_", "effStat_veto_")]
                        scale = 1.0
                        groupName = "muon_eff_stat_veto"
                        splitGroupDict = {f"{groupName}{x}" : f".*effStat_veto.*{x}" for x in list(["reco","tracking","idip"])}
                        splitGroupDict["muon_eff_all"] = ".*"
                    if args.effStatLumiScale and "Syst" not in name:
                        scale /= math.sqrt(args.effStatLumiScale)

                    cardTool.addSystematic(
                        name,
                        mirror=mirror,
                        mirrorDownVarEqualToNomi=mirrorDownVarEqualToNomi,
                        group=groupName,
                        splitGroup={**splitGroupDict, "experiment": ".*"},
                        systAxes=axes,
                        labelsByAxis=axlabels,
                        baseName=name+"_",
                        processes=['Zveto_samples'],
                        passToFakes=passSystToFakes if wmass else False,
                        systNameReplace=nameReplace,
                        scale=scale,
                    )

        else:
            if datagroups.flavor in ["mu", "mumu"]:
                lepEffs = ["muSF_HLT_DATA_stat", "muSF_HLT_DATA_syst", "muSF_HLT_MC_stat", "muSF_HLT_MC_syst", "muSF_ISO_stat", "muSF_ISO_DATA_syst", "muSF_ISO_MC_syst", "muSF_IDIP_stat", "muSF_IDIP_DATA_syst", "muSF_IDIP_MC_syst"]
            else:
                lepEffs = [] # ["elSF_HLT_syst", "elSF_IDISO_stat"]

            for lepEff in lepEffs:
                cardTool.addSystematic(lepEff,
                    processes=cardTool.allMCProcesses(),
                    mirror = True,
                    group="CMS_lepton_eff",
                    splitGroup = {"experiment": ".*"},
                    baseName=lepEff,
                    systAxes = ["tensor_axis_0"],
                    labelsByAxis = [""],
                )

    if (wmass or wlike) and input_tools.args_from_metadata(cardTool, "recoilUnc"):
        combine_helpers.add_recoil_uncertainty(cardTool, ["signal_samples"],
            passSystToFakes=passSystToFakes,
            flavor=datagroups.flavor if datagroups.flavor else "mu",
            pu_type="lowPU" if lowPU else "highPU")

    if lowPU:
        if datagroups.flavor in ["e", "ee"] and False:
            # disable, prefiring for muons currently broken? (fit fails)
            cardTool.addSystematic("prefireCorr",
                processes=cardTool.allMCProcesses(),
                mirror = False,
                group="CMS_prefire17",
                splitGroup = {"experiment": ".*"},
                baseName="CMS_prefire17",
                systAxes = ["downUpVar"],
                labelsByAxis = ["downUpVar"],
            )

        return cardTool

    # Below: all that is highPU specific

    # msv_config_dict = {
    #     "smearingWeights":{
    #         "hist_name": "muonScaleSyst_responseWeights",
    #         "syst_axes": ["unc", "downUpVar"],
    #         "syst_axes_labels": ["unc", "downUpVar"]
    #     },
    #     "massWeights":{
    #         "hist_name": "muonScaleSyst",
    #         "syst_axes": ["downUpVar", "scaleEtaSlice"],
    #         "syst_axes_labels": ["downUpVar", "ieta"]
    #     },
    #     "manualShift":{
    #         "hist_name": "muonScaleSyst_manualShift",
    #         "syst_axes": ["downUpVar"],
    #         "syst_axes_labels": ["downUpVar"]
    #     }
    # }

    # msv_config = msv_config_dict[args.muonScaleVariation]

    # cardTool.addSystematic(msv_config['hist_name'],
    #     processes=['single_v_samples' if wmass else 'single_vmu_samples'],
    #     group="muonCalibration",
    #     baseName="CMS_scale_m_",
    #     systAxes=msv_config['syst_axes'],
    #     labelsByAxis=msv_config['syst_axes_labels'],
    #     passToFakes=passSystToFakes,
    #     scale = args.scaleMuonCorr,
    # )
    cardTool.addSystematic("muonL1PrefireSyst",
        processes=['MCnoQCD'],
        group="muonPrefire",
        splitGroup = {f"prefire" : f".*", "experiment": ".*"},
        baseName="CMS_prefire_syst_m",
        systAxes=["downUpVar"],
        labelsByAxis=["downUpVar"],
        passToFakes=passSystToFakes,
    )
    cardTool.addSystematic("muonL1PrefireStat",
        processes=['MCnoQCD'],
        group="muonPrefire",
        splitGroup = {f"prefire" : f".*", "experiment": ".*"},
        baseName="CMS_prefire_stat_m_",
        systAxes=["downUpVar", "etaPhiRegion"],
        labelsByAxis=["downUpVar", "etaPhiReg"],
        passToFakes=passSystToFakes,
    )
    cardTool.addSystematic("ecalL1Prefire",
        processes=['MCnoQCD'],
        group="ecalPrefire",
        splitGroup = {f"prefire" : f".*", "experiment": ".*"},
        baseName="CMS_prefire_ecal",
        systAxes=["downUpVar"],
        labelsByAxis=["downUpVar"],
        passToFakes=passSystToFakes,
    )

    cardTool.addSystematic("muonScaleSyst_responseWeights",
        processes=['single_v_samples'],
        group="scaleCrctn",
        splitGroup={f"muonCalibration" : f".*", "experiment": ".*"},
        baseName="Scale_correction_",
        systAxes=["unc", "downUpVar"],
        passToFakes=passSystToFakes,
        scale = args.calibrationStatScaling,
    )
    cardTool.addSystematic("muonScaleClosSyst_responseWeights",
        processes=['single_v_samples'],
        group="scaleClosCrctn",
        splitGroup={f"muonCalibration" : f".*", "experiment": ".*"},
        baseName="ScaleClos_correction_",
        systAxes=["unc", "downUpVar"],
        passToFakes=passSystToFakes,
    )

    mzerr = 2.1e-3
    mz0 = 91.18
    adhocA = args.correlatedAdHocA
    nomvarA = common.correlated_variation_base_size["A"]
    scaleA = math.sqrt( (mzerr/mz0)**2 + adhocA**2 )/nomvarA

    adhocM = args.correlatedAdHocM
    nomvarM = common.correlated_variation_base_size["M"]
    scaleM = adhocM/nomvarM

    cardTool.addSystematic("muonScaleClosASyst_responseWeights",
        processes=['single_v_samples'],
        group="scaleClosACrctn",
        splitGroup={f"muonCalibration" : f".*", "experiment": ".*"},
        baseName="ScaleClosA_correction_",
        systAxes=["unc", "downUpVar"],
        passToFakes=passSystToFakes,
        scale = scaleA,
    )
    if abs(scaleM) > 0.:
        cardTool.addSystematic("muonScaleClosMSyst_responseWeights",
            processes=['single_v_samples'],
            group="scaleClosMCrctn",
            splitGroup={f"muonCalibration" : f".*", "experiment": ".*"},
            baseName="ScaleClosM_correction_",
            systAxes=["unc", "downUpVar"],
            passToFakes=passSystToFakes,
            scale = scaleM,
        )
    if not input_tools.args_from_metadata(cardTool, "noSmearing"):
        cardTool.addSystematic("muonResolutionSyst_responseWeights",
            mirror = True,
            processes=['single_v_samples'],
            group="resolutionCrctn",
            splitGroup={f"muonCalibration" : f".*", "experiment": ".*"},
            baseName="Resolution_correction_",
            systAxes=["smearing_variation"],
            passToFakes=passSystToFakes,
            scale = args.resolutionStatScaling,
        )

    cardTool.addSystematic("pixelMultiplicitySyst",
        mirror = True,
        processes=['single_v_samples'],
        group="pixelMultiplicitySyst",
        splitGroup={f"muonCalibration" : f".*", "experiment": ".*"},
        baseName="pixel_multiplicity_syst_",
        systAxes=["var"],
        passToFakes=passSystToFakes,
    )

    if input_tools.args_from_metadata(cardTool, "pixelMultiplicityStat"):
        cardTool.addSystematic("pixelMultiplicityStat",
            mirror = True,
            processes=['single_v_samples'],
            group="pixelMultiplicityStat",
            splitGroup={f"muonCalibration" : f".*", "experiment": ".*"},
            baseName="pixel_multiplicity_stat_",
            systAxes=["var"],
            passToFakes=passSystToFakes,
        )

    if "run" in fitvar:
        # add ad-hoc normalization uncertainty uncorrelated across run bins
        #   accounting for time instability (e.g. reflecting the corrections applied as average like pileup, prefiring, ...)
        cardTool.addSystematic(
            name=cardTool.nominalName,
            rename="timeStability",
            processes=['MCnoQCD'],
            group=f"timeStability",
            splitGroup = {"experiment": ".*"},
            passToFakes=passSystToFakes,
            mirror=True,
            labelsByAxis=[f"run"],
            systAxes=["run_"],
            action=lambda h:
                hh.addHists(h,
                    hh.expand_hist_by_duplicate_axis(h, "run", "run_"),
                    scale2=0.01)
        )

        # add additional scale and resolution uncertainty uncorrelated across run slices
        cardTool.addSystematic("muonScaleSyst_responseWeights",
            rename="muonScaleSyst_responseWeightsDecorr",
            processes=['single_v_samples'],
            group="scaleCrctn",
            splitGroup={f"muonCalibration" : f".*", "experiment": ".*"},
            baseName="Scale_correction_",
            systAxes=["unc", "downUpVar", "run_"],
            passToFakes=passSystToFakes,
            scale = args.calibrationStatScaling,
            actionRequiresNomi=True,
            action=syst_tools.decorrelateByAxes,
            actionArgs=dict(
                axesToDecorrNames=["run"], newDecorrAxesNames=["run_"])
        )

        cardTool.addSystematic("muonScaleClosSyst_responseWeights",
            rename="muonScaleClosSyst_responseWeightsDecorr",
            processes=['single_v_samples'],
            group="scaleClosCrctn",
            splitGroup={f"muonCalibration" : f".*", "experiment": ".*"},
            baseName="ScaleClos_correction_",
            systAxes=["unc", "downUpVar", "run_"],
            passToFakes=passSystToFakes,
            actionRequiresNomi=True,
            action=syst_tools.decorrelateByAxes,
            actionArgs=dict(
                axesToDecorrNames=["run"], newDecorrAxesNames=["run_"])
        )

        if not input_tools.args_from_metadata(cardTool, "noSmearing"):
            cardTool.addSystematic("muonResolutionSyst_responseWeights",
                rename="muonResolutionSyst_responseWeightsDecorr",
                mirror = True,
                processes=['single_v_samples'],
                group="resolutionCrctn",
                splitGroup={f"muonCalibration" : f".*", "experiment": ".*"},
                baseName="Resolution_correction_",
                systAxes=["smearing_variation", "run_"],
                passToFakes=passSystToFakes,
                scale = args.resolutionStatScaling,
                actionRequiresNomi=True,
                action=syst_tools.decorrelateByAxes,
                actionArgs=dict(
                    axesToDecorrNames=["run"], newDecorrAxesNames=["run_"])
            )

    # Previously we had a QCD uncertainty for the mt dependence on the fakes, see: https://github.com/WMass/WRemnants/blob/f757c2c8137a720403b64d4c83b5463a2b27e80f/scripts/combine/setupCombineWMass.py#L359

    return cardTool

def analysis_label(card_tool):
    analysis_name_map = {
        "w_mass" : "WMass",
        "vgen" : "ZGen" if len(card_tool.getProcesses()) > 0 and card_tool.getProcesses()[0][0] == "Z" else "WGen",
        "z_wlike" : "ZMassWLike",
        "z_dilepton" : "ZMassDilepton",
        "w_lowpu" : "WMass_lowPU",
        "z_lowpu" : "ZMass_lowPU",
    }

    if card_tool.datagroups.mode not in analysis_name_map:
        raise ValueError(f"Invalid datagroups mode {card_tool.datagroups.mode}")

    return analysis_name_map[card_tool.datagroups.mode]

def outputFolderName(outfolder, card_tool, doStatOnly, postfix):
    to_join = [analysis_label(card_tool)]+card_tool.fit_axes

    if doStatOnly:
        to_join.append("statOnly")
    if card_tool.datagroups.flavor:
        to_join.append(card_tool.datagroups.flavor)
    if postfix is not None:
        to_join.append(postfix)

    return f"{outfolder}/{'_'.join(to_join)}/"

def run_root(args, xnorm=False):
    forceNonzero = False #args.analysisMode == None
    checkSysts = forceNonzero

    fitvar = args.fitvar[0].split("-") if not xnorm else ["count"]
    genvar = args.genAxes[0].split("-") if hasattr(args,"genAxes") and len(args.genAxes) else None
    iBaseName = args.baseName[0]
    iLumiScale = args.lumiScale[0]
    cardTool = setup(args, args.inputFile[0], iBaseName, iLumiScale, fitvar, genvar, xnorm=xnorm)
    cardTool.setOutput(outputFolderName(args.outfolder, cardTool, args.doStatOnly, args.postfix), analysis_label(cardTool))
    cardTool.writeOutput(args=args, forceNonzero=forceNonzero, check_systs=checkSysts)
    return

if __name__ == "__main__":
    parser = make_parser()
    args = parser.parse_args()

    logger = logging.setup_logger(__file__, args.verbose, args.noColorLogger)

    isUnfolding = args.analysisMode == "unfolding"
    isTheoryAgnostic = args.analysisMode in ["theoryAgnosticNormVar", "theoryAgnosticPolVar"]
    isTheoryAgnosticPolVar = args.analysisMode == "theoryAgnosticPolVar"
    isPoiAsNoi = (isUnfolding or isTheoryAgnostic) and args.poiAsNoi
    isFloatingPOIsTheoryAgnostic = isTheoryAgnostic and not isPoiAsNoi
    isFloatingPOIs = (isUnfolding or isTheoryAgnostic) and not isPoiAsNoi

    if args.noHist and args.noStatUncFakes:
        raise ValueError("Option --noHist would override --noStatUncFakes. Please select only one of them")
    if isUnfolding and args.fitXsec:
        raise ValueError("Options unfolding and --fitXsec are incompatible. Please choose one or the other")

    if isTheoryAgnostic:
        if len(args.genAxes) == 0:
            args.genAxes = ["ptVgenSig-absYVgenSig-helicitySig"]
            logger.warning(f"Automatically setting '--genAxes {' '.join(args.genAxes)}' for theory agnostic analysis")
            if args.poiAsNoi:
                logger.warning("This is only needed to properly get the systematic axes")

    if isFloatingPOIsTheoryAgnostic:
        # The following is temporary, just to avoid passing the option explicitly
        logger.warning("For now setting theory agnostic without POI as NOI activates --doStatOnly")
        args.doStatOnly = True

    if not args.root:
        writer = HDF5Writer.HDF5Writer(sparse=args.sparse)

        if args.baseName == "xnorm":
            writer.theoryFit = True

        # loop over all files
        outnames = []
        for i, ifile in enumerate(args.inputFile):
            fitvar = args.fitvar[i].split("-")
            genvar = args.genAxes[i].split("-") if hasattr(args,"genAxes") and len(args.genAxes) else None
            iBaseName = args.baseName[0] if len(args.baseName)==1 else args.baseName[i]
            iLumiScale = args.lumiScale[0] if len(args.lumiScale)==1 else args.lumiScale[i]
            
<<<<<<< HEAD
            cardTool = setup(args, ifile, iBaseName, iLumiScale, fitvar, genvar, xnorm=args.fitresult is not None or args.baseName == "xnorm")
=======
            cardTool = setup(args, ifile, iBaseName, iLumiScale, fitvar, genvar, xnorm=args.fitresult is not None)
>>>>>>> 9e18b8b7
            outnames.append( (outputFolderName(args.outfolder, cardTool, args.doStatOnly, args.postfix), analysis_label(cardTool)) )

            writer.add_channel(cardTool)
            if isFloatingPOIs or isUnfolding:
                fitvar = genvar if isPoiAsNoi else ["count"] 
                cardTool = setup(args, ifile, iBaseName, iLumiScale, fitvar, xnorm=True)
                writer.add_channel(cardTool)

        if not args.skipSumGroups:
            combine_helpers.add_ratio_xsec_groups(writer)
            combine_helpers.add_asym_xsec_groups(writer)
            combine_helpers.add_helicty_xsec_groups(writer)

        if args.fitresult:
            writer.set_fitresult(args.fitresult, mc_stat=not (args.noMCStat or args.explicitSignalMCstat))

        if len(outnames) == 1:
            outfolder, outfile = outnames[0]
        else:
            dir_append = '_'.join(['', *filter(lambda x: x, ['statOnly' if args.doStatOnly else '', args.postfix])])
            unique_names = list(dict.fromkeys([o[1] for o in outnames]))
            outfolder = f"{args.outfolder}/Combination_{''.join(unique_names)}{dir_append}/"
            outfile = "Combination"
        logger.info(f"Writing HDF5 output to {outfile}")
        writer.write(args, outfolder, outfile, allowNegativeExpectation=args.allowNegativeExpectation)
    else:
        if not args.allow_deprecated_root_output:
            raise RuntimeError("Root output is deprecated, forcibly enable it with --allow-deprecated-root-output")

        if len(args.inputFile) > 1:
            raise IOError(f"Multiple input files only supported within --hdf5 mode")

        run_root(args)
        if isFloatingPOIs:
            logger.warning("Now running with xnorm = True")
            # in case of unfolding and hdf5, the xnorm histograms are directly written into the hdf5
            run_root(args, xnorm=True)

    logging.summary()<|MERGE_RESOLUTION|>--- conflicted
+++ resolved
@@ -730,14 +730,9 @@
         cardTool.addLnNSystematic("CMS_background", processes=["Other"], size=1.15, group="CMS_background", splitGroup = {"experiment": ".*"},)
         cardTool.addLnNSystematic("lumi", processes=['MCnoQCD'], size=1.017 if lowPU else 1.012, group="luminosity", splitGroup = {"experiment": ".*"},)
 
-<<<<<<< HEAD
     # shape uncertainty on fakes from fakerate factor
-    if cardTool.getFakeName() != "QCD" and cardTool.getFakeName() in datagroups.groups.keys() and not xnorm and (not args.binnedFakeEstimation or (args.fakeEstimation in ["extrapolate"] and "mt" in fitvar)):
-        syst_axes = ["eta", "charge"] if (not args.binnedFakeEstimation or args.fakeEstimation not in ["extrapolate"]) else ["eta", "pt", "charge"]
-=======
     if cardTool.getFakeName() != "QCD" and cardTool.getFakeName() in datagroups.groups.keys() and not xnorm and (args.fakeSmoothingMode != "binned" or (args.fakeEstimation in ["extrapolate"] and "mt" in fitvar)):
         syst_axes = ["eta", "charge"] if (args.fakeSmoothingMode != "binned" or args.fakeEstimation not in ["extrapolate"]) else ["eta", "pt", "charge"]
->>>>>>> 9e18b8b7
         info=dict(
             name=inputBaseName, 
             group="Fake",
@@ -1227,11 +1222,7 @@
             iBaseName = args.baseName[0] if len(args.baseName)==1 else args.baseName[i]
             iLumiScale = args.lumiScale[0] if len(args.lumiScale)==1 else args.lumiScale[i]
             
-<<<<<<< HEAD
             cardTool = setup(args, ifile, iBaseName, iLumiScale, fitvar, genvar, xnorm=args.fitresult is not None or args.baseName == "xnorm")
-=======
-            cardTool = setup(args, ifile, iBaseName, iLumiScale, fitvar, genvar, xnorm=args.fitresult is not None)
->>>>>>> 9e18b8b7
             outnames.append( (outputFolderName(args.outfolder, cardTool, args.doStatOnly, args.postfix), analysis_label(cardTool)) )
 
             writer.add_channel(cardTool)
