#!/usr/bin/env python3
from wremnants import CardTool,combine_helpers, combine_theory_helper, combine_theoryAgnostic_helper, HDF5Writer, syst_tools, theory_corrections
from wremnants.syst_tools import massWeightNames
from wremnants.datasets.datagroups import Datagroups

from utilities import common, logging, boostHistHelpers as hh
from utilities.io_tools import input_tools
import argparse
import hist
import math, copy
import h5py
import narf.ioutils
import numpy as np

def make_subparsers(parser):

    parser.add_argument("--analysisMode", type=str, default=None,
                        choices=["unfolding", "theoryAgnosticNormVar", "theoryAgnosticPolVar"],
                        help="Select analysis mode to run. Default is the traditional analysis")

    tmpKnownArgs,_ = parser.parse_known_args()
    subparserName = tmpKnownArgs.analysisMode
    if subparserName is None:
        return parser

    parser.add_argument("--poiAsNoi", action='store_true', help="Make histogram to do the POIs as NOIs trick (some postprocessing will happen later in CardTool.py)")
    parser.add_argument("--forceRecoChargeAsGen", action="store_true", help="Force gen charge to match reco charge in CardTool, this only works when the reco charge is used to define the channel")
    parser.add_argument("--genAxes", type=str, default=None, nargs="+", help="Specify which gen axes should be used in unfolding/theory agnostic, if 'None', use all (inferred from metadata).")
    parser.add_argument("--priorNormXsec", type=float, default=1, help="Prior for shape uncertainties on cross sections for theory agnostic or unfolding analysis with POIs as NOIs (1 means 100\%). If negative, it will use shapeNoConstraint in the fit")
    parser.add_argument("--scaleNormXsecHistYields", type=float, default=None, help="Scale yields of histogram with cross sections variations for theory agnostic analysis with POIs as NOIs. Can be used together with --priorNormXsec")

    if "theoryAgnostic" in subparserName:
        if subparserName == "theoryAgnosticNormVar":
            parser.add_argument("--theoryAgnosticBandSize", type=float, default=1., help="Multiplier for theory-motivated band in theory agnostic analysis with POIs as NOIs.")
        elif subparserName == "theoryAgnosticPolVar":
            parser.add_argument("--noPolVarOnFake", action="store_true", help="Do not propagate POI variations to fakes")
            parser.add_argument("--symmetrizePolVar", action='store_true', help="Symmetrize up/Down variations in CardTool (using average)")

    return parser


def make_parser(parser=None):
    parser = argparse.ArgumentParser()
    parser.add_argument("-o", "--outfolder", type=str, default=".", help="Output folder with the root file storing all histograms and datacards for single charge (subfolder WMass or ZMassWLike is created automatically inside)")
    parser.add_argument("-i", "--inputFile", nargs="+", type=str)
    parser.add_argument("-p", "--postfix", type=str, help="Postfix for output file name", default=None)
    parser.add_argument("-v", "--verbose", type=int, default=3, choices=[0,1,2,3,4],
                        help="Set verbosity level with logging, the larger the more verbose")
    parser.add_argument("--noColorLogger", action="store_true", help="Do not use logging with colors")
    parser.add_argument("--hdf5", action="store_true", help="Write out datacard in hdf5")
    parser.add_argument("--sparse", action="store_true", help="Write out datacard in sparse mode (only for when using hdf5)")
    parser.add_argument("--excludeProcGroups", type=str, nargs="*", help="Don't run over processes belonging to these groups (only accepts exact group names)", default=["QCD"])
    parser.add_argument("--filterProcGroups", type=str, nargs="*", help="Only run over processes belonging to these groups", default=[])
    parser.add_argument("-x", "--excludeNuisances", type=str, default="", help="Regular expression to exclude some systematics from the datacard")
    parser.add_argument("-k", "--keepNuisances", type=str, default="", help="Regular expression to keep some systematics, overriding --excludeNuisances. Can be used to keep only some systs while excluding all the others with '.*'")
    parser.add_argument("--absolutePathInCard", action="store_true", help="In the datacard, set Absolute path for the root file where shapes are stored")
    parser.add_argument("-n", "--baseName", type=str, help="Histogram name in the file (e.g., 'nominal')", default="nominal")
    parser.add_argument("--noHist", action='store_true', help="Skip the making of 2D histograms (root file is left untouched if existing)")
    parser.add_argument("--qcdProcessName" , type=str, default="Fake", help="Name for QCD process (must be consistent with what is used in datagroups2016.py")
    # setting on the fit behaviour
    parser.add_argument("--realData", action='store_true', help="Store real data in datacards")
    parser.add_argument("--fitvar", nargs="+", help="Variable to fit", default=["eta-pt-charge"])
    parser.add_argument("--rebin", type=int, nargs='*', default=[], help="Rebin axis by this value (default, 1, does nothing)")
    parser.add_argument("--absval", type=int, nargs='*', default=[], help="Take absolute value of axis if 1 (default, 0, does nothing)")
    parser.add_argument("--axlim", type=float, default=[], nargs='*', help="Restrict axis to this range (assumes pairs of values by axis, with trailing axes optional)")
    parser.add_argument("--rebinBeforeSelection", action='store_true', help="Rebin before the selection operation (e.g. before fake rate computation), default if after")
    parser.add_argument("--lumiScale", type=float, default=1.0, help="Rescale equivalent luminosity by this value (e.g. 10 means ten times more data and MC)")
    parser.add_argument("--sumChannels", action='store_true', help="Only use one channel")
    parser.add_argument("--fitXsec", action='store_true', help="Fit signal inclusive cross section")
    parser.add_argument("--fitMassDiff", type=str, default=None, choices=["charge", "cosThetaStarll", "eta-sign", "eta-range"], help="Fit an additional POI for the difference in the boson mass")
    parser.add_argument("--fitMassDecorr", type=str, default=None, help="Decorrelate POI for given axis, fit multiple POIs for the different POIs")
    parser.add_argument("--fitresult", type=str, default=None ,help="Use data and covariance matrix from fitresult (for making a theory fit)")
    parser.add_argument("--noMCStat", action='store_true', help="Do not include MC stat uncertainty in covariance for theory fit (only when using --fitresult)")
    parser.add_argument("--fakerateAxes", nargs="+", help="Axes for the fakerate binning", default=["eta","pt","charge"])
    parser.add_argument("--ABCD", action="store_true", help="Produce datacard for simultaneous fit of ABCD regions")
    # settings on the nuisances itself
    parser.add_argument("--doStatOnly", action="store_true", default=False, help="Set up fit to get stat-only uncertainty (currently combinetf with -S 0 doesn't work)")
    parser.add_argument("--minnloScaleUnc", choices=["byHelicityPt", "byHelicityPtCharge", "byHelicityCharge", "byPtCharge", "byPt", "byCharge", "integrated", "none"], default="byHelicityPt",
            help="Decorrelation for QCDscale")
    parser.add_argument("--resumUnc", default="tnp", type=str, choices=["scale", "tnp", "tnp_minnlo", "minnlo",  "none"], help="Include SCETlib uncertainties")
    parser.add_argument("--noTransitionUnc", action="store_true", help="Do not include matching transition parameter variations.")
    parser.add_argument("--npUnc", default="Delta_Lambda", type=str, choices=combine_theory_helper.TheoryHelper.valid_np_models, help="Nonperturbative uncertainty model")
    parser.add_argument("--tnpMagnitude", default=1, type=float, help="Variation size for the TNP")
    parser.add_argument("--scaleTNP", default=5, type=float, help="Scale the TNP uncertainties by this factor")
    parser.add_argument("--scalePdf", default=1, type=float, help="Scale the PDF hessian uncertainties by this factor")
    parser.add_argument("--pdfUncFromCorr", action='store_true', help="Take PDF uncertainty from correction hist (Requires having run that correction)")
    parser.add_argument("--massVariation", type=float, default=100, help="Variation of boson mass")
    parser.add_argument("--ewUnc", type=str, nargs="*", default=["default"], help="Include EW uncertainty (other than pure ISR or FSR)", 
        choices=[x for x in theory_corrections.valid_theory_corrections() if "ew" in x and "ISR" not in x and "FSR" not in x])
    parser.add_argument("--isrUnc", type=str, nargs="*", default=["pythiaew_ISR",], help="Include ISR uncertainty", 
        choices=[x for x in theory_corrections.valid_theory_corrections() if "ew" in x and "ISR" in x])
    parser.add_argument("--fsrUnc", type=str, nargs="*", default=["horaceqedew_FSR", "horacelophotosmecoffew_FSR"], help="Include FSR uncertainty", 
        choices=[x for x in theory_corrections.valid_theory_corrections() if "ew" in x and "FSR" in x])
    parser.add_argument("--skipSignalSystOnFakes" , action="store_true", help="Do not propagate signal uncertainties on fakes, mainly for checks.")
    parser.add_argument("--noQCDscaleFakes", action="store_true",   help="Do not apply QCd scale uncertainties on fakes, mainly for debugging")
    parser.add_argument("--addQCDMC", action="store_true", help="Include QCD MC when making datacards (otherwise by default it will always be excluded)")
    parser.add_argument("--muonScaleVariation", choices=["smearingWeights", "massWeights", "manualShift"], default="smearingWeights", help="the method with which the muon scale variation histograms are derived")
    parser.add_argument("--scaleMuonCorr", type=float, default=1.0, help="Scale up/down dummy muon scale uncertainty by this factor")
    parser.add_argument("--correlatedNonClosureNuisances", action='store_true', help="get systematics from histograms for the Z non-closure nuisances without decorrelation in eta and pt")
    parser.add_argument("--calibrationStatScaling", type=float, default=2.2, help="scaling of calibration statistical uncertainty")
    parser.add_argument("--correlatedAdHocA", type=float, default=0.0, help="fully correlated ad-hoc uncertainty on b-field term A (in addition to Z pdg mass)")
    parser.add_argument("--correlatedAdHocM", type=float, default=3.5e-6, help="fully correlated ad-hoc uncertainty on alignment term M")
    parser.add_argument("--noEfficiencyUnc", action='store_true', help="Skip efficiency uncertainty (useful for tests, because it's slow). Equivalent to --excludeNuisances '.*effSystTnP|.*effStatTnP' ")
    parser.add_argument("--effStatLumiScale", type=float, default=None, help="Rescale equivalent luminosity for efficiency stat uncertainty by this value (e.g. 10 means ten times more data from tag and probe)")
    parser.add_argument("--binnedScaleFactors", action='store_true', help="Use binned scale factors (different helpers and nuisances)")
    parser.add_argument("--isoEfficiencySmoothing", action='store_true', help="If isolation SF was derived from smooth efficiencies instead of direct smoothing")
    parser.add_argument("--scaleZmuonVeto", default=1, type=float, help="Scale the second muon veto uncertainties by this factor for Wmass")
    # pseudodata
    parser.add_argument("--pseudoData", type=str, nargs="+", help="Histograms to use as pseudodata")
    parser.add_argument("--pseudoDataAxes", type=str, nargs="+", default=[None], help="Variation axes to use as pseudodata for each of the histograms")
    parser.add_argument("--pseudoDataIdxs", type=str, nargs="+", default=[None], help="Variation indices to use as pseudodata for each of the histograms")
    parser.add_argument("--pseudoDataFile", type=str, help="Input file for pseudodata (if it should be read from a different file)", default=None)
    parser.add_argument("--pseudoDataProcsRegexp", type=str, default=".*", help="Regular expression for processes taken from pseudodata file (all other processes are automatically got from the nominal file). Data is excluded automatically as usual")
    parser.add_argument("--addTauToSignal", action='store_true', help="Events from the same process but from tau final states are added to the signal")
    parser.add_argument("--noPDFandQCDtheorySystOnSignal", action='store_true', help="Removes PDF and theory uncertainties on signal processes")
    parser.add_argument("--recoCharge", type=str, default=["plus", "minus"], nargs="+", choices=["plus", "minus"], help="Specify reco charge to use, default uses both. This is a workaround for unfolding/theory-agnostic fit when running a single reco charge, as gen bins with opposite gen charge have to be filtered out")
    parser.add_argument("--forceConstrainMass", action='store_true', help="force mass to be constrained in fit")

    parser = make_subparsers(parser)

    return parser


def setup(args, inputFile, fitvar, xnorm=False):

    isUnfolding = args.analysisMode == "unfolding"
    isTheoryAgnostic = args.analysisMode in ["theoryAgnosticNormVar", "theoryAgnosticPolVar"]
    isTheoryAgnosticPolVar = args.analysisMode == "theoryAgnosticPolVar"
    isPoiAsNoi = (isUnfolding or isTheoryAgnostic) and args.poiAsNoi
    isFloatingPOIsTheoryAgnostic = isTheoryAgnostic and not isPoiAsNoi
    isFloatingPOIs = (isUnfolding or isTheoryAgnostic) and not isPoiAsNoi

    # NOTE: args.filterProcGroups and args.excludeProcGroups should in principle not be used together
    #       (because filtering is equivalent to exclude something), however the exclusion is also meant to skip
    #       processes which are defined in the original process dictionary but are not supposed to be (always) run on
    if args.addQCDMC or "QCD" in args.filterProcGroups:
        logger.warning("Adding QCD MC to list of processes for the fit setup")
    elif "QCD" not in args.excludeProcGroups:
        logger.warning("Automatic removal of QCD MC from list of processes. Use --filterProcGroups 'QCD' or --addQCDMC to keep it")
        args.excludeProcGroups.append("QCD")
    filterGroup = args.filterProcGroups if args.filterProcGroups else None
    excludeGroup = args.excludeProcGroups if args.excludeProcGroups else None

    logger.debug(f"Filtering these groups of processes: {args.filterProcGroups}")
    logger.debug(f"Excluding these groups of processes: {args.excludeProcGroups}")

    datagroups = Datagroups(inputFile, excludeGroups=excludeGroup, filterGroups=filterGroup, applySelection= not xnorm and not args.ABCD, simultaneousABCD=args.ABCD)

    if not xnorm and (args.axlim or args.rebin or args.absval):
        datagroups.set_rebin_action(fitvar, args.axlim, args.rebin, args.absval, args.rebinBeforeSelection)

    wmass = datagroups.mode in ["wmass", "lowpu_w"]
    wlike = datagroups.mode == "wlike"
    lowPU = "lowpu" in datagroups.mode
    # Detect lowpu dilepton
    dilepton = "dilepton" in datagroups.mode or any(x in ["ptll", "mll"] for x in fitvar)

    simultaneousABCD = wmass and args.ABCD and not xnorm
    constrainMass = (dilepton and not "mll" in fitvar) or args.fitXsec
    constrainMass = constrainMass or args.forceConstrainMass

    print("constrainMass", constrainMass)

    if wmass:
        base_group = "Wenu" if datagroups.flavor == "e" else "Wmunu"
    else:
        base_group = "Zee" if datagroups.flavor == "ee" else "Zmumu"

    if args.addTauToSignal:
        # add tau signal processes to signal group
        datagroups.groups[base_group].addMembers(datagroups.groups[base_group.replace("mu","tau")].members)
        datagroups.deleteGroup(base_group.replace("mu","tau"))

    if args.fitXsec:
        datagroups.unconstrainedProcesses.append(base_group)

    if xnorm:
        datagroups.select_xnorm_groups(base_group)
        datagroups.globalAction = None # reset global action in case of rebinning or such
        if not isUnfolding:
            # creating the xnorm model (e.g. for the theory fit)
            if wmass and "qGen" in fitvar:
                # add gen charge as additional axis
                datagroups.groups[base_group].memberOp = [ (lambda h, m=member: hh.addGenChargeAxis(h, 
                    idx=0 if "minus" in m.name else 1)) for member in datagroups.groups[base_group].members]
                xnorm_axes = ["qGen", *datagroups.gen_axes_names]
            else:
                xnorm_axes = datagroups.gen_axes_names[:]
            datagroups.setGenAxes(sum_gen_axes=[a for a in xnorm_axes if a not in fitvar])
    
<<<<<<< HEAD
    if isPoiAsNoi:
        constrainMass = False if isTheoryAgnostic else True
        poi_axes = datagroups.gen_axes if args.genAxes is None else args.genAxes
=======
    if args.poiAsNoi:
        constrainMass = False if args.theoryAgnostic else True
        poi_axes = datagroups.gen_axes_names if args.genAxes is None else args.genAxes
>>>>>>> ba3d55f1
        # remove specified gen axes from set of gen axes in datagroups so that those are integrated over
        datagroups.setGenAxes(sum_gen_axes=[a for a in datagroups.gen_axes_names if a not in poi_axes])

        # FIXME: temporary customization of signal and out-of-acceptance process names for theory agnostic with POI as NOI
        # There might be a better way to do it more homogeneously with the rest.
        if isTheoryAgnostic:
            constrainMass = False
            hasSeparateOutOfAcceptanceSignal = False
            for g in datagroups.groups.keys():                
                logger.debug(f"{g}: {[m.name for m in datagroups.groups[g].members]}")
            # check if the out-of-acceptance signal process exists as an independent process
            if any(m.name.endswith("OOA") for m in datagroups.groups[base_group].members):
                hasSeparateOutOfAcceptanceSignal = True
                if wmass:
                    # out of acceptance contribution
                    datagroups.copyGroup(base_group, f"{base_group}OOA", member_filter=lambda x: x.name.endswith("OOA"))
                    datagroups.groups[base_group].deleteMembers([m for m in datagroups.groups[base_group].members if m.name.endswith("OOA")])
                else:
                    # out of acceptance contribution
                    datagroups.copyGroup(base_group, f"{base_group}OOA", member_filter=lambda x: x.name.endswith("OOA"))
                    datagroups.groups[base_group].deleteMembers([m for m in datagroups.groups[base_group].members if m.name.endswith("OOA")])
            if any(x.endswith("OOA") for x in args.excludeProcGroups) and hasSeparateOutOfAcceptanceSignal:
                datagroups.deleteGroup(f"{base_group}OOA") # remove out of acceptance signal
    elif isUnfolding or isTheoryAgnostic:
        constrainMass = False if isTheoryAgnostic else True
        datagroups.setGenAxes(args.genAxes)
        if wmass and "qGen" in datagroups.gen_axes_names:
            # gen level bins, split by charge
            if "minus" in args.recoCharge:
                datagroups.defineSignalBinsUnfolding(base_group, f"W_qGen0", member_filter=lambda x: x.name.startswith("Wminus") and not x.name.endswith("OOA"), axesToRead=[ax for ax in datagroups.gen_axes_names if ax!="qGen"])
            if "plus" in args.recoCharge:
                datagroups.defineSignalBinsUnfolding(base_group, f"W_qGen1", member_filter=lambda x: x.name.startswith("Wplus") and not x.name.endswith("OOA"), axesToRead=[ax for ax in datagroups.gen_axes_names if ax!="qGen"])
        else:
            datagroups.defineSignalBinsUnfolding(base_group, base_group[0], member_filter=lambda x: not x.name.endswith("OOA"))
        
        # out of acceptance contribution
        to_del = [m for m in datagroups.groups[base_group].members if not m.name.endswith("OOA")]
        if len(datagroups.groups[base_group].members) == len(to_del):
            datagroups.deleteGroup(base_group)
        else:
            datagroups.groups[base_group].deleteMembers(to_del)    

    # Start to create the CardTool object, customizing everything
    cardTool = CardTool.CardTool(xnorm=xnorm, ABCD=simultaneousABCD, real_data=args.realData)
    cardTool.setDatagroups(datagroups)
    if args.qcdProcessName:
        cardTool.setFakeName(args.qcdProcessName)
    logger.debug(f"Making datacards with these processes: {cardTool.getProcesses()}")
    if args.absolutePathInCard:
        cardTool.setAbsolutePathShapeInCard()

    if simultaneousABCD:
        # In case of ABCD we need to have different fake processes for e and mu to have uncorrelated uncertainties
        cardTool.setFakeName(datagroups.fakeName + (datagroups.flavor if datagroups.flavor else ""))
        cardTool.unroll=True

        # add ABCD regions to fit
        mtName = "mt" if "mt" in fitvar else common.passMTName
        if common.passIsoName not in fitvar:
            fitvar = [*fitvar, common.passIsoName]
        if mtName not in fitvar:
            fitvar = [*fitvar, mtName]

    cardTool.setFitAxes(fitvar)
    cardTool.setFakerateAxes(args.fakerateAxes)

    if args.sumChannels or xnorm or dilepton or simultaneousABCD or "charge" not in fitvar:
        cardTool.setWriteByCharge(False)
    else:
        cardTool.setChannels(args.recoCharge)
        if (isUnfolding or isTheoryAgnostic) and args.forceRecoChargeAsGen:
            cardTool.setExcludeProcessForChannel("plus", ".*qGen0")
            cardTool.setExcludeProcessForChannel("minus", ".*qGen1")
    
    if xnorm:
        histName = "xnorm"
        cardTool.setHistName(histName)
        cardTool.setNominalName(histName)
    else:
        cardTool.setHistName(args.baseName)
        cardTool.setNominalName(args.baseName)
        
    # define sumGroups for integrated cross section
<<<<<<< HEAD
    if isFloatingPOIs:
        # TODO: make this less hardcoded to filter the charge (if the charge is not present this will duplicate things)
        if wmass and "qGen" in datagroups.gen_axes:
            if "plus" in args.recoCharge:
                cardTool.addPOISumGroups(genCharge="qGen1")
            if "minus" in args.recoCharge:
                cardTool.addPOISumGroups(genCharge="qGen0")
        else:
            cardTool.addPOISumGroups()
=======
    if args.unfolding and not args.poiAsNoi:
        cardTool.addPOISumGroups()
>>>>>>> ba3d55f1

    if args.noHist:
        cardTool.skipHistograms()
    cardTool.setSpacing(28)
    label = 'W' if wmass else 'Z'
    cardTool.setCustomSystGroupMapping({
        "theoryTNP" : f".*resum.*|.*TNP.*|mass.*{label}.*",
        "resumTheory" : f".*resum.*|.*TNP.*|mass.*{label}.*",
        "allTheory" : f"pdf.*|.*QCD.*|.*resum.*|.*TNP.*|mass.*{label}.*",
        "ptTheory" : f".*QCD.*|.*resum.*|.*TNP.*|mass.*{label}.*",
    })
    cardTool.setCustomSystForCard(args.excludeNuisances, args.keepNuisances)
    if args.pseudoData:
        cardTool.setPseudodata(args.pseudoData, args.pseudoDataAxes, args.pseudoDataIdxs, args.pseudoDataProcsRegexp)
        if args.pseudoDataFile:
            # FIXME: should make sure to apply the same customizations as for the nominal datagroups so far
            pseudodataGroups = Datagroups(args.pseudoDataFile, excludeGroups=excludeGroup, filterGroups=filterGroup, applySelection= not xnorm and not args.ABCD, simultaneousABCD=args.ABCD)
            cardTool.setPseudodataDatagroups(pseudodataGroups)
    cardTool.setLumiScale(args.lumiScale)

    if not isTheoryAgnostic:
        logger.info(f"cardTool.allMCProcesses(): {cardTool.allMCProcesses()}")
        
    passSystToFakes = wmass and not (simultaneousABCD or xnorm or args.skipSignalSystOnFakes) and args.qcdProcessName not in excludeGroup and (filterGroup == None or args.qcdProcessName in filterGroup)

    # TODO: move to a common place if it is  useful
    def assertSample(name, startsWith=["W", "Z"], excludeMatch=[]):
        return any(name.startswith(init) for init in startsWith) and all(excl not in name for excl in excludeMatch)

    dibosonMatch = ["WW", "WZ", "ZZ"] 
    WMatch = ["W"] # TODO: the name of out-of-acceptance might be changed at some point, maybe to WmunuOutAcc, so W will match it as well (and can exclude it using "OutAcc" if needed)
    ZMatch = ["Z"]
    signalMatch = WMatch if wmass else ZMatch

    cardTool.addProcessGroup("single_v_samples", lambda x: assertSample(x, startsWith=[*WMatch, *ZMatch], excludeMatch=dibosonMatch))
    if wmass:
        cardTool.addProcessGroup("w_samples", lambda x: assertSample(x, startsWith=WMatch, excludeMatch=dibosonMatch))
        cardTool.addProcessGroup("Zveto_samples", lambda x: assertSample(x, startsWith=[*ZMatch, "DYlowMass"], excludeMatch=dibosonMatch))
        cardTool.addProcessGroup("wtau_samples", lambda x: assertSample(x, startsWith=["Wtaunu"]))
        if not xnorm:
            cardTool.addProcessGroup("single_v_nonsig_samples", lambda x: assertSample(x, startsWith=ZMatch, excludeMatch=dibosonMatch))
    cardTool.addProcessGroup("single_vmu_samples",    lambda x: assertSample(x, startsWith=[*WMatch, *ZMatch], excludeMatch=[*dibosonMatch, "tau"]))
    cardTool.addProcessGroup("signal_samples",        lambda x: assertSample(x, startsWith=signalMatch,        excludeMatch=[*dibosonMatch, "tau"]))
    cardTool.addProcessGroup("signal_samples_inctau", lambda x: assertSample(x, startsWith=signalMatch,        excludeMatch=[*dibosonMatch]))
    cardTool.addProcessGroup("MCnoQCD", lambda x: x not in ["QCD", "Data"] + (["Fake"] if simultaneousABCD else []) )
    # FIXME/FOLLOWUP: the following groups may actually not exclude the OOA when it is not defined as an independent process with specific name
    cardTool.addProcessGroup("signal_samples_noOutAcc",        lambda x: assertSample(x, startsWith=signalMatch, excludeMatch=[*dibosonMatch, "tau", "OOA"]))
    cardTool.addProcessGroup("signal_samples_inctau_noOutAcc", lambda x: assertSample(x, startsWith=signalMatch, excludeMatch=[*dibosonMatch, "OOA"]))

    if not (isTheoryAgnostic or isUnfolding) :
        logger.info(f"All MC processes {cardTool.procGroups['MCnoQCD']}")
        logger.info(f"Single V samples: {cardTool.procGroups['single_v_samples']}")
        if wmass and not xnorm:
            logger.info(f"Single V no signal samples: {cardTool.procGroups['single_v_nonsig_samples']}")
        logger.info(f"Signal samples: {cardTool.procGroups['signal_samples']}")

    signal_samples_forMass = ["signal_samples_inctau"]
    if isFloatingPOIsTheoryAgnostic:
        logger.error("Temporarily not using mass weights for Wtaunu. Please update when possible")
        signal_samples_forMass = ["signal_samples"]

    if simultaneousABCD:
        # Fakerate A/B = C/D
        fakerate_axes_syst = [f"_{n}" for n in args.fakerateAxes]
        cardTool.addSystematic(
            name="nominal",
            rename=f"{cardTool.getFakeName()}Rate",
            processes=cardTool.getFakeName(),
            group=cardTool.getFakeName(),
            systNamePrepend=f"{cardTool.getFakeName()}Rate",
            noConstraint=True,
            mirror=True,
            systAxes=fakerate_axes_syst,
            action=syst_tools.make_fakerate_variation,
            actionArgs=dict(
                fakerate_axes=args.fakerateAxes, 
                fakerate_axes_syst=fakerate_axes_syst),
        )
        # Normalization parameters
        fakenorm_axes = [*args.fakerateAxes, mtName]
        fakenorm_axes_syst = [f"_{n}" for n in fakenorm_axes]
        cardTool.addSystematic(
            name="nominal",
            rename=f"{cardTool.getFakeName()}Norm",
            processes=cardTool.getFakeName(),
            group=cardTool.getFakeName(),
            systNamePrepend=f"{cardTool.getFakeName()}Norm",
            noConstraint=True,
            mirror=True,
            systAxes=fakenorm_axes_syst,
            action=lambda h: 
                hh.addHists(h,
                    hh.expand_hist_by_duplicate_axes(h, fakenorm_axes, fakenorm_axes_syst),
                    scale2=0.1)
        )

    if not (args.doStatOnly and constrainMass):
        if args.massVariation != 0:
            if not args.fitMassDecorr:
                cardTool.addSystematic(f"massWeight{label}",
                                    processes=signal_samples_forMass,
                                    group=f"massShift",
                                    noi=not constrainMass,
                                    skipEntries=massWeightNames(proc=label, exclude=args.massVariation),
                                    mirror=False,
                                    noConstraint=not constrainMass,
                                    systAxes=["massShift"],
                                    passToFakes=passSystToFakes
                )
            else:
                suffix = "".join([a.capitalize() for a in args.fitMassDecorr.split("-")])
                cardTool.addSystematic(
                    name=f"massWeight{label}",
                    processes=signal_samples_forMass,
                    rename=f"massDecorr{suffix}{label}",
                    group=f"massDecorr{label}",
                    # systNameReplace=[("Shift",f"Diff{suffix}")],
                    skipEntries=[(x, -1) for x in massWeightNames(proc=label, exclude=args.massVariation)],
                    noi=not constrainMass,
                    noConstraint=not constrainMass,
                    mirror=False,
                    systAxes=["massShift", f"{args.fitMassDecorr}Diff"],
                    passToFakes=passSystToFakes,
                    actionRequiresNomi=True,
                    action=syst_tools.decorrelateByAxis, 
                    actionArgs=dict(axisToDecorrName=args.fitMassDecorr, decorrEdges=[], newDecorrAxisName=f"{args.fitMassDecorr}Diff")
                )

        if args.fitMassDiff:
            suffix = "".join([a.capitalize() for a in args.fitMassDiff.split("-")])
            mass_diff_args = dict(
                name=f"massWeight{label}",
                processes=signal_samples_forMass,
                rename=f"massDiff{suffix}{label}",
                group=f"massDiff{label}",
                systNameReplace=[("Shift",f"Diff{suffix}")],
                skipEntries=massWeightNames(proc=label, exclude=50),
                noi=not constrainMass,
                noConstraint=not constrainMass,
                mirror=False,
                systAxes=["massShift"],
                passToFakes=passSystToFakes,
            )
            if args.fitMassDiff == "charge":
                cardTool.addSystematic(**mass_diff_args,
                                    # # on gen level based on the sample, only possible for mW
                                    # preOpMap={m.name: (lambda h, swap=swap_bins: swap(h, "massShift", f"massShift{label}50MeVUp", f"massShift{label}50MeVDown")) 
                                    #     for g in cardTool.procGroups[signal_samples_forMass[0]] for m in cardTool.datagroups.groups[g].members if "minus" in m.name},
                                    # on reco level based on reco charge
                                    preOpMap={m.name: (lambda h: 
                                            hh.swap_histogram_bins(h, "massShift", f"massShift{label}50MeVUp", f"massShift{label}50MeVDown", "charge", 0)) 
                                        for g in cardTool.procGroups[signal_samples_forMass[0]] for m in cardTool.datagroups.groups[g].members},
                )
            elif args.fitMassDiff == "cosThetaStarll":
                cardTool.addSystematic(**mass_diff_args, 
                                    preOpMap={m.name: (lambda h: 
                                            hh.swap_histogram_bins(h, "massShift", f"massShift{label}50MeVUp", f"massShift{label}50MeVDown", "cosThetaStarll", hist.tag.Slicer()[0:complex(0,0):]))
                                        for g in cardTool.procGroups[signal_samples_forMass[0]] for m in cardTool.datagroups.groups[g].members},
                )
            elif args.fitMassDiff == "eta-sign":
                cardTool.addSystematic(**mass_diff_args, 
                                preOpMap={m.name: (lambda h: 
                                        hh.swap_histogram_bins(h, "massShift", f"massShift{label}50MeVUp", f"massShift{label}50MeVDown", "eta", hist.tag.Slicer()[0:complex(0,0):]))
                                    for g in cardTool.procGroups[signal_samples_forMass[0]] for m in cardTool.datagroups.groups[g].members},
                )
            elif args.fitMassDiff == "eta-range":
                cardTool.addSystematic(**mass_diff_args, 
                                    preOpMap={m.name: (lambda h: 
                                            hh.swap_histogram_bins(h, "massShift", f"massShift{label}50MeVUp", f"massShift{label}50MeVDown", "eta", hist.tag.Slicer()[complex(0,-0.9):complex(0,0.9):]))
                                        for g in cardTool.procGroups[signal_samples_forMass[0]] for m in cardTool.datagroups.groups[g].members},
                )

    # this appears within doStatOnly because technically these nuisances should be part of it
    if isPoiAsNoi:
        if isTheoryAgnostic:
            theoryAgnostic_helper = combine_theoryAgnostic_helper.TheoryAgnosticHelper(cardTool, externalArgs=args)
            if isTheoryAgnosticPolVar:
                theoryAgnostic_helper.configure_polVar(label,
                                                       passSystToFakes,
                                                       hasSeparateOutOfAcceptanceSignal,
                                                       )
            else:
                theoryAgnostic_helper.configure_normVar(label,
                                                        passSystToFakes,
                                                        poi_axes,
                                                        )
            theoryAgnostic_helper.add_theoryAgnostic_uncertainty()

        elif isUnfolding:
            noi_args = dict(
                group=f"normXsec{label}",
                passToFakes=passSystToFakes,
                name=f"yieldsUnfolding",
                systAxes=poi_axes,
                processes=["signal_samples"],
                noConstraint=True,
                noi=True,
                mirror=True,
                scale=1 if args.priorNormXsec < 0 else args.priorNormXsec, # histogram represents an (args.priorNormXsec*100)% prior
                systAxesFlow=[a for a in poi_axes if a in ["ptGen"]], # use underflow/overflow bins for ptGen
                labelsByAxis=poi_axes,
            )
            if wmass:
                # add two sets of systematics, one for each charge
                cardTool.addSystematic(**noi_args,
                    rename=f"noiWminus",
                    baseName=f"W_qGen0",
                    preOpMap={
                        m.name: (lambda h: hh.addHists(h[{ax: hist.tag.Slicer()[::hist.sum] for ax in poi_axes}], h, scale2=args.scaleNormXsecHistYields))
                            if "minus" in m.name else (lambda h: h[{ax: hist.tag.Slicer()[::hist.sum] for ax in poi_axes}])
                        for g in cardTool.procGroups["signal_samples"] for m in cardTool.datagroups.groups[g].members},
                )
                cardTool.addSystematic(**noi_args,
                    rename=f"noiWplus",
                    baseName=f"W_qGen1",
                    preOpMap={
                        m.name: (lambda h: hh.addHists(h[{ax: hist.tag.Slicer()[::hist.sum] for ax in poi_axes}], h, scale2=args.scaleNormXsecHistYields))
                            if "plus" in m.name else (lambda h: h[{ax: hist.tag.Slicer()[::hist.sum] for ax in poi_axes}])
                        for g in cardTool.procGroups["signal_samples"] for m in cardTool.datagroups.groups[g].members},
                )
            else:
                cardTool.addSystematic(**noi_args,
                    baseName=f"{label}_",
                    preOpMap={
                        m.name: (lambda h: hh.addHists(
                            h[{**{ax: hist.tag.Slicer()[::hist.sum] for ax in poi_axes}, "acceptance": hist.tag.Slicer()[::hist.sum]}], h[{"acceptance":True}], scale2=args.scaleNormXsecHistYields))
                        for g in cardTool.procGroups["signal_samples"] for m in cardTool.datagroups.groups[g].members},
                )

    if args.doStatOnly:
        # print a card with only mass weights
        logger.info("Using option --doStatOnly: the card was created with only mass nuisance parameter")
        return cardTool

    if wmass and not xnorm:
        cardTool.addSystematic(f"massWeightZ",
                                processes=['single_v_nonsig_samples'],
                                group=f"massShift",
                                skipEntries=massWeightNames(proc="Z", exclude=2.1),
                                mirror=False,
                                noConstraint=False,
                                systAxes=["massShift"],
                                passToFakes=passSystToFakes,
        )

    # Experimental range
    #widthVars = ['widthW2p043GeV', 'widthW2p127GeV'] if wmass else ['widthZ2p4929GeV', 'widthZ2p4975GeV']
    # Variation from EW fit (mostly driven by alphas unc.)
    widthVars = ['widthW2p09053GeV', 'widthW2p09173GeV'] if wmass else ['widthZ2p49333GeV', 'widthZ2p49493GeV']
    cardTool.addSystematic(f"widthWeight{label}",
                            processes=["signal_samples_inctau"],
                            action=lambda h: h[{"width" : widthVars}],
                            group=f"width{label}",
                            mirror=False,
                            systAxes=["width"],
                            outNames=[f"width{label}Down", f"width{label}Up"],
                            passToFakes=passSystToFakes,
    )


    combine_helpers.add_electroweak_uncertainty(cardTool, [*args.ewUnc, *args.fsrUnc, *args.isrUnc], 
        samples="single_v_samples", flavor=datagroups.flavor, passSystToFakes=passSystToFakes)

    to_fakes = passSystToFakes and not args.noQCDscaleFakes and not xnorm
    
    theory_helper = combine_theory_helper.TheoryHelper(cardTool, hasNonsigSamples=(wmass and not xnorm))
    theory_helper.configure(resumUnc=args.resumUnc, 
        transitionUnc = not args.noTransitionUnc,
        propagate_to_fakes=to_fakes,
        np_model=args.npUnc,
        tnp_magnitude=args.tnpMagnitude,
        tnp_scale = args.scaleTNP,
        mirror_tnp=True,
        pdf_from_corr=args.pdfUncFromCorr,
        scale_pdf_unc=args.scalePdf,
        minnlo_unc=args.minnloScaleUnc,
    )

    theorySystSamples = ["signal_samples_inctau", "single_v_nonsig_samples"]
    if xnorm:
        theorySystSamples = ["signal_samples"]
    if args.noPDFandQCDtheorySystOnSignal:
        theorySystSamples = ["wtau_samples", "single_v_nonsig_samples"]

    theory_helper.add_all_theory_unc(theorySystSamples, skipFromSignal=args.noPDFandQCDtheorySystOnSignal)

    if xnorm or datagroups.mode == "vgen":
        return cardTool

    # Below: experimental uncertainties
    cardTool.addLnNSystematic("CMS_PhotonInduced", processes=["PhotonInduced"], size=2.0, group="CMS_background")
    if wmass:
        #cardTool.addLnNSystematic("CMS_Fakes", processes=[args.qcdProcessName], size=1.05, group="MultijetBkg")
        cardTool.addLnNSystematic("CMS_Top", processes=["Top"], size=1.06, group="CMS_background")
        cardTool.addLnNSystematic("CMS_VV", processes=["Diboson"], size=1.16, group="CMS_background")
        cardTool.addSystematic("luminosity",
                                processes=['MCnoQCD'],
                                outNames=["lumiDown", "lumiUp"],
                                group="luminosity", 
                                systAxes=["downUpVar"],
                                labelsByAxis=["downUpVar"],
                                passToFakes=passSystToFakes)
        ## TODO: implement second lepton veto for low PU (both electrons and muons)
        if not lowPU:
            # eta decorrelated nuisances
            decorrVarAxis = "eta"
            if "abseta" in fitvar:
                decorrVarAxis = "abseta"
            cardTool.addSystematic("ZmuonVeto",
                                   processes=['Zveto_samples'],
                                   group="ZmuonVeto",
                                   mirror=True,
                                   passToFakes=passSystToFakes,
                                   scale=args.scaleZmuonVeto,
                                   baseName="ZmuonVeto_",
                                   systAxes=["decorrEta"],
                                   labelsByAxis=["decorrEta"],
                                   actionRequiresNomi=True,
                                   action=syst_tools.decorrelateByAxis,
                                   actionArgs=dict(axisToDecorrName=decorrVarAxis,
                                                   # empty array automatically uses all edges of the axis named "axisToDecorrName"
                                                   # decorrEdges=[round(-2.4+i*0.1,1) for i in range(49)],
                                                   decorrEdges=[], 
                                                   newDecorrAxisName="decorrEta"
                                                   )
                                   )
            # add also the fully inclusive systematic uncertainty, which is not kept in the previous step
            cardTool.addSystematic("ZmuonVeto",
                                   processes=['Zveto_samples'],
                                   group="ZmuonVeto",
                                   rename=f"ZmuonVeto_inclusive",
                                   baseName="ZmuonVeto_inclusive",
                                   mirror=True,
                                   passToFakes=passSystToFakes,
                                   scale=args.scaleZmuonVeto,
                                   )

    else:
        cardTool.addLnNSystematic("CMS_background", processes=["Other"], size=1.15, group="CMS_background")
        cardTool.addLnNSystematic("lumi", processes=['MCnoQCD'], size=1.017 if lowPU else 1.012, group="luminosity")

    if not args.noEfficiencyUnc:

        if not lowPU:

            chargeDependentSteps = common.muonEfficiency_chargeDependentSteps
            effTypesNoIso = ["reco", "tracking", "idip", "trigger"]
            effStatTypes = [x for x in effTypesNoIso]
            if args.binnedScaleFactors or not args.isoEfficiencySmoothing:
                effStatTypes.extend(["iso"])
            else:
                effStatTypes.extend(["iso_effData", "iso_effMC"])
            allEffTnP = [f"effStatTnP_sf_{eff}" for eff in effStatTypes] + ["effSystTnP"]
            for name in allEffTnP:
                if "Syst" in name:
                    axes = ["reco-tracking-idip-trigger-iso", "n_syst_variations"]
                    axlabels = ["WPSYST", "_etaDecorr"]
                    nameReplace = [("WPSYST0", "reco"), ("WPSYST1", "tracking"), ("WPSYST2", "idip"), ("WPSYST3", "trigger"), ("WPSYST4", "iso"), ("effSystTnP", "effSyst"), ("etaDecorr0", "fullyCorr") ]
                    scale = 1
                    mirror = True
                    mirrorDownVarEqualToNomi=False
                    groupName = "muon_eff_syst"
                    splitGroupDict = {f"{groupName}_{x}" : f".*effSyst.*{x}" for x in list(effTypesNoIso + ["iso"])}
                else:
                    nameReplace = [] if any(x in name for x in chargeDependentSteps) else [("q0", "qall")] # for iso change the tag id with another sensible label
                    mirror = True
                    mirrorDownVarEqualToNomi=False
                    if args.binnedScaleFactors:
                        axes = ["SF eta", "nPtBins", "SF charge"]
                    else:
                        axes = ["SF eta", "nPtEigenBins", "SF charge"]
                    axlabels = ["eta", "pt", "q"]
                    nameReplace = nameReplace + [("effStatTnP_sf_", "effStat_")]           
                    scale = 1
                    groupName = "muon_eff_stat"
                    splitGroupDict = {f"{groupName}_{x}" : f".*effStat.*{x}" for x in effStatTypes}
                if args.effStatLumiScale and "Syst" not in name:
                    scale /= math.sqrt(args.effStatLumiScale)

                cardTool.addSystematic(
                    name, 
                    mirror=mirror,
                    mirrorDownVarEqualToNomi=mirrorDownVarEqualToNomi,
                    group=groupName,
                    systAxes=axes,
                    labelsByAxis=axlabels,
                    baseName=name+"_",
                    processes=['MCnoQCD'],
                    passToFakes=passSystToFakes,
                    systNameReplace=nameReplace,
                    scale=scale,
                    splitGroup=splitGroupDict,
                )
        else:
            if datagroups.flavor in ["mu", "mumu"]:
                lepEffs = ["muSF_HLT_DATA_stat", "muSF_HLT_DATA_syst", "muSF_HLT_MC_stat", "muSF_HLT_MC_syst", "muSF_ISO_stat", "muSF_ISO_DATA_syst", "muSF_ISO_MC_syst", "muSF_IDIP_stat", "muSF_IDIP_DATA_syst", "muSF_IDIP_MC_syst"]
            else:
                lepEffs = [] # ["elSF_HLT_syst", "elSF_IDISO_stat"]

            for lepEff in lepEffs:
                cardTool.addSystematic(lepEff,
                    processes=cardTool.allMCProcesses(),
                    mirror = True,
                    group="CMS_lepton_eff", 
                    baseName=lepEff,
                    systAxes = ["tensor_axis_0"],
                    labelsByAxis = [""], 
                )

    if (wmass or wlike) and input_tools.args_from_metadata(cardTool, "recoilUnc"):
        combine_helpers.add_recoil_uncertainty(cardTool, ["signal_samples"],
            passSystToFakes=passSystToFakes,
            flavor=datagroups.flavor if datagroups.flavor else "mu",
            pu_type="lowPU" if lowPU else "highPU")

    if lowPU:
        if datagroups.flavor in ["e", "ee"]:
            # disable, prefiring for muons currently broken? (fit fails)
            cardTool.addSystematic("prefireCorr",
                processes=cardTool.allMCProcesses(),
                mirror = False,
                group="CMS_prefire17",
                baseName="CMS_prefire17",
                systAxes = ["downUpVar"],
                labelsByAxis = ["downUpVar"], 
            )

        return cardTool

    # Below: all that is highPU specific

    # msv_config_dict = {
    #     "smearingWeights":{
    #         "hist_name": "muonScaleSyst_responseWeights",
    #         "syst_axes": ["unc", "downUpVar"],
    #         "syst_axes_labels": ["unc", "downUpVar"]
    #     },
    #     "massWeights":{
    #         "hist_name": "muonScaleSyst",
    #         "syst_axes": ["downUpVar", "scaleEtaSlice"],
    #         "syst_axes_labels": ["downUpVar", "ieta"]
    #     },
    #     "manualShift":{
    #         "hist_name": "muonScaleSyst_manualShift",
    #         "syst_axes": ["downUpVar"],
    #         "syst_axes_labels": ["downUpVar"]
    #     }
    # }

    # msv_config = msv_config_dict[args.muonScaleVariation]

    # cardTool.addSystematic(msv_config['hist_name'], 
    #     processes=['single_v_samples' if wmass else 'single_vmu_samples'],
    #     group="muonCalibration",
    #     baseName="CMS_scale_m_",
    #     systAxes=msv_config['syst_axes'],
    #     labelsByAxis=msv_config['syst_axes_labels'],
    #     passToFakes=passSystToFakes,
    #     scale = args.scaleMuonCorr,
    # )
    cardTool.addSystematic("muonL1PrefireSyst", 
        processes=['MCnoQCD'],
        group="muonPrefire",
        splitGroup = {f"prefire" : f".*"},
        baseName="CMS_prefire_syst_m",
        systAxes=["downUpVar"],
        labelsByAxis=["downUpVar"],
        passToFakes=passSystToFakes,
    )
    cardTool.addSystematic("muonL1PrefireStat", 
        processes=['MCnoQCD'],
        group="muonPrefire",
        splitGroup = {f"prefire" : f".*"},
        baseName="CMS_prefire_stat_m_",
        systAxes=["downUpVar", "etaPhiRegion"],
        labelsByAxis=["downUpVar", "etaPhiReg"],
        passToFakes=passSystToFakes,
    )
    cardTool.addSystematic("ecalL1Prefire", 
        processes=['MCnoQCD'],
        group="ecalPrefire",
        splitGroup = {f"prefire" : f".*"},
        baseName="CMS_prefire_ecal",
        systAxes=["downUpVar"],
        labelsByAxis=["downUpVar"],
        passToFakes=passSystToFakes,
    )

    cardTool.addSystematic("muonScaleSyst_responseWeights",
        processes=['single_v_samples'],
        group="scaleCrctn",
        splitGroup={f"muonCalibration" : f".*"},
        baseName="Scale_correction_",
        systAxes=["unc", "downUpVar"],
        passToFakes=passSystToFakes,
        scale = args.calibrationStatScaling,
    )
    cardTool.addSystematic("muonScaleClosSyst_responseWeights",
        processes=['single_v_samples'],
        group="scaleClosCrctn",
        splitGroup={f"muonCalibration" : f".*"},
        baseName="ScaleClos_correction_",
        systAxes=["unc", "downUpVar"],
        passToFakes=passSystToFakes,
    )

    mzerr = 2.1e-3
    mz0 = 91.18
    adhocA = args.correlatedAdHocA
    nomvarA = common.correlated_variation_base_size["A"]
    scaleA = math.sqrt( (mzerr/mz0)**2 + adhocA**2 )/nomvarA

    adhocM = args.correlatedAdHocM
    nomvarM = common.correlated_variation_base_size["M"]
    scaleM = adhocM/nomvarM

    cardTool.addSystematic("muonScaleClosASyst_responseWeights",
        processes=['single_v_samples'],
        group="scaleClosACrctn",
        splitGroup={f"muonCalibration" : f".*"},
        baseName="ScaleClosA_correction_",
        systAxes=["unc", "downUpVar"],
        passToFakes=passSystToFakes,
        scale = scaleA,
    )
    cardTool.addSystematic("muonScaleClosMSyst_responseWeights",
        processes=['single_v_samples'],
        group="scaleClosMCrctn",
        splitGroup={f"muonCalibration" : f".*"},
        baseName="ScaleClosM_correction_",
        systAxes=["unc", "downUpVar"],
        passToFakes=passSystToFakes,
        scale = scaleM,
    )
    if not input_tools.args_from_metadata(cardTool, "noSmearing"):
        cardTool.addSystematic("muonResolutionSyst_responseWeights", 
            mirror = True,
            processes=['single_v_samples'],
            group="resolutionCrctn",
            splitGroup={f"muonCalibration" : f".*"},
            baseName="Resolution_correction_",
            systAxes=["smearing_variation"],
            passToFakes=passSystToFakes,
        )
       
    
    # Previously we had a QCD uncertainty for the mt dependence on the fakes, see: https://github.com/WMass/WRemnants/blob/f757c2c8137a720403b64d4c83b5463a2b27e80f/scripts/combine/setupCombineWMass.py#L359

    return cardTool

def analysis_label(card_tool):
    analysis_name_map = {
        "wmass" : "WMass",
        "vgen" : "ZGen" if card_tool.getProcesses()[0][0] == "Z" else "WGen",
        "wlike" : "ZMassWLike", 
        "dilepton" : "ZMassDilepton",
        "lowpu_w" : "WMass_lowPU",
        "lowpu_z" : "ZMass_lowPU",
    }

    if card_tool.datagroups.mode not in analysis_name_map:
        raise ValueError(f"Invalid datagroups mode {datagroups.mode}")

    return analysis_name_map[card_tool.datagroups.mode]

def outputFolderName(outfolder, card_tool, doStatOnly, postfix):
    to_join = [analysis_label(card_tool)]+card_tool.fit_axes

    if doStatOnly:
        to_join.append("statOnly")
    if card_tool.datagroups.flavor:
        to_join.append(card_tool.datagroups.flavor)
    if postfix is not None:
        to_join.append(postfix)

    return f"{outfolder}/{'_'.join(to_join)}/"

def main(args, xnorm=False):
    forceNonzero = args.analysisMode == None
    checkSysts = forceNonzero

    fitvar = args.fitvar[0].split("-") if not xnorm else ["count"]
    cardTool = setup(args, args.inputFile[0], fitvar, xnorm)
    cardTool.setOutput(outputFolderName(args.outfolder, cardTool, args.doStatOnly, args.postfix), analysis_label(cardTool))
    cardTool.writeOutput(args=args, forceNonzero=forceNonzero, check_systs=checkSysts)
    return

if __name__ == "__main__":
    parser = make_parser()
    args = parser.parse_args()
    
    logger = logging.setup_logger(__file__, args.verbose, args.noColorLogger)
    
    isUnfolding = args.analysisMode == "unfolding"
    isTheoryAgnostic = args.analysisMode in ["theoryAgnosticNormVar", "theoryAgnosticPolVar"]
    isTheoryAgnosticPolVar = args.analysisMode == "theoryAgnosticPolVar"
    isPoiAsNoi = (isUnfolding or isTheoryAgnostic) and args.poiAsNoi
    isFloatingPOIsTheoryAgnostic = isTheoryAgnostic and not isPoiAsNoi
    isFloatingPOIs = (isUnfolding or isTheoryAgnostic) and not isPoiAsNoi

    if args.noHist and args.noStatUncFakes:
        raise ValueError("Option --noHist would override --noStatUncFakes. Please select only one of them")
    if isUnfolding and args.fitXsec:
        raise ValueError("Options unfolding and --fitXsec are incompatible. Please choose one or the other")

    if isTheoryAgnostic:
        if args.genAxes is None:
            args.genAxes = ["ptVgenSig", "absYVgenSig", "helicitySig"]
            logger.warning(f"Automatically setting '--genAxes {' '.join(args.genAxes)}' for theory agnostic analysis")
            if args.poiAsNoi:
                logger.warning("This is only needed to properly get the systematic axes")

    if isFloatingPOIsTheoryAgnostic:
        # The following is temporary, just to avoid passing the option explicitly
        logger.warning("For now setting theory agnostic without POI as NOI activates --doStatOnly")
        args.doStatOnly = True
    
    if args.hdf5: 
        writer = HDF5Writer.HDF5Writer(sparse=args.sparse)

        # loop over all files
        outnames = []
        for i, ifile in enumerate(args.inputFile):
            fitvar = args.fitvar[i].split("-")
            cardTool = setup(args, ifile, fitvar, xnorm=args.fitresult is not None)
            outnames.append( (outputFolderName(args.outfolder, cardTool, args.doStatOnly, args.postfix), analysis_label(cardTool)) )

            writer.add_channel(cardTool)
            if isFloatingPOIs:
                cardTool = setup(args, ifile, ["count"], xnorm=True)
                writer.add_channel(cardTool)
        if args.fitresult:
            writer.set_fitresult(args.fitresult, mc_stat=not args.noMCStat)

        if len(outnames) == 1:
            outfile, outfolder = outnames[0]
        else:
            outfile, outfolder = f"{args.outfolder}/Combination{'_statOnly' if args.doStatOnly else ''}_{args.postfix}/", "Combination"
        logger.info(f"Writing HDF5 output to {outfile}")
        writer.write(args, outfile, outfolder)
    else:
        if len(args.inputFile) > 1:
            raise IOError(f"Multiple input files only supported within --hdf5 mode")

        main(args)
        if isFloatingPOIs:
            logger.warning("Now running with xnorm = True")
            # in case of unfolding and hdf5, the xnorm histograms are directly written into the hdf5
            main(args, xnorm=True)

    logging.summary()<|MERGE_RESOLUTION|>--- conflicted
+++ resolved
@@ -188,15 +188,9 @@
                 xnorm_axes = datagroups.gen_axes_names[:]
             datagroups.setGenAxes(sum_gen_axes=[a for a in xnorm_axes if a not in fitvar])
     
-<<<<<<< HEAD
     if isPoiAsNoi:
         constrainMass = False if isTheoryAgnostic else True
-        poi_axes = datagroups.gen_axes if args.genAxes is None else args.genAxes
-=======
-    if args.poiAsNoi:
-        constrainMass = False if args.theoryAgnostic else True
         poi_axes = datagroups.gen_axes_names if args.genAxes is None else args.genAxes
->>>>>>> ba3d55f1
         # remove specified gen axes from set of gen axes in datagroups so that those are integrated over
         datagroups.setGenAxes(sum_gen_axes=[a for a in datagroups.gen_axes_names if a not in poi_axes])
 
@@ -280,20 +274,15 @@
         cardTool.setNominalName(args.baseName)
         
     # define sumGroups for integrated cross section
-<<<<<<< HEAD
     if isFloatingPOIs:
         # TODO: make this less hardcoded to filter the charge (if the charge is not present this will duplicate things)
-        if wmass and "qGen" in datagroups.gen_axes:
+        if isTheoryAgnostic and wmass and "qGen" in datagroups.gen_axes:
             if "plus" in args.recoCharge:
                 cardTool.addPOISumGroups(genCharge="qGen1")
             if "minus" in args.recoCharge:
                 cardTool.addPOISumGroups(genCharge="qGen0")
         else:
             cardTool.addPOISumGroups()
-=======
-    if args.unfolding and not args.poiAsNoi:
-        cardTool.addPOISumGroups()
->>>>>>> ba3d55f1
 
     if args.noHist:
         cardTool.skipHistograms()
