#!/usr/bin/env python3
from wremnants import CardTool,theory_tools,syst_tools,combine_helpers
from wremnants import histselections as sel
from wremnants.datasets.datagroups2016 import make_datagroups_2016
from utilities import common, logging, input_tools
import itertools
import argparse
import os
import pathlib
import hist
import copy
import math
import time

scriptdir = f"{pathlib.Path(__file__).parent}"
data_dir = common.data_dir

def make_parser(parser=None):
    if not parser:
        parser = common.common_parser_combine()
    parser.add_argument("--fitvar", nargs="+", help="Variable to fit", default=["pt", "eta"])
    parser.add_argument("--noEfficiencyUnc", action='store_true', help="Skip efficiency uncertainty (useful for tests, because it's slow). Equivalent to --excludeNuisances '.*effSystTnP|.*effStatTnP' ")
    parser.add_argument("--ewUnc", action='store_true', help="Include EW uncertainty")
    parser.add_argument("--pseudoData", type=str, help="Hist to use as pseudodata")
    parser.add_argument("--pseudoDataIdx", type=str, default="0", help="Variation index to use as pseudodata")
    parser.add_argument("--pseudoDataFile", type=str, help="Input file for pseudodata (if it should be read from a different file)", default=None)
    parser.add_argument("--pseudoDataProcsRegexp", type=str, default=".*", help="Regular expression for processes taken from pseudodata file (all other processes are automatically got from the nominal file). Data is excluded automatically as usual")
    parser.add_argument("-x",  "--excludeNuisances", type=str, default="", help="Regular expression to exclude some systematics from the datacard")
    parser.add_argument("-k",  "--keepNuisances", type=str, default="", help="Regular expression to keep some systematics, overriding --excludeNuisances. Can be used to keep only some systs while excluding all the others with '.*'")
    parser.add_argument("--scaleMuonCorr", type=float, default=1.0, help="Scale up/down dummy muon scale uncertainty by this factor")
    parser.add_argument("--noHist", action='store_true', help="Skip the making of 2D histograms (root file is left untouched if existing)")
    parser.add_argument("--effStatLumiScale", type=float, default=None, help="Rescale equivalent luminosity for efficiency stat uncertainty by this value (e.g. 10 means ten times more data from tag and probe)")
    parser.add_argument("--binnedScaleFactors", action='store_true', help="Use binned scale factors (different helpers and nuisances)")
    parser.add_argument("--isoEfficiencySmoothing", action='store_true', help="If isolation SF was derived from smooth efficiencies instead of direct smoothing")
    parser.add_argument("--axlim", type=float, default=[], nargs='*', help="Restrict axis to this range (assumes pairs of values by axis, with trailing axes optional)")
    parser.add_argument("--unfolding", action='store_true', help="Prepare datacard for unfolding")
    parser.add_argument("--theoryAgnostic", action='store_true', help="Prepare datacard for theory agnostic analysis, similar to unfolding but different axis and possibly other differences")
    parser.add_argument("--genAxis", type=str, default=None, nargs="+", help="Specify which gen axis should be used in unfolding, if 'None', use all (inferred from metadata).")
    parser.add_argument("--fitXsec", action='store_true', help="Fit signal inclusive cross section")
    parser.add_argument("--correlatedNonClosureNuisances", action='store_true', help="get systematics from histograms for the Z non-closure nuisances without decorrelation in eta and pt")
    parser.add_argument("--sepImpactForNC", action="store_true", help="use a dedicated impact gropu for non closure nuisances, instead of putting them in muonScale")
    parser.add_argument("--genModel", action="store_true", help="Produce datacard with the xnorm as model (binned according to axes defined in --fitvar)")
    # TODO: move next option in common.py? 
    parser.add_argument("--absolutePathInCard", action="store_true", help="In the datacard, set Absolute path for the root file where shapes are stored")
    parser.add_argument("--recoCharge", type=str, default=["plus", "minus"], nargs="+", choices=["plus", "minus"], help="Specify reco charge to use, default uses both. This is a workaround for unfolding/theory-agnostic fit when running a single reco charge, as gen bins with opposite gen charge have to be filtered out")
    parser.add_argument("--forceRecoChargeAsGen", action="store_true", help="Force gen charge to match reco charge in CardTool, this only works when the reco charge is used to define the channel")
    return parser

def main(args,xnorm=False):   
    
    # NOTE: args.filterProcGroups and args.excludeProcGroups should in principle not be used together
    #       (because filtering is equivalent to exclude something), however the exclusion is also meant to skip
    #       processes which are defined in the original process dictionary but are not supposed to be (always) run on
    if args.addQCDMC or "QCD" in args.filterProcGroups:
        logger.warning("Adding QCD MC to list of processes for the fit setup")
    else:
        if "QCD" not in args.excludeProcGroups:
            logger.warning("Automatic removal of QCD MC from list of processes. Use --filterProcGroups 'QCD' or --addQCDMC to keep it")
            args.excludeProcGroups.append("QCD")
    filterGroup = args.filterProcGroups if args.filterProcGroups else None
    excludeGroup = args.excludeProcGroups if args.excludeProcGroups else None
    logger.debug(f"Filtering these groups of processes: {args.filterProcGroups}")
    logger.debug(f"Excluding these groups of processes: {args.excludeProcGroups}")
    
    datagroups = make_datagroups_2016(args.inputFile, excludeGroups=excludeGroup, filterGroups=filterGroup, applySelection= not xnorm)
<<<<<<< HEAD
    
    if args.xlim:
        if len(args.fitvar.split("-")) > 1:
            raise ValueError("Restricting the x axis not supported for 2D hist")
        s = hist.tag.Slicer()
        datagroups.setGlobalAction(lambda h: h[{args.fitvar : s[complex(0, args.xlim[0]):complex(0, args.xlim[1])]}])
=======

    if args.axlim or args.rebin:
        if len(args.axlim) % 2 or len(args.axlim)/2 > len(args.fitvar) or len(args.rebin) > len(args.fitvar):
            raise ValueError("Inconsistent rebin or axlim arguments. axlim must be at most two entries per axis, and rebin at most one")

        sel = {}
        for var,low,high,rebin in itertools.zip_longest(args.fitvar, args.axlim[::2], args.axlim[1::2], args.rebin):
            s = hist.tag.Slicer()
            if low and high:
                logger.info(f"Restricting the axis '{var}' to range [{low}, {high}]")
                sel[var] = s[complex(0, low):complex(0, high):hist.rebin(rebin) if rebin else None]
            elif rebin:
                sel[var] = s[hist.rebin(rebin)]
            if rebin:
                logger.info(f"Rebinning the axis '{var}' by [{rebin}]")

        logger.info(f"Will apply the global selection {sel}")
        datagroups.setGlobalAction(lambda h: h[sel])
>>>>>>> 011d3d48

    wmass = datagroups.wmass
    wlike = datagroups.wlike

    constrainMass = False

    if wmass:
        name = "WMass"
    elif wlike:
        name = "ZMassWLike"
    else:
        name = "ZMassDilepton"
        constrainMass = "mll" not in args.fitvar

    tag = "_".join([name]+args.fitvar)
    if args.doStatOnly:
        tag += "_statOnly"
    if len(args.recoCharge) == 1:
        tag += f"_reco{args.recoCharge[0].capitalize()}Only"
    if args.postfix:
        tag += f"_{args.postfix}"

    outfolder = f"{args.outfolder}/{tag}/"
    if not os.path.isdir(outfolder):
        os.makedirs(outfolder)

    templateDir = f"{scriptdir}/Templates/WMass"

    if args.unfolding and args.fitXsec:
        raise ValueError("Options --unfolding and --fitXsec are incompatible. Please choose one or the other")
    elif args.fitXsec:
        datagroups.unconstrainedProcesses.append("Wmunu" if wmass else "Zmumu")
    elif args.unfolding:
        constrainMass = False if args.theoryAgnostic else True
        datagroups.setGenAxes(args.genAxis)
        
        if wmass:
            # gen level bins, split by charge
            if "minus" in args.recoCharge:
                datagroups.defineSignalBinsUnfolding("Wmunu", "Wmunu_qGen0", member_filter=lambda x: x.name.startswith("Wminusmunu"))
            if "plus" in args.recoCharge:
                datagroups.defineSignalBinsUnfolding("Wmunu", "Wmunu_qGen1", member_filter=lambda x: x.name.startswith("Wplusmunu"))
            # out of acceptance contribution
            datagroups.groups["Wmunu"].deleteMembers([m for m in datagroups.groups["Wmunu"].members if not m.name.startswith("Bkg")])
        else:
            datagroups.defineSignalBinsUnfolding("Zmumu", member_filter=lambda x: x.name.startswith("Zmumu"))
            # out of acceptance contribution
            datagroups.groups["Zmumu"].deleteMembers([m for m in datagroups.groups["Zmumu"].members if not m.name.startswith("Bkg")])

    if args.noHist and args.noStatUncFakes:
        raise ValueError("Option --noHist would override --noStatUncFakes. Please select only one of them")

    suffix = '_xnorm' if xnorm else ''

    if "BkgWmunu" in args.excludeProcGroups:
        datagroups.deleteGroup("Wmunu") # remove out of acceptance signal
    
    if xnorm:
        # FIXME: this is repeated below, is it needed twice?
        # only keep processes where xnorm is defined
        datagroups.select_xnorm_groups()
        datagroups.deleteGroup("Fake") # delete fakes from xnorm channel

    # Start to create the CardTool object, customizing everything
    cardTool = CardTool.CardTool(f"{outfolder}/{name}_{{chan}}{suffix}.txt")
    cardTool.setDatagroups(datagroups)
    logger.debug(f"Making datacards with these processes: {cardTool.getProcesses()}")
    cardTool.setNominalTemplate(f"{templateDir}/main.txt")
<<<<<<< HEAD
    cardTool.setProjectionAxes(args.fitvar.split("-"))
    if args.absolutePathInCard:
        cardTool.setAbsolutePathShapeInCard()
=======
    cardTool.setProjectionAxes(args.fitvar)
>>>>>>> 011d3d48
    if args.sumChannels or xnorm or name in ["ZMassDilepton"]:
        cardTool.setChannels(["inclusive"])
        cardTool.setWriteByCharge(False)
    else:
        cardTool.setChannels(args.recoCharge)
        if args.forceRecoChargeAsGen:
            cardTool.setExcludePOIforChannel("plus", ".*qGen0")
            cardTool.setExcludePOIforChannel("minus", ".*qGen1")

    if xnorm:
        histName = "xnorm"
        cardTool.setWriteByCharge(False)
        cardTool.setHistName(histName)
        cardTool.setNominalName(histName)
        ### FIXME: this line was repeated (appears above), I am not yet sure it must be used twice
        # datagroups.select_xnorm_groups() # only keep processes where xnorm is defined
        if args.unfolding:
            cardTool.setProjectionAxes(["count"])
        else:
            if wmass:
                # add gen charge as additional axis
                datagroups.groups["Wmunu"].add_member_axis("qGen", datagroups.results, 
                    member_filters={-1: lambda x: x.name.startswith("Wminusmunu"), 1: lambda x: x.name.startswith("Wplusmunu")}, 
                    hist_filter=lambda x: x.startswith("xnorm"))
                #datagroups.deleteGroup("Fake")
            cardTool.unroll = True
            # remove projection axes from gen axes, otherwise they will be integrated before
            datagroups.setGenAxes([a for a in datagroups.gen_axes if a not in cardTool.project])
    if args.unfolding:
        # TODO: make this less hardcoded to filter the charge (if the charge is not present this will duplicate things)
        #cardTool.addPOISumGroups(genCharge="qGen0")
        #cardTool.addPOISumGroups(genCharge="qGen1")
        pass
    if args.noHist:
        cardTool.skipHistograms()
    cardTool.setOutfile(os.path.abspath(f"{outfolder}/{name}CombineInput{suffix}.root"))
    cardTool.setFakeName(args.qcdProcessName)
    cardTool.setSpacing(28)
    if args.noStatUncFakes:
        cardTool.setProcsNoStatUnc(procs=args.qcdProcessName, resetList=False)
    cardTool.setCustomSystForCard(args.excludeNuisances, args.keepNuisances)
    if args.pseudoData:
        cardTool.setPseudodata(args.pseudoData, args.pseudoDataIdx, args.pseudoDataProcsRegexp)
        if args.pseudoDataFile:
            cardTool.setPseudodataDatagroups(make_datagroups_2016(args.pseudoDataFile,
                                                                  excludeGroups=excludeGroup,
                                                                  filterGroups=filterGroup)
            )
    cardTool.setLumiScale(args.lumiScale)

    logger.info(f"cardTool.allMCProcesses(): {cardTool.allMCProcesses()}")
        
    passSystToFakes = wmass and not args.skipSignalSystOnFakes and args.qcdProcessName not in excludeGroup and (filterGroup == None or args.qcdProcessName in filterGroup) and not xnorm

    single_v_samples = cardTool.filteredProcesses(lambda x: x[0] in ["W", "Z"] and ("mu" in x or "tau" in x))
    single_v_nonsig_samples = cardTool.filteredProcesses(lambda x: x[0] == ("Z" if wmass else "W"))
    single_vmu_samples = list(filter(lambda x: "mu" in x, single_v_samples))
    signal_samples = list(filter(lambda x: x[0] == ("W" if wmass else "Z"), single_vmu_samples))
    signal_samples_inctau = list(filter(lambda x: x[0] == ("W" if wmass else "Z"), single_v_samples))

    allMCprocesses_noQCDMC = [x for x in cardTool.allMCProcesses() if x != "QCD"]
    
    logger.info(f"All MC processes {allMCprocesses_noQCDMC}")
    logger.info(f"Single V samples: {single_v_samples}")
    logger.info(f"Single V no signal samples: {single_v_nonsig_samples}")
    logger.info(f"Signal samples: {signal_samples}")

    constrainedZ = constrainMass and not wmass
    label = 'W' if wmass else 'Z'
    massSkip = [(f"^massShift[W|Z]{i}MeV.*",) for i in range(0, 110 if constrainedZ else 100, 10)]
    if wmass and not xnorm:
        cardTool.addSystematic(f"massWeightZ",
                                processes=single_v_nonsig_samples,
                                group=f"massShiftZ",
                                skipEntries=massSkip[:]+[("^massShiftZ100MeV.*",)],
                                mirror=False,
                                noConstraint=False,
                                systAxes=["massShift"],
                                passToFakes=passSystToFakes,
        )

    if not (constrainMass or wmass):
        massSkip.append(("^massShift.*2p1MeV.*",))

<<<<<<< HEAD
    #if args.theoryAgnostic:
    #    logger.error("Temporarily not using mass weights for Wtaunu. Please update when possible")
    cardTool.addSystematic("massWeight", 
                            processes=signal_samples_inctau,  #signal_samples if args.theoryAgnostic else signal_samples_inctau,
                            group=f"massShift{'W' if wmass else 'Z'}",
=======
    cardTool.addSystematic(f"massWeight{label}",
                            processes=signal_samples_inctau,
                            group=f"massShift{label}",
>>>>>>> 011d3d48
                            skipEntries=massSkip,
                            mirror=False,
                            #TODO: Name this
                            noConstraint=not constrainMass,
                            systAxes=["massShift"],
                            passToFakes=passSystToFakes,
    )
    
    if args.doStatOnly:
        # print a card with only mass weights, dummy syst no longer needed since combinetf is fixed now
        cardTool.writeOutput(args=args, xnorm=xnorm, forceNonzero=not args.unfolding)
        logger.info("Using option --doStatOnly: the card was created with only mass nuisance parameter")
        return

    if not xnorm:
        if wmass:
            cardTool.addSystematic("luminosity",
                                   processes=allMCprocesses_noQCDMC,
                                   outNames=["lumiDown", "lumiUp"],
                                   group="luminosity",
                                   systAxes=["downUpVar"],
                                   labelsByAxis=["downUpVar"],
                                   passToFakes=passSystToFakes)

        else:
            cardTool.addLnNSystematic("luminosity", processes=allMCprocesses_noQCDMC, size=1.012, group="luminosity")
    else:
        pass

    if args.ewUnc:
        cardTool.addSystematic(f"horacenloewCorr", 
            processes=single_v_samples,
            mirror=True,
            group="theory_ew",
            systAxes=["systIdx"],
            labelsByAxis=["horacenloewCorr"],
            skipEntries=[(0, -1), (2, -1)],
            passToFakes=passSystToFakes,
        )

    if not args.noEfficiencyUnc and not xnorm:

        ## this is only needed when using 2D SF from 3D with ut-integration, let's comment for now
        # if wmass:
        #     cardTool.addSystematic("sf2d", 
        #         processes=allMCprocesses_noQCDMC,
        #         outNames=["sf2dDown","sf2dUp"],
        #         group="SF3Dvs2D",
        #         scale = 1.0,
        #         mirror = True,
        #         mirrorDownVarEqualToNomi=False, # keep False, True is pathological
        #         noConstraint=False,
        #         systAxes=[],
        #         #labelsByAxis=["downUpVar"],
        #         passToFakes=passSystToFakes,
        #     )

        chargeDependentSteps = common.muonEfficiency_chargeDependentSteps
        effTypesNoIso = ["reco", "tracking", "idip", "trigger"]
        effStatTypes = [x for x in effTypesNoIso]
        if args.binnedScaleFactors or not args.isoEfficiencySmoothing:
            effStatTypes.extend(["iso"])
        else:
            effStatTypes.extend(["iso_effData", "iso_effMC"])
        allEffTnP = [f"effStatTnP_sf_{eff}" for eff in effStatTypes] + ["effSystTnP"]
        for name in allEffTnP:
            if "Syst" in name:
                axes = ["reco-tracking-idip-trigger-iso", "n_syst_variations"]
                axlabels = ["WPSYST", "_etaDecorr"]
                nameReplace = [("WPSYST0", "reco"), ("WPSYST1", "tracking"), ("WPSYST2", "idip"), ("WPSYST3", "trigger"), ("WPSYST4", "iso"), ("effSystTnP", "effSyst"), ("etaDecorr0", "fullyCorr") ]
                scale = 1.0
                mirror = True
                mirrorDownVarEqualToNomi=False
                groupName = "muon_eff_syst"
                splitGroupDict = {f"{groupName}_{x}" : f".*effSyst.*{x}" for x in list(effTypesNoIso + ["iso"])}
                splitGroupDict[groupName] = ".*effSyst.*" # add also the group with everything
                # decorrDictEff = {                        
                #     "x" : {
                #         "label" : "eta",
                #         "edges": [round(-2.4+i*0.1,1) for i in range(49)]
                #     }
                # }

            else:
                nameReplace = [] if any(x in name for x in chargeDependentSteps) else [("q0", "qall")] # for iso change the tag id with another sensible label
                mirror = True
                mirrorDownVarEqualToNomi=False
                if args.binnedScaleFactors:
                    axes = ["SF eta", "nPtBins", "SF charge"]
                else:
                    axes = ["SF eta", "nPtEigenBins", "SF charge"]
                axlabels = ["eta", "pt", "q"]
                nameReplace = nameReplace + [("effStatTnP_sf_", "effStat_")]           
                scale = 1.0
                groupName = "muon_eff_stat"
                splitGroupDict = {f"{groupName}_{x}" : f".*effStat.*{x}" for x in effStatTypes}
                splitGroupDict[groupName] = ".*effStat.*" # add also the group with everything
            if args.effStatLumiScale and "Syst" not in name:
                scale /= math.sqrt(args.effStatLumiScale)

            cardTool.addSystematic(
                name, 
                mirror=mirror,
                mirrorDownVarEqualToNomi=mirrorDownVarEqualToNomi,
                group=groupName,
                systAxes=axes,
                labelsByAxis=axlabels,
                baseName=name+"_",
                processes=allMCprocesses_noQCDMC,
                passToFakes=passSystToFakes,
                systNameReplace=nameReplace,
                scale=scale,
                splitGroup=splitGroupDict,
                decorrelateByBin = {}
            )
            # if "Syst" in name and decorrDictEff != {}:
            #     # add fully correlated version again
            #     cardTool.addSystematic(
            #         name,
            #         rename=f"{name}_EtaDecorr",
            #         mirror=mirror,
            #         mirrorDownVarEqualToNomi=mirrorDownVarEqualToNomi,
            #         group=groupName,
            #         systAxes=axes,
            #         labelsByAxis=axlabels,
            #         baseName=name+"_",
            #         processes=allMCprocesses_noQCDMC,
            #         passToFakes=passSystToFakes,
            #         systNameReplace=nameReplace,
            #         scale=scale,
            #         splitGroup=splitGroupDict,
            #         decorrelateByBin = decorrDictEff
            #     )

    to_fakes = passSystToFakes and not args.noQCDscaleFakes and not xnorm
    combine_helpers.add_pdf_uncertainty(cardTool, single_v_samples, passSystToFakes, from_corr=args.pdfUncFromCorr, scale=args.scalePdf)
    combine_helpers.add_modeling_uncertainty(cardTool, args.minnloScaleUnc, signal_samples_inctau, 
        single_v_nonsig_samples if not xnorm else [], to_fakes, args.resumUnc, wmass, scaleTNP=args.scaleTNP)

    if not xnorm:
        msv_config_dict = {
            "smearingWeights":{
                "hist_name": "muonScaleSyst_responseWeights",
                "syst_axes": ["unc", "downUpVar"],
                "syst_axes_labels": ["unc", "downUpVar"]
            },
            "massWeights":{
                "hist_name": "muonScaleSyst",
                "syst_axes": ["downUpVar", "scaleEtaSlice"],
                "syst_axes_labels": ["downUpVar", "ieta"]
            },
            "manualShift":{
                "hist_name": "muonScaleSyst_manualShift",
                "syst_axes": ["downUpVar"],
                "syst_axes_labels": ["downUpVar"]
            }
        }

        # FIXME: remove this once msv from smearing weights is implemented for the Z
        msv_config = msv_config_dict[args.muonScaleVariation] if wmass else msv_config_dict["massWeights"]

        cardTool.addSystematic(msv_config['hist_name'], 
            processes=single_v_samples if wmass else single_vmu_samples,
            group="muonScale",
            baseName="CMS_scale_m_",
            systAxes=msv_config['syst_axes'],
            labelsByAxis=msv_config['syst_axes_labels'],
            passToFakes=passSystToFakes,
            scale = args.scaleMuonCorr
        )
        cardTool.addSystematic("muonL1PrefireSyst", 
            processes=allMCprocesses_noQCDMC,
            group="muonPrefire",
            baseName="CMS_prefire_syst_m",
            systAxes=["downUpVar"],
            labelsByAxis=["downUpVar"],
            passToFakes=passSystToFakes,
        )
        cardTool.addSystematic("muonL1PrefireStat", 
            processes=allMCprocesses_noQCDMC,
            group="muonPrefire",
            baseName="CMS_prefire_stat_m_",
            systAxes=["downUpVar", "etaPhiRegion"],
            labelsByAxis=["downUpVar", "etaPhiReg"],
            passToFakes=passSystToFakes,
        )
        cardTool.addSystematic("ecalL1Prefire", 
            processes=allMCprocesses_noQCDMC,
            group="ecalPrefire",
            baseName="CMS_prefire_ecal",
            systAxes=["downUpVar"],
            labelsByAxis=["downUpVar"],
            passToFakes=passSystToFakes,
        )
        if wmass or wlike:
            combine_helpers.add_recoil_uncertainty(cardTool, signal_samples, passSystToFakes=passSystToFakes, flavor="mu")

        if wmass:
            non_closure_scheme = input_tools.args_from_metadata(cardTool, "nonClosureScheme")
            if non_closure_scheme == "A-M-separated":
                cardTool.addSystematic("Z_non_closure_parametrized_A", 
                    processes=single_v_samples,
                    group="nonClosure" if args.sepImpactForNC else "muonScale",
                    baseName="Z_nonClosure_parametrized_A_",
                    systAxes=["unc", "downUpVar"] if not (args.correlatedNonClosureNuisances) else ["downUpVar"],
                    labelsByAxis=["unc", "downUpVar"] if not (args.correlatedNonClosureNuisances) else ["downUpVar"],
                    passToFakes=passSystToFakes
                )
            if non_closure_scheme in ["A-M-separated", "binned-plus-M"]:
                cardTool.addSystematic("Z_non_closure_parametrized_M", 
                    processes=single_v_samples,
                    group="nonClosure" if args.sepImpactForNC else "muonScale",
                    baseName="Z_nonClosure_parametrized_M_",
                    systAxes=["unc", "downUpVar"] if not (args.correlatedNonClosureNuisances) else ["downUpVar"],
                    labelsByAxis=["unc", "downUpVar"] if not (args.correlatedNonClosureNuisances) else ["downUpVar"],
                    passToFakes=passSystToFakes
                )            
            if non_closure_scheme == "A-M-combined":
                cardTool.addSystematic("Z_non_closure_parametrized", 
                    processes=single_v_samples,
                    group="nonClosure" if args.sepImpactForNC else "muonScale",
                    baseName="Z_nonClosure_parametrized_",
                    systAxes=["unc", "downUpVar"] if not (args.correlatedNonClosureNuisances) else ["downUpVar"],
                    labelsByAxis=["unc", "downUpVar"] if not (args.correlatedNonClosureNuisances) else ["downUpVar"],
                    passToFakes=passSystToFakes
                )
            if non_closure_scheme in ["binned", "binned-plus-M"]:
                cardTool.addSystematic("Z_non_closure_binned", 
                    processes=single_v_samples,
                    group="nonClosure" if args.sepImpactForNC else "muonScale",
                    baseName="Z_nonClosure_binned_",
                    systAxes=["unc_ieta", "unc_ipt", "downUpVar"] if not (args.correlatedNonClosureNuisances) else ["downUpVar"],
                    labelsByAxis=["unc_ieta", "unc_ipt", "downUpVar"] if not (args.correlatedNonClosureNuisances) else ["downUpVar"],
                    passToFakes=passSystToFakes
                )

            #cardTool.addLnNSystematic("CMS_Fakes", processes=[args.qcdProcessName], size=1.05, group="MultijetBkg")
            cardTool.addLnNSystematic("CMS_Top", processes=["Top"], size=1.06)
            cardTool.addLnNSystematic("CMS_VV", processes=["Diboson"], size=1.16)
    
            ## FIXME 1: with the jet cut removed this syst is probably no longer needed, but one could still consider
            ## it to cover for how much the fake estimate changes when modifying the composition of the QCD region
            ## FIXME 2: it doesn't really make sense to mirror this one since the systematic goes only in one direction
            # cardTool.addSystematic(f"qcdJetPt30", 
            #                        processes=["Fake"],
            #                        mirror=True,
            #                        group="MultijetBkg",
            #                        systAxes=[],
            #                        outNames=["qcdJetPt30Down", "qcdJetPt30Up"],
            #                        passToFakes=passSystToFakes,
            # )
            #

            ## Remove for now since it seems redundant after adding the dphi cut
            ## keep in case it is needed again in the near future (we still have to test deepmet)
            # if "Fake" not in excludeGroup:
            #     for charge in ["plus", "minus"]:
            #         chargeId = "q1" if charge == "plus" else "q0"
            #         decorrDict = {}
            #         # decorrDict = {                        
            #         #     "xy" : {
            #         #         "label" : ["eta", "pt"],
            #         #         "edges": [[round(-2.4+i*0.4,1) for i in range(13)], [round(26.0+i*2,1) for i in range(16)]]
            #         #     }
            #         # }
            #         outnames = [f"mtCorrFakes_{chargeId}{upd}" for upd in ["Up", "Down"]]
            #         cardTool.addSystematic(f"nominal", # this is the histogram to read
            #                                systAxes=[],
            #                                processes=["Fake"],
            #                                mirror=True,
            #                                group="MultijetBkg",
            #                                outNames=outnames, # actual names for nuisances
            #                                rename=f"mtCorrFakes_{chargeId}", # this name is used only to identify the syst in CardTool's syst list
            #                                action=sel.applyCorrection,
            #                                doActionBeforeMirror=True, # to mirror after the histogram has been created
            #                                actionArgs={"scale": 1.0,
            #                                            "corrFile" : f"{data_dir}/fakesWmass/fakerateFactorMtBasedCorrection_vsEtaPt.root",
            #                                            "corrHist": f"etaPtCharge_mtCorrection_{charge}",
            #                                            "offsetCorr": 1.0,
            #                                            "createNew": True},
            #                                decorrelateByBin=decorrDict
            #         )
        else:
            cardTool.addLnNSystematic("CMS_background", processes=["Other"], size=1.15)

    cardTool.writeOutput(args=args, xnorm=xnorm, forceNonzero=not args.unfolding, check_systs=not args.unfolding)
    logger.info(f"Output stored in {outfolder}")
    
if __name__ == "__main__":
    parser = make_parser()
    args = parser.parse_args()

    logger = logging.setup_logger(__file__, args.verbose, args.noColorLogger)
    
    time0 = time.time()

    if args.theoryAgnostic:
        args.unfolding = True
        logger.warning("For now setting --theoryAgnostic activates --unfolding, they should do the same things")
        if args.genAxis is None:
            logger.error("For now you must specify gen axes with --genAxis when using --theoryAgnostic, please do!")
            quit()
    
    if args.genModel:
        main(args, xnorm=True)
    else:
        main(args)
        if args.unfolding:
            logger.warning("Now running with xnorm = True")
            main(args, xnorm=True)

    logger.info(f"Running time: {time.time()-time0}")<|MERGE_RESOLUTION|>--- conflicted
+++ resolved
@@ -63,14 +63,6 @@
     logger.debug(f"Excluding these groups of processes: {args.excludeProcGroups}")
     
     datagroups = make_datagroups_2016(args.inputFile, excludeGroups=excludeGroup, filterGroups=filterGroup, applySelection= not xnorm)
-<<<<<<< HEAD
-    
-    if args.xlim:
-        if len(args.fitvar.split("-")) > 1:
-            raise ValueError("Restricting the x axis not supported for 2D hist")
-        s = hist.tag.Slicer()
-        datagroups.setGlobalAction(lambda h: h[{args.fitvar : s[complex(0, args.xlim[0]):complex(0, args.xlim[1])]}])
-=======
 
     if args.axlim or args.rebin:
         if len(args.axlim) % 2 or len(args.axlim)/2 > len(args.fitvar) or len(args.rebin) > len(args.fitvar):
@@ -89,7 +81,6 @@
 
         logger.info(f"Will apply the global selection {sel}")
         datagroups.setGlobalAction(lambda h: h[sel])
->>>>>>> 011d3d48
 
     wmass = datagroups.wmass
     wlike = datagroups.wlike
@@ -158,13 +149,9 @@
     cardTool.setDatagroups(datagroups)
     logger.debug(f"Making datacards with these processes: {cardTool.getProcesses()}")
     cardTool.setNominalTemplate(f"{templateDir}/main.txt")
-<<<<<<< HEAD
-    cardTool.setProjectionAxes(args.fitvar.split("-"))
+    cardTool.setProjectionAxes(args.fitvar)
     if args.absolutePathInCard:
         cardTool.setAbsolutePathShapeInCard()
-=======
-    cardTool.setProjectionAxes(args.fitvar)
->>>>>>> 011d3d48
     if args.sumChannels or xnorm or name in ["ZMassDilepton"]:
         cardTool.setChannels(["inclusive"])
         cardTool.setWriteByCharge(False)
@@ -249,17 +236,11 @@
     if not (constrainMass or wmass):
         massSkip.append(("^massShift.*2p1MeV.*",))
 
-<<<<<<< HEAD
     #if args.theoryAgnostic:
     #    logger.error("Temporarily not using mass weights for Wtaunu. Please update when possible")
-    cardTool.addSystematic("massWeight", 
+    cardTool.addSystematic("massWeight{label}", 
                             processes=signal_samples_inctau,  #signal_samples if args.theoryAgnostic else signal_samples_inctau,
-                            group=f"massShift{'W' if wmass else 'Z'}",
-=======
-    cardTool.addSystematic(f"massWeight{label}",
-                            processes=signal_samples_inctau,
                             group=f"massShift{label}",
->>>>>>> 011d3d48
                             skipEntries=massSkip,
                             mirror=False,
                             #TODO: Name this
