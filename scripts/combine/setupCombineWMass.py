#!/usr/bin/env python3
from wremnants import CardTool,theory_tools,syst_tools
from wremnants import histselections as sel
from wremnants.datasets.datagroups import datagroups2016
import argparse
import os
import pathlib
import logging
import hist

logging.basicConfig(level=logging.INFO)

scriptdir = f"{pathlib.Path(__file__).parent}"

parser = argparse.ArgumentParser()
parser.add_argument("-o", "--outfolder", type=str, default="/scratch/kelong/CombineStudies")
parser.add_argument("-i", "--inputFile", type=str, required=True)
<<<<<<< HEAD
parser.add_argument("--qcdScale", choices=["byHelicityPt", "byPt", "integrated"], default="byHelicityPt", 
=======
parser.add_argument("--qcdScale", choices=["byHelicityPt", "byPt", "byCharge", "integrated",], default="byHelicityPt", 
>>>>>>> 0c06bf21
        help="Decorrelation for QCDscale (additionally always by charge)")
parser.add_argument("--wlike", action='store_true', help="Run W-like analysis of mZ")
parser.add_argument("--noEfficiencyUnc", action='store_true', help="Skip efficiency uncertainty (useful for tests, because it's slow)")
parser.add_argument("--pdf", type=str, default="nnpdf31", choices=theory_tools.pdfMap.keys(), help="PDF to use")
parser.add_argument("-b", "--fitObs", type=str, default="nominal", help="Observable to fit") # TODO: what does it do?
parser.add_argument("-p", "--pseudoData", type=str, help="Hist to use as pseudodata")
<<<<<<< HEAD
parser.add_argument("-x",  "--excludeNuisances", type=str, default="", help="Regular expression to exclude some systematics from the datacard")
parser.add_argument("-k",  "--keepNuisances", type=str, default="", help="Regular expression to keep some systematics, overriding --excludeNuisances. Can be used to keep only some systs while excluding all the others with '.*'")
parser.add_argument("--qcdProcessName", dest="qcdProcessName" , type=str, default="Fake",   help="Name for QCD process")
parser.add_argument("--noStatUncFakes", dest="noStatUncFakes" , action="store_true",   help="Set bin error for QCD background templates to 0, to check MC stat uncertainties for signal only")
parser.add_argument("--skipOtherChargeSyst", dest="skipOtherChargeSyst" , action="store_true",   help="Skip saving histograms and writing nuisance in datacard for systs defined for a given charge but applied on the channel with the other charge")
parser.add_argument("--skipSignalSystOnFakes", dest="skipSignalSystOnFakes" , action="store_true", help="Do not propagate signal uncertainties on fakes, mainly for checks.")
=======
parser.add_argument("--scaleMuonCorr", type=float, default=1.0, help="Scale up/down dummy muon scale uncertainty by this factor")
>>>>>>> 0c06bf21
args = parser.parse_args()

if not os.path.isdir(args.outfolder):
    os.makedirs(args.outfolder)

datagroups = datagroups2016(args.inputFile, wlike=args.wlike)
templateDir = f"{scriptdir}/Templates/WMass"
name = "WMass" if not args.wlike else "ZMassWLike"
cardTool = CardTool.CardTool(f"{args.outfolder}/{name}_{{chan}}.txt")
cardTool.setNominalTemplate(f"{templateDir}/main.txt")
cardTool.setOutfile(os.path.abspath(f"{args.outfolder}/{name}CombineInput.root"))
cardTool.setDatagroups(datagroups)
cardTool.setFakeName(args.qcdProcessName)
cardTool.setSpacing(36)
cardTool.setProcsNoStatUnc(procs=args.qcdProcessName, resetList=False)
cardTool.setCustomSystForCard(args.excludeNuisances, args.keepNuisances)
if args.skipOtherChargeSyst:
    cardTool.setSkipOtherChargeSyst()
if args.pseudoData:
    cardTool.setPseudodata(args.pseudoData)

passSystToFakes = not args.skipSignalSystOnFakes
    
logging.info(f"All processes {cardTool.allMCProcesses()}")
single_v_samples = cardTool.filteredProcesses(lambda x: x[0] in ["W", "Z"])
single_vmu_samples = list(filter(lambda x: "mu" in x, single_v_samples))
signal_samples = list(filter(lambda x: x[0] == ("Z" if args.wlike else "W"), single_vmu_samples))
signal_samples_inctau = list(filter(lambda x: x[0] == ("Z" if args.wlike else "W"), single_v_samples))
logging.info(f"Single V samples: {single_v_samples}")
logging.info(f"Signal samples: {signal_samples}")


pdfInfo = theory_tools.pdf_info_map(signal_samples[0], args.pdf)
pdfName = pdfInfo["name"]

addVariation = hasattr(args, "varName") and args.varName

if pdfInfo["combine"] == "symHessian":
    cardTool.addSystematic(pdfName, 
        processes=single_v_samples,
        mirror=True,
        group=pdfName,
        systAxes=["tensor_axis_0"],
        labelsByAxis=[pdfName.replace("pdf", "pdf{i}")],
        # Needs to be a tuple, since for multiple axis it would be (ax1, ax2, ax3)...
        # -1 means all possible values of the mirror axis
        skipEntries=[(0, -1)],
        passToFakes=passSystToFakes
    )
else:
    cardTool.addSystematic(pdfName, 
        processes=single_v_samples,
        mirror=False,
        group=pdfName,
        systAxes=["tensor_axis_0"],
        outNames=theory_tools.pdfNamesAsymHessian(pdfInfo["entries"]),
<<<<<<< HEAD
        passToFakes=passSystToFakes
=======
        scale=pdfInfo["scale"] if "scale" in pdfInfo else 1,
>>>>>>> 0c06bf21
    )

cardTool.addSystematic(f"alphaS002{pdfName}", 
    processes=single_v_samples,
    mirror=False,
    group=pdfName,
    systAxes=["tensor_axis_0"],
    outNames=[pdfName+"AlphaSUp", pdfName+"AlphaSDown"],
    scale=0.75,
    passToFakes=passSystToFakes
)
if not args.noEfficiencyUnc:
    for name,num in zip(["effSystIsoTnP", "effStatTnP",], [2, 624*4]):
        axes = ["idiptrig-iso"] if num == 2 else ["SF eta", "SF pt", "SF charge", "idiptrig-iso"]
        axlabels = ["IDIPTrig"] if num == 2 else ["eta", "pt", "q", "Trig"]
        cardTool.addSystematic(name, 
            mirror=True,
            group="muon_eff_syst" if "Syst" in name else "muon_eff_stat", # TODO: for now better checking them separately
            systAxes=axes,
            labelsByAxis=axlabels,
            baseName=name+"_",
            processes=cardTool.allMCProcesses(),
            passToFakes=passSystToFakes

        )

inclusiveScale = args.qcdScale == "integrated"
helicity = "Helicity" in args.qcdScale

scale_hist = "qcdScale"
scaleSystAxes = ["muRfact", "muFfact"] 
scaleLabelsByAxis = ["muR", "muF"]
scaleGroupName = "QCDscale"
scale_action_args = None
scaleSkipEntries = [(1, 1), (0, 2), (2, 0)]
scale_action = lambda h: h[{"ptVgen" : hist.sum}]
scaleActionArgs = {}

if not inclusiveScale:
    scaleSystAxes.insert(0, "chargeVgen")
    scaleLabelsByAxis.insert(0, "q")
    scaleSkipEntries = [(-1, *x) for x in scaleSkipEntries]

# TODO: reuse some code here
if "Pt" in args.qcdScale:
    scale_action = None
    scaleActionArgs = {"sum_helicity" : True}
    scaleGroupName += "ByPtV"
    scaleSystAxes.insert(0, "ptVgen")
    scaleLabelsByAxis.insert(0, "genPtV")
    scaleSkipEntries = [(-1, *x) for x in scaleSkipEntries]

if helicity:
    scale_hist = "qcdScaleByHelicity"
    scale_action = syst_tools.scale_helicity_hist_to_variations 
    scaleActionArgs.pop("sum_helicity")
    scaleGroupName += "ByHelicity"
    scaleSystAxes.insert(0, "helicity")
    scaleLabelsByAxis.insert(0, "Coeff")
    scaleSkipEntries = [(-1, *x) for x in scaleSkipEntries]

print("Inclusive scale", inclusiveScale)
print(scaleActionArgs if not inclusiveScale else None)
print(scaleLabelsByAxis)

cardTool.addSystematic(scale_hist,
    action=scale_action,
    actionArgs=scaleActionArgs,
    processes=signal_samples,
    group=scaleGroupName,
    systAxes=scaleSystAxes,
    labelsByAxis=scaleLabelsByAxis,
    # Exclude all combinations where muR = muF = 1 (nominal) or where
    # they are extreme values (ratio = 4 or 1/4)
    skipEntries=scaleSkipEntries,
    # This is hacky but it's the best idea I have for now...
    systNameReplace=[("muR2muF2", "muRmuFUp"), ("muR0muF0", "muRmuFDown"), ("muR2muF1", "muRUp"), 
        ("muR0muF1", "muRDown"), ("muR1muF0", "muFDown"), ("muR1muF2", "muFUp")],
    baseName="QCDscale_",
    passToFakes=passSystToFakes
    )

cardTool.addSystematic("muonScaleSyst", 
    processes=single_vmu_samples,
    group="muonScale",
    baseName="CMS_scale_m_",
    systAxes=["downUpVar", "scaleEtaSlice"],
    labelsByAxis=["downUpVar", "ieta"],
<<<<<<< HEAD
    passToFakes=passSystToFakes
=======
    scale = args.scaleMuonCorr,
>>>>>>> 0c06bf21
)
cardTool.addSystematic("muonL1PrefireSyst", 
    processes=cardTool.allMCProcesses(),
    group="muonPrefire",
    baseName="CMS_prefire_syst_m",
    systAxes=["downUpVar"],
    labelsByAxis=["downUpVar"],
    passToFakes=passSystToFakes
)
# TODO: Allow to be appended to previous group ## FIXME: doesn't it do it already?
cardTool.addSystematic("muonL1PrefireStat", 
    processes=cardTool.allMCProcesses(),
    group="muonPrefire",
    baseName="CMS_prefire_stat_m_",
    systAxes=["downUpVar", "etaPhiRegion"],
    labelsByAxis=["downUpVar", "etaPhiReg"],
    passToFakes=passSystToFakes
)
cardTool.addSystematic("massWeight", 
    # TODO: Add the mass weights to the tau samples ## FIXME: isn't it done?
    processes=signal_samples_inctau,
    outNames=theory_tools.massWeightNames(["massShift100MeV"], wlike=args.wlike),
    group="massShift",
    groupFilter=lambda x: x == "massShift100MeV",
    mirror=False,
    #TODO: Name this
    noConstraint=True,
    systAxes=["tensor_axis_0"],
    passToFakes=passSystToFakes
)
# TODO: This needs to be handled by shifting the norm before subtracting from the fakes
#cardTool.addSystematic("lumi", outNames=["", "lumiDown", "lumiUp"], group="luminosity")
if not args.wlike:
    cardTool.addLnNSystematic("CMS_Fakes", processes=[args.qcdProcessName], size=1.05)
    cardTool.addLnNSystematic("CMS_Top", processes=["Top"], size=1.06)
    cardTool.addLnNSystematic("CMS_VV", processes=["Diboson"], size=1.16)
else:
    cardTool.addLnNSystematic("CMS_background", processes=["Other"], size=1.15)
cardTool.writeOutput()
<|MERGE_RESOLUTION|>--- conflicted
+++ resolved
@@ -15,27 +15,20 @@
 parser = argparse.ArgumentParser()
 parser.add_argument("-o", "--outfolder", type=str, default="/scratch/kelong/CombineStudies")
 parser.add_argument("-i", "--inputFile", type=str, required=True)
-<<<<<<< HEAD
-parser.add_argument("--qcdScale", choices=["byHelicityPt", "byPt", "integrated"], default="byHelicityPt", 
-=======
 parser.add_argument("--qcdScale", choices=["byHelicityPt", "byPt", "byCharge", "integrated",], default="byHelicityPt", 
->>>>>>> 0c06bf21
         help="Decorrelation for QCDscale (additionally always by charge)")
 parser.add_argument("--wlike", action='store_true', help="Run W-like analysis of mZ")
 parser.add_argument("--noEfficiencyUnc", action='store_true', help="Skip efficiency uncertainty (useful for tests, because it's slow)")
 parser.add_argument("--pdf", type=str, default="nnpdf31", choices=theory_tools.pdfMap.keys(), help="PDF to use")
 parser.add_argument("-b", "--fitObs", type=str, default="nominal", help="Observable to fit") # TODO: what does it do?
 parser.add_argument("-p", "--pseudoData", type=str, help="Hist to use as pseudodata")
-<<<<<<< HEAD
 parser.add_argument("-x",  "--excludeNuisances", type=str, default="", help="Regular expression to exclude some systematics from the datacard")
 parser.add_argument("-k",  "--keepNuisances", type=str, default="", help="Regular expression to keep some systematics, overriding --excludeNuisances. Can be used to keep only some systs while excluding all the others with '.*'")
 parser.add_argument("--qcdProcessName", dest="qcdProcessName" , type=str, default="Fake",   help="Name for QCD process")
 parser.add_argument("--noStatUncFakes", dest="noStatUncFakes" , action="store_true",   help="Set bin error for QCD background templates to 0, to check MC stat uncertainties for signal only")
 parser.add_argument("--skipOtherChargeSyst", dest="skipOtherChargeSyst" , action="store_true",   help="Skip saving histograms and writing nuisance in datacard for systs defined for a given charge but applied on the channel with the other charge")
 parser.add_argument("--skipSignalSystOnFakes", dest="skipSignalSystOnFakes" , action="store_true", help="Do not propagate signal uncertainties on fakes, mainly for checks.")
-=======
 parser.add_argument("--scaleMuonCorr", type=float, default=1.0, help="Scale up/down dummy muon scale uncertainty by this factor")
->>>>>>> 0c06bf21
 args = parser.parse_args()
 
 if not os.path.isdir(args.outfolder):
@@ -92,11 +85,8 @@
         group=pdfName,
         systAxes=["tensor_axis_0"],
         outNames=theory_tools.pdfNamesAsymHessian(pdfInfo["entries"]),
-<<<<<<< HEAD
         passToFakes=passSystToFakes
-=======
         scale=pdfInfo["scale"] if "scale" in pdfInfo else 1,
->>>>>>> 0c06bf21
     )
 
 cardTool.addSystematic(f"alphaS002{pdfName}", 
@@ -185,11 +175,8 @@
     baseName="CMS_scale_m_",
     systAxes=["downUpVar", "scaleEtaSlice"],
     labelsByAxis=["downUpVar", "ieta"],
-<<<<<<< HEAD
-    passToFakes=passSystToFakes
-=======
+    passToFakes=passSystToFakes
     scale = args.scaleMuonCorr,
->>>>>>> 0c06bf21
 )
 cardTool.addSystematic("muonL1PrefireSyst", 
     processes=cardTool.allMCProcesses(),
