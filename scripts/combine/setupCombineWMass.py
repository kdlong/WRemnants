#!/usr/bin/env python3
from wremnants import CardTool,theory_tools,syst_tools,combine_helpers
from wremnants import histselections as sel
<<<<<<< HEAD
from wremnants.datasets.datagroups import datagroups2016
from utilities import boostHistHelpers as hh
=======
from wremnants.datasets.datagroups2016 import Datagroups2016
>>>>>>> 85330d85
from utilities import common, logging
import argparse
import os
import pathlib
import hist
import copy
import math

import pdb

scriptdir = f"{pathlib.Path(__file__).parent}"
data_dir = f"{pathlib.Path(__file__).parent}/../../wremnants/data/"

def make_parser(parser=None):
    if not parser:
        parser = common.common_parser_combine()
    parser.add_argument("--fitvar", help="Variable to fit", default="eta-pt")
    parser.add_argument("--noEfficiencyUnc", action='store_true', help="Skip efficiency uncertainty (useful for tests, because it's slow). Equivalent to --excludeNuisances '.*effSystTnP|.*effStatTnP' ")
    parser.add_argument("--ewUnc", action='store_true', help="Include EW uncertainty")
    parser.add_argument("-p", "--pseudoData", type=str, help="Hist to use as pseudodata")
    parser.add_argument("--pseudoDataIdx", type=int, default=0, help="Variation index to use as pseudodata")
    parser.add_argument("--pseudoDataFile", type=str, help="Input file for pseudodata (if it should be read from a different file", default=None)
    parser.add_argument("-x",  "--excludeNuisances", type=str, default="", help="Regular expression to exclude some systematics from the datacard")
    parser.add_argument("-k",  "--keepNuisances", type=str, default="", help="Regular expression to keep some systematics, overriding --excludeNuisances. Can be used to keep only some systs while excluding all the others with '.*'")
    parser.add_argument("--skipOtherChargeSyst", action="store_true", help="Skip saving histograms and writing nuisance in datacard for systs defined for a given charge but applied on the channel with the other charge")
    parser.add_argument("--scaleMuonCorr", type=float, default=1.0, help="Scale up/down dummy muon scale uncertainty by this factor")
    parser.add_argument("--muonScaleVariation", choices=["smearing_weights", "massweights", "manual_pt_shift"], default="massweights", help="the method with which the distributions for the muon scale variations is derived")
    parser.add_argument("--noHist", action='store_true', help="Skip the making of 2D histograms (root file is left untouched if existing)")
    parser.add_argument("--effStatLumiScale", type=float, default=None, help="Rescale equivalent luminosity for efficiency stat uncertainty by this value (e.g. 10 means ten times more data from tag and probe)")
    parser.add_argument("--binnedScaleFactors", action='store_true', help="Use binned scale factors (different helpers and nuisances)")
    parser.add_argument("--directIsoSFsmoothing", action='store_true', help="If isolation SF were smoothed directly instead of being derived from smooth efficiencies")
    parser.add_argument("--xlim", type=float, nargs=2, default=None, help="Restrict x axis to this range")
    parser.add_argument("--constrainMass", action='store_true', help="Constrain mass parameter in the fit (e.g. for ptll fit)")
    parser.add_argument("-a", "--append", type=str, help="Append to output folder name")
    parser.add_argument("--unfold", action='store_true', help="Prepare datacard for unfolding")
    parser.add_argument("--fitXsec", action='store_true', help="Fit signal inclusive cross section")
    
    return parser

def main(args):

    logger = logging.setup_logger(__file__, args.verbose, args.noColorLogger)

    # NOTE: args.filterProcGroups and args.excludeProcGroups should in principle not be used together
    #       (because filtering is equivalent to exclude something), however the exclusion is also meant to skip
    #       processes which are defined in the original process dictionary but are not supposed to be (always) run on
    if args.addQCDMC or "QCD" in args.filterProcGroups:
        logger.warning("Adding QCD MC to list of processes for the fit setup")
    else:
        if "QCD" not in args.excludeProcGroups:
            logger.warning("Automatic removal of QCD MC from list of processes. Use --filterProcGroups 'QCD' or --addQCDMC to keep it")
            args.excludeProcGroups.append("QCD")
    filterGroup = args.filterProcGroups if args.filterProcGroups else None
    excludeGroup = args.excludeProcGroups if args.excludeProcGroups else None
    logger.debug(f"Filtering these groups of processes: {args.filterProcGroups}")
    logger.debug(f"Excluding these groups of processes: {args.excludeProcGroups}")
<<<<<<< HEAD
    
    datagroups = datagroups2016(args.inputFile, excludeProcGroup=excludeGroup, filterProcGroup=filterGroup, splitWByCharge=args.unfold)
    
=======
    filterGroup = args.filterProcGroups if args.filterProcGroups else None
    excludeGroup = None
    if args.excludeProcGroups:
        ## can pass a filter that Datagroups2016 can digest, but better to pass list of names
        # excludeGroup = lambda x,excl=args.excludeProcGroups: all([f not in x.group for f in excl if x.group is not None])
        ## alternatively can just pass the array with names
        excludeGroup = args.excludeProcGroups

    datagroups = Datagroups2016(args.inputFile, excludeGroups=excludeGroup, filterGroups=filterGroup)

>>>>>>> 85330d85
    if args.xlim:
        if len(args.fitvar.split("-")) > 1:
            raise ValueError("Restricting the x axis not supported for 2D hist")
        s = hist.tag.Slicer()
        datagroups.setGlobalAction(lambda h: h[{args.fitvar : s[complex(0, args.xlim[0]):complex(0, args.xlim[1])]}])

    wmass = datagroups.wmass
    wlike = datagroups.wlike

    if wmass:
        name = "WMass"
    elif wlike:
        name = "ZMassWLike"
    else:
        name = "ZMassDilepton"

    tag = name+"_"+args.fitvar.replace("-","_")
    if args.doStatOnly:
        tag += "_statOnly"
    if args.append:
        tag = f"{tag}_{args.append}"

    outfolder = f"{args.outfolder}/{tag}/"
    if not os.path.isdir(outfolder):
        os.makedirs(outfolder)

    templateDir = f"{scriptdir}/Templates/WMass"

    if args.unfold and args.fitXsec:
        raise ValueError("Options --unfolding and --fitXsec are incompatible. Please choose one or the other")
    elif args.fitXsec:
        datagroups.unconstrainedProcesses.append("Wmunu" if wmass else "Zmumu")
    elif args.unfold:
        if not args.constrainMass:
            logger.warning("Unfolding is specified but the mass is treated free floating, to constrain the mass add '--constrainMass'")

        base_procs = ["WmunuPlus", "WmunuMinus"] if wmass else ["Zmumu"]

        for base_proc in base_procs:
            datagroups.defineSignalBinsUnfolding(args.fitvar, base_proc)

    if args.noHist and args.noStatUncFakes:
        raise ValueError("Option --noHist would override --noStatUncFakes. Please select only one of them")

    # Start to create the CardTool object, customizing everything
    cardTool = CardTool.CardTool(f"{outfolder}/{name}_{{chan}}.txt")
    cardTool.setExcludedProcs(excludeGroup)
    cardTool.setDatagroups(datagroups)
    logger.debug(f"Making datacards with these processes: {cardTool.getProcesses()}")
    cardTool.setNominalTemplate(f"{templateDir}/main.txt")
    if args.sumChannels:
        cardTool.setChannels(["inclusive"])
    cardTool.setProjectionAxes(args.fitvar.split("-"))
    if args.noHist:
        cardTool.skipHistograms()
    cardTool.setOutfile(os.path.abspath(f"{outfolder}/{name}CombineInput.root"))
    cardTool.setFakeName(args.qcdProcessName)
    cardTool.setSpacing(52)
    if args.noStatUncFakes:
        cardTool.setProcsNoStatUnc(procs=args.qcdProcessName, resetList=False)
    cardTool.setCustomSystForCard(args.excludeNuisances, args.keepNuisances)
    if args.skipOtherChargeSyst:
        cardTool.setSkipOtherChargeSyst()
    if args.pseudoData:
        cardTool.setPseudodata(args.pseudoData, args.pseudoDataIdx)
        if args.pseudoDataFile:
            cardTool.setPseudodataDatagroups(datagroups2016(args.pseudoDataFile,
                                                excludeProcGroup=excludeGroup,
                                                filterProcGroup=filterGroup))
    if args.lumiScale:
        cardTool.setLumiScale(args.lumiScale)

    logger.info(f"cardTool.allMCProcesses(): {cardTool.allMCProcesses()}")
        
    passSystToFakes = wmass and not args.skipSignalSystOnFakes and args.qcdProcessName not in excludeGroup

    single_v_samples = cardTool.filteredProcesses(lambda x: x[0] in ["W", "Z"])
    single_v_nonsig_samples = cardTool.filteredProcesses(lambda x: x[0] == ("Z" if wmass else "W"))
    single_vmu_samples = list(filter(lambda x: "mu" in x, single_v_samples))
    signal_samples = list(filter(lambda x: x[0] == ("W" if wmass else "Z"), single_vmu_samples))
    signal_samples_inctau = list(filter(lambda x: x[0] == ("W" if wmass else "Z"), single_v_samples))

    allMCprocesses_noQCDMC = [x for x in cardTool.allMCProcesses() if x != "QCD"]
    
    logger.info(f"All MC processes {allMCprocesses_noQCDMC}")
    logger.info(f"Single V samples: {single_v_samples}")
    logger.info(f"Single V no signal samples: {single_v_nonsig_samples}")
    logger.info(f"Signal samples: {signal_samples}")

    if not args.constrainMass:
        # keep mass weights here as first systematic, in case one wants to run stat-uncertainty only with --doStatOnly
        cardTool.addSystematic("massWeight", 
                               processes=signal_samples_inctau,
                               group="massShift",
                               groupFilter=lambda x: x == "massShift100MeV",
                               skipEntries=[(f"^massShift{i}MeV.*",) for i in range(0, 100, 10)]+[("^massShift2p1MeV.*",)],
                               mirror=False,
                               #TODO: Name this
                               noConstraint=True,
                               systAxes=["massShift"],
                               passToFakes=passSystToFakes,
    )
    
    if args.doStatOnly:
        # print a card with only mass weights and a dummy syst
        cardTool.addLnNSystematic("dummy", processes=["Top", "Diboson"] if wmass else ["Other"], size=1.001, group="dummy")
        cardTool.writeOutput(args=args)
        logger.info("Using option --doStatOnly: the card was created with only mass weights and a dummy LnN syst on all processes")
        quit()
        
    if args.constrainMass:
        # add an uncertainty on the mass, e.g. for ptll fits
        cardTool.addSystematic("massWeight", 
            processes=signal_samples_inctau,
            group="massShift",
            groupFilter=lambda x: x == "massShift2p1MeV",
            skipEntries=[(f"^massShift{i}MeV.*",) for i in range(0, 110, 10)],
            mirror=False,
            systAxes=["massShift"],
            passToFakes=passSystToFakes,
        )

    if wmass:
        cardTool.addSystematic("luminosity",
                               processes=allMCprocesses_noQCDMC,
                               outNames=["lumiDown", "lumiUp"],
                               group="luminosity",
                               systAxes=["downUpVar"],
                               labelsByAxis=["downUpVar"],
                               passToFakes=passSystToFakes)
    else:
        # TOCHECK: no fakes here, most likely
        cardTool.addLnNSystematic("luminosity", processes=allMCprocesses_noQCDMC, size=1.012, group="luminosity")

    if args.ewUnc:
        cardTool.addSystematic(f"horacenloewCorr_unc", 
            processes=single_v_samples,
            mirror=True,
            group="theory_ew",
            systAxes=["systIdx"],
            labelsByAxis=["horacenloewCorr_unc"],
            skipEntries=[(0, -1), (2, -1)],
            passToFakes=passSystToFakes,
        )

    if not args.noEfficiencyUnc:
        chargeDependentSteps = common.muonEfficiency_chargeDependentSteps
        effTypesNoIso = ["reco", "tracking", "idip", "trigger"]
        effStatTypes = [x for x in effTypesNoIso]
        if args.binnedScaleFactors or args.directIsoSFsmoothing:
            effStatTypes.extend(["iso"])
        else:
            effStatTypes.extend(["iso_effData", "iso_effMC"])
        allEffTnP = [f"effStatTnP_sf_{eff}" for eff in effStatTypes] + ["effSystTnP"]
        for name in allEffTnP:
            if "Syst" in name:
                axes = ["reco-tracking-idip-trigger-iso"]
                axlabels = ["WPSYST"]
                nameReplace = [("WPSYST0", "reco"), ("WPSYST1", "tracking"), ("WPSYST2", "idip"), ("WPSYST3", "trigger"), ("WPSYST4", "iso"), ("effSystTnP", "effSyst")]
                scale = 1.0
                mirror = True
                groupName = "muon_eff_syst"
                splitGroupDict = {f"{groupName}_{x}" : f".*effSyst.*{x}" for x in list(effTypesNoIso + ["iso"])}
                splitGroupDict[groupName] = ".*effSyst.*" # add also the group with everything
            else:
                nameReplace = [] if any(x in name for x in chargeDependentSteps) else [("q0", ""), ("q1", "")]  # this part correlates nuisances between charges
                if args.binnedScaleFactors:
                    axes = ["SF eta", "nPtBins", "SF charge"]
                    axlabels = ["eta", "pt", "q"]
                    mirror = True
                    nameReplace = nameReplace + [("effStatTnP_sf_", "effStatBinned_")]
                else:
                    axes = ["SF eta", "nPtEigenBins", "SF charge", "downUpVar"]
                    axlabels = ["eta", "pt", "q", "downUpVar"]
                    mirror = False
                    nameReplace = nameReplace + [("effStatTnP_sf_", "effStatSmooth_")]
                scale = 1.0
                groupName = "muon_eff_stat"
                splitGroupDict = {f"{groupName}_{x}" : f".*effStat.*{x}" for x in effStatTypes}
                splitGroupDict[groupName] = ".*effStat.*" # add also the group with everything
            if args.effStatLumiScale and "Syst" not in name:
                scale /= math.sqrt(args.effStatLumiScale)

            cardTool.addSystematic(name, 
                mirror=mirror,
                group=groupName,
                systAxes=axes,
                labelsByAxis=axlabels,
                baseName=name+"_",
                processes=allMCprocesses_noQCDMC,
                passToFakes=passSystToFakes,
                systNameReplace=nameReplace,
                scale=scale,
                splitGroup=splitGroupDict
            )

    to_fakes = passSystToFakes and not args.noQCDscaleFakes
    combine_helpers.add_pdf_uncertainty(cardTool, single_v_samples, passSystToFakes)
    combine_helpers.add_scale_uncertainty(cardTool, args.minnloScaleUnc, signal_samples_inctau, to_fakes, resum=args.resumUnc)
    # for Z background in W mass case (W background for Wlike is essentially 0, useless to apply QCD scales there)
    if wmass:
        combine_helpers.add_scale_uncertainty(cardTool, "integrated", single_v_nonsig_samples, False, name_append="Z", resum=args.resumUnc)

    msv_config_dict = {
        "smearing_weights":{
            "hist_name": "muonScaleSyst_responseWeights",
            "syst_axes": ["unc", "downUpVar"],
            "syst_axes_labels": ["unc", "downUpVar"]
        },
        "massweights":{
            "hist_name": "muonScaleSyst",
            "syst_axes": ["downUpVar", "scaleEtaSlice"],
            "syst_axes_labels": ["downUpVar", "ieta"]
        },
        "manual_pt_shift":{
            "hist_name": "muonScaleSyst_manualShift",
            "syst_axes": ["downUpVar"],
            "syst_axes_labels": ["downUpVar"]
        }
    }
    msv_config = msv_config_dict[args.muonScaleVariation]

    cardTool.addSystematic(msv_config['hist_name'], 
        processes=single_vmu_samples,
        group="muonScale",
        baseName="CMS_scale_m_",
        systAxes=msv_config['syst_axes'],
        labelsByAxis=msv_config['syst_axes_labels'],
        passToFakes=passSystToFakes,
        scale = args.scaleMuonCorr
    )
    cardTool.addSystematic("muonL1PrefireSyst", 
        processes=allMCprocesses_noQCDMC,
        group="muonPrefire",
        baseName="CMS_prefire_syst_m",
        systAxes=["downUpVar"],
        labelsByAxis=["downUpVar"],
        passToFakes=passSystToFakes,
    )
    cardTool.addSystematic("muonL1PrefireStat", 
        processes=allMCprocesses_noQCDMC,
        group="muonPrefire",
        baseName="CMS_prefire_stat_m_",
        systAxes=["downUpVar", "etaPhiRegion"],
        labelsByAxis=["downUpVar", "etaPhiReg"],
        passToFakes=passSystToFakes,
    )
    cardTool.addSystematic("ecalL1Prefire", 
        processes=allMCprocesses_noQCDMC,
        group="ecalPrefire",
        baseName="CMS_prefire_ecal",
        systAxes=["downUpVar"],
        labelsByAxis=["downUpVar"],
        passToFakes=passSystToFakes,
    )
    if wmass:
        #cardTool.addLnNSystematic("CMS_Fakes", processes=[args.qcdProcessName], size=1.05, group="MultijetBkg")
        cardTool.addLnNSystematic("CMS_Top", processes=["Top"], size=1.06)
        cardTool.addLnNSystematic("CMS_VV", processes=["Diboson"], size=1.16)

        ## FIXME 1: with the jet cut removed this syst is probably no longer needed, but one could still consider
        ## it to cover for how much the fake estimate changes when modifying the composition of the QCD region
        ## FIXME 2: it doesn't really make sense to mirror this one since the systematic goes only in one direction
        # cardTool.addSystematic(f"qcdJetPt30", 
        #                        processes=["Fake"],
        #                        mirror=True,
        #                        group="MultijetBkg",
        #                        systAxes=[],
        #                        outNames=["qcdJetPt30Down", "qcdJetPt30Up"],
        #                        passToFakes=passSystToFakes,
        # )
        #
        if "Fake" not in excludeGroup:
            cardTool.addSystematic(f"nominal", # this is the histogram to read
                                   systAxes=[],
                                   processes=["Fake"],
                                   mirror=True,
                                   group="MultijetBkg",
                                   outNames=["mtCorrFakesDown", "mtCorrFakesUp"],
                                   decorrelateByCharge=True,
                                   rename="mtCorrFakes", # this is the name used to identify the syst in the list of systs
                                   action=sel.applyCorrection,
                                   doActionBeforeMirror=True,
                                   actionArgs={"scale": 1.0,
                                               "corrFile" : f"{data_dir}/fakesWmass/fakerateFactorMtBasedCorrection_vsEtaPt.root",
                                               "corrHist": "etaPtCharge_mtCorrection",
                                               "offsetCorr": 1.0,
                                               "createNew": True}
                               # add action to multiply by correction
        )

    else:
        cardTool.addLnNSystematic("CMS_background", processes=["Other"], size=1.15)

    cardTool.writeOutput(args=args)
    logger.info(f"Output stored in {outfolder}")
    
if __name__ == "__main__":
    parser = make_parser()
    args = parser.parse_args()
    main(args)
    <|MERGE_RESOLUTION|>--- conflicted
+++ resolved
@@ -1,12 +1,7 @@
 #!/usr/bin/env python3
 from wremnants import CardTool,theory_tools,syst_tools,combine_helpers
 from wremnants import histselections as sel
-<<<<<<< HEAD
-from wremnants.datasets.datagroups import datagroups2016
-from utilities import boostHistHelpers as hh
-=======
 from wremnants.datasets.datagroups2016 import Datagroups2016
->>>>>>> 85330d85
 from utilities import common, logging
 import argparse
 import os
@@ -63,22 +58,9 @@
     excludeGroup = args.excludeProcGroups if args.excludeProcGroups else None
     logger.debug(f"Filtering these groups of processes: {args.filterProcGroups}")
     logger.debug(f"Excluding these groups of processes: {args.excludeProcGroups}")
-<<<<<<< HEAD
-    
-    datagroups = datagroups2016(args.inputFile, excludeProcGroup=excludeGroup, filterProcGroup=filterGroup, splitWByCharge=args.unfold)
-    
-=======
-    filterGroup = args.filterProcGroups if args.filterProcGroups else None
-    excludeGroup = None
-    if args.excludeProcGroups:
-        ## can pass a filter that Datagroups2016 can digest, but better to pass list of names
-        # excludeGroup = lambda x,excl=args.excludeProcGroups: all([f not in x.group for f in excl if x.group is not None])
-        ## alternatively can just pass the array with names
-        excludeGroup = args.excludeProcGroups
-
-    datagroups = Datagroups2016(args.inputFile, excludeGroups=excludeGroup, filterGroups=filterGroup)
-
->>>>>>> 85330d85
+    
+    datagroups = Datagroups2016(args.inputFile, excludeProcGroup=excludeGroup, filterProcGroup=filterGroup, splitWByCharge=args.unfold)
+    
     if args.xlim:
         if len(args.fitvar.split("-")) > 1:
             raise ValueError("Restricting the x axis not supported for 2D hist")
