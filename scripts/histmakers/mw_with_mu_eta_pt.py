--- conflicted
+++ resolved
@@ -1,12 +1,8 @@
 import argparse
 from utilities import output_tools, common, rdf_tools
 
-<<<<<<< HEAD
 parser,initargs = common.common_parser(True)
-=======
-parser,initargs = common.common_parser()
 logger = common.child_logger(__name__)
->>>>>>> 97668a6c
 
 import narf
 import wremnants
