import argparse
from utilities import common, rdf_tools, logging, differential
from utilities.io_tools import output_tools
from utilities.common import background_MCprocs as bkgMCprocs
from wremnants.datasets.datagroups import Datagroups

parser,initargs = common.common_parser(True)

import ROOT
import narf
import wremnants
from wremnants import theory_tools,syst_tools,theory_corrections, muon_calibration, muon_selections, muon_validation, unfolding_tools, theoryAgnostic_tools, helicity_utils
from wremnants.histmaker_tools import scale_to_data, aggregate_groups
from wremnants.datasets.dataset_tools import getDatasets
import hist
import lz4.frame
import math
import time
from utilities import boostHistHelpers as hh
import pathlib
import os
import numpy as np

data_dir = common.data_dir
parser.add_argument("--lumiUncertainty", type=float, help="Uncertainty for luminosity in excess to 1 (e.g. 1.012 means 1.2\%)", default=1.012)
parser.add_argument("--noGenMatchMC", action='store_true', help="Don't use gen match filter for prompt muons with MC samples (note: QCD MC never has it anyway)")
parser.add_argument("--theoryAgnostic", action='store_true', help="Add V qT,Y axes and helicity axes for W samples")
parser.add_argument("--genPtVbinEdges", type=float, nargs="*", default=[], help="Bin edges of gen ptV axis for theory agnostic")
parser.add_argument("--genAbsYVbinEdges", type=float, nargs="*", default=[], help="Bin edges of gen |yV| axis for theory agnostic")
parser.add_argument("--halfStat", action='store_true', help="Test half data and MC stat, selecting odd events, just for tests")
parser.add_argument("--makeMCefficiency", action="store_true", help="Save yields vs eta-pt-ut-passMT-passIso-passTrigger to derive 3D efficiencies for MC isolation and trigger (can run also with --onlyMainHistograms)")
parser.add_argument("--onlyTheorySyst", action="store_true", help="Keep only theory systematic variations, mainly for tests")
parser.add_argument("--oneMCfileEveryN", type=int, default=None, help="Use 1 MC file every N, where N is given by this option. Mainly for tests")
parser.add_argument("--noAuxiliaryHistograms", action="store_true", help="Remove auxiliary histograms to save memory (removed by default with --unfolding or --theoryAgnostic)")
parser.add_argument("--mtCut", type=int, default=40, help="Value for the transverse mass cut in the event selection")
parser.add_argument("--vetoGenPartPt", type=float, default=0.0, help="Minimum pT for the postFSR gen muon when defining the variation of the veto efficiency")
<<<<<<< HEAD
parser.add_argument("--noTrigger", action="store_true", help="Just for test: remove trigger HLT bit selection and trigger matching (should also remove scale factors with --noScaleFactors for it to make sense)")
#
# TEST
parser.add_argument("--theoryAgnosticPolVar", action='store_true', help="Prepare variations from polynomials")
parser.add_argument("--theoryAgnosticFileTag", type=str, default="x0p40_y3p50_V4", choices=["x0p30_y3p00_V4", "x0p40_y3p50_V4", "x0p30_y3p00_V5", "x0p40_y3p50_V6"], help="Tag for input files")
parser.add_argument("--theoryAgnosticSplitOOA", action='store_true', help="Define out-of-acceptance signal template as an independent process")
=======

>>>>>>> 8d7833b6
args = parser.parse_args()

logger = logging.setup_logger(__file__, args.verbose, args.noColorLogger)

if args.poiAsNoi and not (args.theoryAgnostic or args.unfolding):
    message = "Option --poiAsNoi currently requires --theoryAgnostic or --unfolding"
    logger.warning(message)
    raise NotImplementedError(message)

if args.theoryAgnostic or args.unfolding:
    parser = common.set_parser_default(parser, "excludeFlow", True)
    if args.theoryAgnostic:
        if args.genAbsYVbinEdges and any(x < 0.0 for x in args.genAbsYVbinEdges):
            raise ValueError("Option --genAbsYVbinEdges requires all positive values. Please check")
        parser = common.set_parser_default(parser, "genVars", ["ptVgenSig", "absYVgenSig", "helicitySig"])
        # temporary, to ensure running with stat only for original theory agnostic until systematics are all implemented
        if not args.poiAsNoi:
            logger.warning("Running theory agnostic with only nominal and mass weight histograms for now.")
            parser = common.set_parser_default(parser, "onlyMainHistograms", True)
    if args.unfolding:
        parser = common.set_parser_default(parser, "pt", [32,26.,58.])

# axes for W MC efficiencies with uT dependence for iso and trigger
axis_pt_eff_list = [24.,26.,28.,30.,32.,34.,36.,38.,40., 42., 44., 47., 50., 55., 60., 65.]
axis_pt_eff = hist.axis.Variable(axis_pt_eff_list, name = "pt", overflow=not args.excludeFlow, underflow=not args.excludeFlow)
if args.makeMCefficiency:
    # override the pt cuts (the binning is irrelevant since a different pt axis is used)
    nbinsPtEff = axis_pt_eff_list[-1] - axis_pt_eff_list[0]
    parser = common.set_parser_default(parser, "pt", [nbinsPtEff, axis_pt_eff_list[0], axis_pt_eff_list[-1]])

args = parser.parse_args()
    
thisAnalysis = ROOT.wrem.AnalysisType.Wmass

era = args.era

datasets = getDatasets(maxFiles=args.maxFiles,
                       filt=args.filterProcs,
                       excl=args.excludeProcs, 
                       nanoVersion="v9", base_path=args.dataPath, oneMCfileEveryN=args.oneMCfileEveryN,
                       extended = "msht20an3lo" not in args.pdfs,
                       era=era)

# transverse boson mass cut
mtw_min = args.mtCut

# custom template binning
template_neta = int(args.eta[0])
template_mineta = args.eta[1]
template_maxeta = args.eta[2]
logger.info(f"Eta binning: {template_neta} bins from {template_mineta} to {template_maxeta}")
template_npt = int(args.pt[0])
template_minpt = args.pt[1]
template_maxpt = args.pt[2]
logger.info(f"Pt binning: {template_npt} bins from {template_minpt} to {template_maxpt}")

# standard regular axes
axis_eta = hist.axis.Regular(template_neta, template_mineta, template_maxeta, name = "eta", overflow=False, underflow=False)
axis_pt = hist.axis.Regular(template_npt, template_minpt, template_maxpt, name = "pt", overflow=False, underflow=False)

axis_charge = common.axis_charge
axis_passIso = common.axis_passIso
axis_passMT = common.axis_passMT
axis_passTrigger = hist.axis.Boolean(name = "passTrigger")

nominal_axes = [axis_eta, axis_pt, axis_charge, axis_passIso, axis_passMT]

nominal_cols = ["goodMuons_eta0", "goodMuons_pt0", "goodMuons_charge0", "passIso", "passMT"]

axis_ut = hist.axis.Regular(40, -100, 100, overflow=True, underflow=True, name = "ut")
axes_WeffMC = [axis_eta, axis_pt_eff, axis_ut, axis_charge, axis_passIso, axis_passMT, axis_passTrigger]
# sum those groups up in post processing
groups_to_aggregate = args.aggregateGroups

if args.unfolding:
    # first and last pT bins are merged into under and overflow
    template_wpt = (template_maxpt-template_minpt)/args.genBins[0]
    min_pt_unfolding = template_minpt+template_wpt
    max_pt_unfolding = template_maxpt-template_wpt
    npt_unfolding = args.genBins[0]-2
    unfolding_axes, unfolding_cols = differential.get_pt_eta_axes(npt_unfolding, min_pt_unfolding, max_pt_unfolding, args.genBins[1] if "absEtaGen" in args.genVars else None , flow_eta=args.poiAsNoi)
    if not args.poiAsNoi:
        datasets = unfolding_tools.add_out_of_acceptance(datasets, group = "Wmunu")
        # datasets = unfolding_tools.add_out_of_acceptance(datasets, group = "Wtaunu")

elif args.theoryAgnostic:
    theoryAgnostic_axes, theoryAgnostic_cols = differential.get_theoryAgnostic_axes(ptV_bins=args.genPtVbinEdges, absYV_bins=args.genAbsYVbinEdges, ptV_flow=args.poiAsNoi, absYV_flow=args.poiAsNoi)
    axis_helicity = helicity_utils.axis_helicity_multidim
    # the following just prepares the existence of the group for out-of-acceptance signal, but doesn't create or define the histogram yet
    if not args.poiAsNoi or args.theoryAgnosticSplitOOA:
        datasets = unfolding_tools.add_out_of_acceptance(datasets, group = "Wmunu")
        groups_to_aggregate.append("WmunuOOA")

# axes for study of fakes
axis_mt_fakes = hist.axis.Regular(120, 0., 120., name = "mt", underflow=False, overflow=True)
axis_dphi_fakes = hist.axis.Regular(8, 0., np.pi, name = "DphiMuonMet", underflow=False, overflow=False)
axis_hasjet_fakes = hist.axis.Boolean(name = "hasJets") # only need case with 0 jets or > 0 for now
mTStudyForFakes_axes = [axis_eta, axis_pt, axis_charge, axis_mt_fakes, axis_passIso, axis_hasjet_fakes, axis_dphi_fakes]

## for some tests, keep commented for easier usage
# axis_eta_coarse = hist.axis.Regular(12, -2.4, 2.4, name = "eta", overflow=False, underflow=False)
# axis_pt_coarse = hist.axis.Regular(8, 26, 58, name = "pt", overflow=False, underflow=False)
# axis_mt_coarse_fakes = hist.axis.Regular(24, 0., 120., name = "mt", underflow=False, overflow=True)
# axis_Njets_fakes = hist.axis.Regular(5, -0.5, 4.5, name = "Njets", underflow=False, overflow=True)
# axis_leadjetPt_fakes = hist.axis.Regular(20, 0.0, 100.0, name = "leadjetPt", underflow=False, overflow=True)
# otherStudyForFakes_axes = [axis_eta_coarse, axis_pt_coarse, axis_charge, axis_mt_coarse_fakes, axis_passIso, axis_Njets_fakes, axis_leadjetPt_fakes, axis_dphi_fakes]

# for mt, met, ptW plots, to compute the fakes properly (but FR pretty stable vs pt and also vs eta)
# may not exactly reproduce the same pt range as analysis, though
axis_eta_utilityHist = hist.axis.Regular(24, -2.4, 2.4, name = "eta", overflow=False, underflow=False)
axis_pt_utilityHist = hist.axis.Regular(6, 26, 56, name = "pt", overflow=False, underflow=False)

axis_met = hist.axis.Regular(100, 0., 200., name = "met", underflow=False, overflow=True)
axis_recoWpt = hist.axis.Regular(40, 0., 80., name = "recoWpt", underflow=False, overflow=True)

# define helpers
muon_prefiring_helper, muon_prefiring_helper_stat, muon_prefiring_helper_syst = wremnants.make_muon_prefiring_helpers(era = era)

qcdScaleByHelicity_helper = wremnants.theory_corrections.make_qcd_uncertainty_helper_by_helicity()

if args.noScaleFactors:
    logger.info("Running with no scale factors")
elif args.binnedScaleFactors:
    logger.info("Using binned scale factors and uncertainties")
    # add usePseudoSmoothing=True for tests with Asimov
    muon_efficiency_helper, muon_efficiency_helper_syst, muon_efficiency_helper_stat = wremnants.make_muon_efficiency_helpers_binned(filename = data_dir + "/muonSF/allSmooth_GtoH3D.root", era = era, max_pt = axis_pt.edges[-1], usePseudoSmoothing=True)
else:
    logger.info("Using smoothed scale factors and uncertainties")
    muon_efficiency_helper, muon_efficiency_helper_syst, muon_efficiency_helper_stat = wremnants.make_muon_efficiency_helpers_smooth(filename = args.sfFile, era = era, what_analysis = thisAnalysis, max_pt = axis_pt.edges[-1], isoEfficiencySmoothing = args.isoEfficiencySmoothing, smooth3D=args.smooth3dsf, isoDefinition=args.isolationDefinition)

logger.info(f"SF file: {args.sfFile}")

pileup_helper = wremnants.make_pileup_helper(era = era)
vertex_helper = wremnants.make_vertex_helper(era = era)

calib_filepaths = common.calib_filepaths
closure_filepaths = common.closure_filepaths

diff_weights_helper = ROOT.wrem.SplinesDifferentialWeightsHelper(calib_filepaths['tflite_file']) if (args.muonScaleVariation == 'smearingWeightsSplines' or args.validationHists) else None

mc_jpsi_crctn_helper, data_jpsi_crctn_helper, jpsi_crctn_MC_unc_helper, jpsi_crctn_data_unc_helper = muon_calibration.make_jpsi_crctn_helpers(args, calib_filepaths, make_uncertainty_helper=True)

z_non_closure_parametrized_helper, z_non_closure_binned_helper = muon_calibration.make_Z_non_closure_helpers(args, calib_filepaths, closure_filepaths)

mc_calibration_helper, data_calibration_helper, calibration_uncertainty_helper = muon_calibration.make_muon_calibration_helpers(args)

smearing_helper, smearing_uncertainty_helper = (None, None) if args.noSmearing else muon_calibration.make_muon_smearing_helpers()

bias_helper = muon_calibration.make_muon_bias_helpers(args) if args.biasCalibration else None

procsWithTheoryCorr = [d.name for d in datasets if d.name in common.vprocs]
if len(procsWithTheoryCorr):
    corr_helpers = theory_corrections.load_corr_helpers(procsWithTheoryCorr, args.theoryCorr, allowMissingTheoryCorr=args.allowMissingTheoryCorr)
else:
    corr_helpers = {}
    
# For polynominal variations
if args.theoryAgnosticPolVar:
    theoryAgnostic_helpers_minus = wremnants.makehelicityWeightHelper_polvar(genVcharge=-1, fileTag=args.theoryAgnosticFileTag)
    theoryAgnostic_helpers_plus  = wremnants.makehelicityWeightHelper_polvar(genVcharge=1,  fileTag=args.theoryAgnosticFileTag)

# recoil initialization
if not args.noRecoil:
    from wremnants import recoil_tools
    recoilHelper = recoil_tools.Recoil("highPU", args, flavor="mu")

######################################################
######################################################
######################################################
## FIXME/TODO
## next function should have been imported from theoryAgnostic_tools.py, but requires too many things as input,
## such as the helpers created here. Since it is effectively a specialization of the loop flow,
## it is part of the histmaker and is probably fine to have it here.
## In fact, having this custom function overriding the main graph is probably not the best idea, should rather use the same

# graph building for W sample with helicity weights for original theory agnostic fit with floating POIs
def setTheoryAgnosticGraph(df, results, dataset, reco_sel_GF, era, nominal_axes_thAgn, nominal_cols_thAgn, args):
    logger.info(f"Setting theory agnostic graph for {dataset.name}")

    if not args.onlyMainHistograms:
        if not args.onlyTheorySyst:
            df = syst_tools.add_L1Prefire_unc_hists(results, df, muon_prefiring_helper_stat, muon_prefiring_helper_syst, nominal_axes_thAgn, nominal_cols_thAgn, addhelicity=True)
            df = syst_tools.add_muon_efficiency_unc_hists(results, df, muon_efficiency_helper_stat, muon_efficiency_helper_syst, nominal_axes_thAgn, nominal_cols_thAgn, what_analysis=thisAnalysis, addhelicity=True)
        df = syst_tools.add_theory_hists(results, df, args, dataset.name, corr_helpers, qcdScaleByHelicity_helper, nominal_axes_thAgn, nominal_cols_thAgn, for_wmass=True, addhelicity=True)
    else:
        #FIXME: hardcoded to keep mass weights, this would be done in add_theory_hists
        df = syst_tools.define_mass_weights(df, dataset.name)
        syst_tools.add_massweights_hist(results, df, nominal_axes_thAgn, nominal_cols_thAgn, proc=dataset.name, addhelicity=True)
######################################################
######################################################
######################################################
    
smearing_weights_procs = []

def build_graph(df, dataset):
    logger.info(f"build graph for dataset: {dataset.name}")
    results = []
    isW = dataset.name in common.wprocs
    isWmunu = dataset.name in ["WplusmunuPostVFP", "WminusmunuPostVFP"]
    isZ = dataset.name in common.zprocs
    isZveto = isZ or dataset.name in ["DYJetsToMuMuMass10to50PostVFP"]
    isWorZ = isW or isZ
    isTop = dataset.group == "Top"
    isQCDMC = dataset.group == "QCD"
    require_prompt = "tau" not in dataset.name # for muon GEN-matching   
    
    # disable auxiliary histograms when unfolding to reduce memory consumptions
    auxiliary_histograms = not args.unfolding and not (args.theoryAgnostic and not args.poiAsNoi) and not args.noAuxiliaryHistograms

    apply_theory_corr = args.theoryCorr and dataset.name in corr_helpers

    cvh_helper = data_calibration_helper if dataset.is_data else mc_calibration_helper
    jpsi_helper = data_jpsi_crctn_helper if dataset.is_data else mc_jpsi_crctn_helper

    if dataset.is_data:
        df = df.DefinePerSample("weight", "1.0")
    else:
        df = df.Define("weight", "std::copysign(1.0, genWeight)")

    weightsum = df.SumAndCount("weight")

    axes = nominal_axes
    cols = nominal_cols

    if args.unfolding and isWmunu:
        df = unfolding_tools.define_gen_level(df, args.genLevel, dataset.name, mode="wmass")
        if hasattr(dataset, "out_of_acceptance"):
            logger.debug("Reject events in fiducial phase space")
            df = unfolding_tools.select_fiducial_space(df, mtw_min=args.mtCut, mode="wmass", accept=False)
        else:
            if not args.poiAsNoi:
                logger.debug("Select events in fiducial phase space")
                df = unfolding_tools.select_fiducial_space(df, mtw_min=args.mtCut, mode="wmass", accept=True)
                axes = [*nominal_axes, *unfolding_axes] 
                cols = [*nominal_cols, *unfolding_cols]
            
            unfolding_tools.add_xnorm_histograms(results, df, args, dataset.name, corr_helpers, qcdScaleByHelicity_helper, unfolding_axes, unfolding_cols)

    if args.theoryAgnostic and isWmunu: # should be isW to do also Wtaunu
        df = theory_tools.define_prefsr_vars(df)
        usePtOverM = False
        if args.theoryAgnosticPolVar:
            df = df.Define("qtOverQ", "ptVgen/massVgen") # FIXME: should there be a protection against mass=0 and what value to use?
            OOAthresholds = args.theoryAgnosticFileTag.split("_")
            ptVthresholdOOA   = float(OOAthresholds[0].replace("x","").replace("p","."))
            absyVthresholdOOA = float(OOAthresholds[1].replace("y","").replace("p","."))
            usePtOverM = True
        if hasattr(dataset, "out_of_acceptance"):
            logger.debug("Reject events in fiducial phase space")
            df = theoryAgnostic_tools.select_fiducial_space(df, ptVthresholdOOA, absyVthresholdOOA, accept=False, select=True, usePtOverM=usePtOverM)
        else:
            # the in-acceptance selection must usually not be used to filter signal events when doing POIs as NOIs
            if not args.poiAsNoi or args.theoryAgnosticSplitOOA:
                logger.debug("Select events in fiducial phase space for theory agnostic analysis")
                df = theoryAgnostic_tools.select_fiducial_space(df, ptVthresholdOOA, absyVthresholdOOA, accept=True, select=True, usePtOverM=usePtOverM)
                # helicity axis is special, defined through a tensor later, theoryAgnostic_ only includes W pt and rapidity for now
                if not args.poiAsNoi:
                    axes = [*nominal_axes, *theoryAgnostic_axes]
                    cols = [*nominal_cols, *theoryAgnostic_cols]
                    theoryAgnostic_tools.add_xnorm_histograms(results, df, args, dataset.name, corr_helpers, qcdScaleByHelicity_helper, theoryAgnostic_axes, theoryAgnostic_cols)

    if not args.makeMCefficiency and not args.noTrigger:
        # remove trigger, it will be part of the efficiency selection for passing trigger
        df = df.Filter(muon_selections.hlt_string(era))

    if args.halfStat:
        df = df.Filter("event % 2 == 1") # test with odd/even events

    df = muon_calibration.define_corrected_muons(df, cvh_helper, jpsi_helper, args, dataset, smearing_helper, bias_helper)

    df = muon_selections.select_veto_muons(df, nMuons=1)
    df = muon_selections.select_good_muons(df, 24, 100, dataset.group, nMuons=1, use_trackerMuons=args.trackerMuons, use_isolation=False)

    # the corrected RECO muon kinematics, which is intended to be used as the nominal
    df = muon_calibration.define_corrected_reco_muon_kinematics(df)

    df = muon_selections.select_standalone_muons(df, dataset, args.trackerMuons, "goodMuons")

    df = muon_selections.veto_electrons(df)
    df = muon_selections.apply_met_filters(df)
    if args.makeMCefficiency:
        df = df.Define("GoodTrigObjs", f"wrem::goodMuonTriggerCandidate<wrem::Era::Era_{era}>(TrigObj_id,TrigObj_filterBits)")
        hltString = muon_selections.hlt_string(era)
        df = df.Define("passTrigger", f"{hltString} && wrem::hasTriggerMatch(goodMuons_eta0,goodMuons_phi0,TrigObj_eta[GoodTrigObjs],TrigObj_phi[GoodTrigObjs])")
    elif not args.noTrigger:
        df = muon_selections.apply_triggermatching_muon(df, dataset, "goodMuons_eta0", "goodMuons_phi0", era=era)

    if isWorZ:
        df = muon_validation.define_cvh_reco_muon_kinematics(df)
        reco_sel = "vetoMuonsPre"
        df = muon_calibration.define_genFiltered_recoMuonSel(df, reco_sel, require_prompt)
        reco_sel_GF = muon_calibration.getColName_genFiltered_recoMuonSel(reco_sel, require_prompt)
        df = muon_calibration.define_covMatFiltered_recoMuonSel(df, reco_sel_GF)
        df = muon_calibration.define_matched_gen_muons_covMat(df, reco_sel_GF)
        df = muon_calibration.define_matched_gen_muons_kinematics(df, reco_sel_GF)
        df = muon_calibration.calculate_matched_gen_muon_kinematics(df, reco_sel_GF)
        df = muon_calibration.define_matched_genSmeared_muon_kinematics(df, reco_sel_GF)
        df = muon_calibration.define_matched_reco_muon_kinematics(df, reco_sel_GF)

        reco_sel = "goodMuons"
        df = muon_calibration.define_matched_gen_muons_kinematics(df, reco_sel)
        df = muon_calibration.calculate_matched_gen_muon_kinematics(df, reco_sel)
        df = muon_calibration.define_matched_gen_muons_covMat(df, reco_sel)
        df = muon_calibration.define_matched_genSmeared_muon_kinematics(df, reco_sel)

        for var in ['Pt', 'Eta', 'Charge', 'Qop']:
            df = df.Define(f"{reco_sel}_{var.lower()}0_gen", f"{reco_sel}_gen{var.capitalize()}[0]")
            df = df.Define(f"{reco_sel_GF}_{var.lower()}0_gen", f"{reco_sel_GF}_gen{var.capitalize()}[0]")

            df = df.Define(f"{reco_sel}_{var.lower()}0_gen_smeared", f"{reco_sel}_genSmeared{var.capitalize()}[0]")
            df = df.Define(f"{reco_sel_GF}_{var.lower()}0_gen_smeared", f"{reco_sel_GF}_genSmeared{var.capitalize()}[0]")
            if var != 'Qop':
                df = df.Define(f"{reco_sel_GF}_{var.lower()}0_reco", f"{reco_sel_GF}_reco{var.capitalize()}[0]")
        df = df.Define(f"{reco_sel_GF}_covMat0", f"{reco_sel_GF}_covMat[0]")

        if args.validationHists:
            for reco_type in ['crctd', 'cvh', 'uncrct', 'gen_smeared']:
                df = muon_validation.define_reco_over_gen_cols(df, reco_type)

    if args.isolationDefinition == "iso04":
        df = df.Define("goodMuons_pfRelIso04_all0", "Muon_pfRelIso04_all[goodMuons][0]")
    elif args.isolationDefinition == "iso04vtxAgn":
        df = df.Define("goodMuons_pfRelIso04_all0", "Muon_vtxAgnPfRelIso04_all[goodMuons][0]")
    else:
        raise NotImplementedError(f"Isolation definition {args.isolationDefinition} not implemented")

    # Jet collection actually has a pt threshold of 15 GeV in MiniAOD 
    df = df.Define("goodCleanJetsNoPt", "Jet_jetId >= 6 && (Jet_pt > 50 || Jet_puId >= 4) && abs(Jet_eta) < 2.4 && wrem::cleanJetsFromLeptons(Jet_eta,Jet_phi,Muon_correctedEta[vetoMuons],Muon_correctedPhi[vetoMuons],Electron_eta[vetoElectrons],Electron_phi[vetoElectrons])")
    df = df.Define("passIso", "goodMuons_pfRelIso04_all0 < 0.15")

    ########################################################################
    # define event weights here since they are needed below for some helpers
    if dataset.is_data:
        df = df.DefinePerSample("nominal_weight", "1.0")            
    else:
        df = df.Define("weight_pu", pileup_helper, ["Pileup_nTrueInt"])
        df = df.Define("weight_vtx", vertex_helper, ["GenVtx_z", "Pileup_nTrueInt"])
        df = df.Define("weight_newMuonPrefiringSF", muon_prefiring_helper, ["Muon_correctedEta", "Muon_correctedPt", "Muon_correctedPhi", "Muon_correctedCharge", "Muon_looseId"])

        if era == "2016PostVFP":
            weight_expr = "weight_pu*weight_newMuonPrefiringSF*L1PreFiringWeight_ECAL_Nom"
        else:
            weight_expr = "weight_pu*L1PreFiringWeight_Muon_Nom*L1PreFiringWeight_ECAL_Nom"
            
        if not args.noVertexWeight:
            weight_expr += "*weight_vtx"

        # define recoil uT, muon projected on boson pt, the latter is made using preFSR variables
        # TODO: fix it for not W/Z processes
        columnsForSF = ["goodMuons_pt0", "goodMuons_eta0", "goodMuons_SApt0", "goodMuons_SAeta0", "goodMuons_uT0", "goodMuons_charge0", "passIso"]
        df = muon_selections.define_muon_uT_variable(df, isWorZ, smooth3dsf=args.smooth3dsf, colNamePrefix="goodMuons")
        if not args.smooth3dsf:
            columnsForSF.remove("goodMuons_uT0")
            
        if not args.noScaleFactors:
            df = df.Define("weight_fullMuonSF_withTrackingReco", muon_efficiency_helper, columnsForSF)
            weight_expr += "*weight_fullMuonSF_withTrackingReco"

        logger.debug(f"Exp weight defined: {weight_expr}")
        df = df.Define("exp_weight", weight_expr)
        df = theory_tools.define_theory_weights_and_corrs(df, dataset.name, corr_helpers, args)

        if isWmunu and args.theoryAgnostic and not hasattr(dataset, "out_of_acceptance"):
            df = theoryAgnostic_tools.define_helicity_weights(df)

    ########################################################################

    # gen match to bare muons to select only prompt muons from MC processes, but also including tau decays
    if not dataset.is_data and not isQCDMC and not args.noGenMatchMC:
        df = theory_tools.define_postfsr_vars(df)
        df = df.Filter("wrem::hasMatchDR2(goodMuons_eta0,goodMuons_phi0,GenPart_eta[postfsrMuons],GenPart_phi[postfsrMuons],0.09)")

    if isZveto:
        df = df.Define("postfsrMuons_inAcc", f"postfsrMuons && abs(GenPart_eta) < 2.4 && GenPart_pt > {args.vetoGenPartPt}")
        df = df.Define("ZvetoCondition", "Sum(postfsrMuons_inAcc) >= 2")
<<<<<<< HEAD
        #df = df.Define("N_postfsrMuons_inAcc", "Sum(postfsrMuons_inAcc)")
        #df = df.Filter("ZvetoCondition")
        # for events with 2 gen muons in acceptance, save pt distribution of second lepton
        df = df.Define("postfsrMuons_inAcc_vetoed", f"postfsrMuons_inAcc && not wrem::hasMatchDR2collWithSingle(GenPart_eta,GenPart_phi,goodMuons_eta0,goodMuons_phi0,0.09)")
        df = df.Define("postfsrMuons_inAcc_vetoed_pt0", f"(Sum(postfsrMuons_inAcc_vetoed) > 0) ? GenPart_pt[postfsrMuons_inAcc_vetoed][0] : -99.0")
        df = df.Define("postfsrMuons_inAcc_vetoed_eta0", f"(Sum(postfsrMuons_inAcc_vetoed) > 0) ? GenPart_eta[postfsrMuons_inAcc_vetoed][0] : -99.0")
=======
>>>>>>> 8d7833b6

    if not args.noRecoil:
        leps_uncorr = ["Muon_pt[goodMuons][0]", "Muon_eta[goodMuons][0]", "Muon_phi[goodMuons][0]", "Muon_charge[goodMuons][0]"]
        leps_corr = ["goodMuons_pt0", "goodMuons_eta0", "goodMuons_phi0", "goodMuons_charge0"]
        df = recoilHelper.recoil_W(df, results, dataset, common.vprocs, leps_uncorr, leps_corr, cols_fakerate=nominal_cols, axes_fakerate=nominal_axes, mtw_min=mtw_min) # produces corrected MET as MET_corr_rec_pt/phi
    else:
        df = df.Alias("MET_corr_rec_pt", "MET_pt")
        df = df.Alias("MET_corr_rec_phi", "MET_phi")

    df = df.Define("ptW", "wrem::pt_2(goodMuons_pt0, goodMuons_phi0, MET_corr_rec_pt, MET_corr_rec_phi)")
    df = df.Define("transverseMass", "wrem::mt_2(goodMuons_pt0, goodMuons_phi0, MET_corr_rec_pt, MET_corr_rec_phi)")
    df = df.Define("hasCleanJet", "Sum(goodCleanJetsNoPt && Jet_pt > 30) >= 1")

    df = df.Define("deltaPhiMuonMet", "std::abs(wrem::deltaPhi(goodMuons_phi0,MET_corr_rec_phi))")

    if auxiliary_histograms: 
        mTStudyForFakes = df.HistoBoost("mTStudyForFakes", mTStudyForFakes_axes, ["goodMuons_eta0", "goodMuons_pt0", "goodMuons_charge0", "transverseMass", "passIso", "hasCleanJet", "deltaPhiMuonMet", "nominal_weight"])
        results.append(mTStudyForFakes)
        # if isQCDMC:
        #     df = df.Define("nJets", "Sum(goodCleanJetsNoPt)")
        #     df = df.Define("leadjetPt", "(nJets > 0) ? Jet_pt[goodCleanJetsNoPt][0] : 0.0")
        #     otherStudyForFakes = df.HistoBoost("otherStudyForFakes", otherStudyForFakes_axes, ["goodMuons_eta0", "goodMuons_pt0", "goodMuons_charge0", "transverseMass", "passIso", "nJets", "leadjetPt", "deltaPhiMuonMet", "nominal_weight"])
        #     results.append(otherStudyForFakes)

    # add filter of deltaPhi(muon,met) before other histograms (but after histogram mTStudyForFakes)
    if not args.makeMCefficiency:
        dphiMuonMetCut = args.dphiMuonMetCut * np.pi
        df = df.Filter(f"deltaPhiMuonMet > {dphiMuonMetCut}") # pi/4 was found to be a good threshold for signal with mT > 40 GeV
        
    df = df.Define("passMT", f"transverseMass >= {mtw_min}")

    if auxiliary_histograms:
        # utility plot, mt and met, to plot them later (need eta-pt to make fakes)
        results.append(df.HistoBoost("MET", [axis_met, axis_eta_utilityHist, axis_pt_utilityHist, axis_charge, axis_passIso, axis_passMT], ["MET_corr_rec_pt", "goodMuons_eta0", "goodMuons_pt0", "goodMuons_charge0", "passIso", "passMT", "nominal_weight"]))
        results.append(df.HistoBoost("transverseMass", [axis_mt_fakes, axis_eta_utilityHist, axis_pt_utilityHist, axis_charge, axis_passIso], ["transverseMass", "goodMuons_eta0", "goodMuons_pt0", "goodMuons_charge0", "passIso", "nominal_weight"]))
        results.append(df.HistoBoost("ptW", [axis_recoWpt, axis_eta_utilityHist, axis_pt_utilityHist, axis_charge, axis_passIso, axis_passMT], ["ptW", "goodMuons_eta0", "goodMuons_pt0", "goodMuons_charge0", "passIso", "passMT", "nominal_weight"]))

    if args.poiAsNoi and isW:
        if args.theoryAgnostic and isWmunu and not hasattr(dataset, "out_of_acceptance"): # TODO: might add Wtaunu at some point, not yet
            noiAsPoiHistName = Datagroups.histName("nominal", syst="yieldsTheoryAgnostic")
            logger.debug(f"Creating special histogram '{noiAsPoiHistName}' for theory agnostic to treat POIs as NOIs")
            results.append(df.HistoBoost(noiAsPoiHistName, [*nominal_axes, *theoryAgnostic_axes], [*nominal_cols, *theoryAgnostic_cols, "nominal_weight_helicity"], tensor_axes=[axis_helicity]))
            if args.theoryAgnosticPolVar:
                theoryAgnostic_helpers_cols = ["qtOverQ", "absYVgen", "chargeVgen", "csSineCosThetaPhi", "nominal_weight"]
                # assume to have same coeffs for plus and minus (no reason for it not to be the case)
                for genVcharge in ["minus", "plus"]:
                    for coeffKey in theoryAgnostic_helpers_minus.keys():
                        logger.debug(f"Creating theory agnostic histograms with polynomial variations for {coeffKey} and {genVcharge} gen W charge")
                        helperQ = theoryAgnostic_helpers_minus[coeffKey] if genVcharge == "minus" else theoryAgnostic_helpers_plus[coeffKey]
                        df = df.Define(f"theoryAgnostic_{coeffKey}_{genVcharge}_tensor", helperQ, theoryAgnostic_helpers_cols)
                        noiAsPoiWithPolHistName = Datagroups.histName("nominal", syst=f"theoryAgnosticWithPol_{coeffKey}_{genVcharge}")
                        results.append(df.HistoBoost(noiAsPoiWithPolHistName, nominal_axes, [*nominal_cols, f"theoryAgnostic_{coeffKey}_{genVcharge}_tensor"], tensor_axes=helperQ.tensor_axes, storage=hist.storage.Double()))

        if args.unfolding:
            noiAsPoiHistName = Datagroups.histName("nominal", syst="yieldsUnfolding")
            logger.debug(f"Creating special histogram '{noiAsPoiHistName}' for unfolding to treat POIs as NOIs")
            results.append(df.HistoBoost(noiAsPoiHistName, [*nominal_axes, *unfolding_axes], [*nominal_cols, *unfolding_cols, "nominal_weight"]))       

    ## FIXME: should be isW, to include Wtaunu, but for now we only split Wmunu
    elif isWmunu and args.theoryAgnostic and not args.poiAsNoi and not hasattr(dataset, "out_of_acceptance"):
        results.append(df.HistoBoost("nominal", axes, [*cols, "nominal_weight_helicity"], tensor_axes=[axis_helicity]))
        setTheoryAgnosticGraph(df, results, dataset, reco_sel_GF, era, axes, cols, args)
        # End graph here only for standard theory agnostic analysis, otherwise use same loop as traditional analysis
        return results, weightsum

    if not args.onlyMainHistograms:
        syst_tools.add_QCDbkg_jetPt_hist(results, df, axes, cols, jet_pt=30)

    if dataset.is_data:
        nominal = df.HistoBoost("nominal", axes, cols)
        results.append(nominal)

    else:  
        nominal = df.HistoBoost("nominal", axes, [*cols, "nominal_weight"])
        results.append(nominal)
        results.append(df.HistoBoost("nominal_weight", [hist.axis.Regular(200, -4, 4)], ["nominal_weight"], storage=hist.storage.Double()))

        if isZveto:
            # to test the veto
            results.append(df.HistoBoost("postfsrMuons_inAcc_vetoed_etapt", [hist.axis.Regular(48, -2.4, 2.4, name="genEta"), hist.axis.Regular(80, 0, 80, name="genPt")], ["postfsrMuons_inAcc_vetoed_eta0", "postfsrMuons_inAcc_vetoed_pt0", "nominal_weight"]))
            df = df.Define("recoFailVetoMuons_corr", "Muon_correctedCharge != -99 && abs(Muon_correctedEta) < 2.4 && (Muon_isGlobal || Muon_isTracker) && not (Muon_looseId && abs(Muon_dxybs) < 0.05)")
            df = df.Define("recoFailVetoMuons_corr_pt0", "Muon_correctedPt[recoFailVetoMuons_corr][0]")
            df = df.Define("recoFailVetoMuons_corr_eta0", "Muon_correctedEta[recoFailVetoMuons_corr][0]")
            results.append(df.HistoBoost("recoFailVetoMuons_corr_etapt", [hist.axis.Regular(48, -2.4, 2.4, name="vetoedMuonEta"), hist.axis.Regular(80, 0, 80, name="vetoedMuonPt")], ["recoFailVetoMuons_corr_eta0", "recoFailVetoMuons_corr_pt0", "nominal_weight"]))
            df = df.Define("recoFailVetoMuons", "abs(Muon_eta) < 2.4 && (Muon_isGlobal || Muon_isTracker) && not (Muon_looseId && abs(Muon_dxybs) < 0.05)")
            df = df.Define("recoFailVetoMuons_pt0", "Muon_pt[recoFailVetoMuons][0]")
            df = df.Define("recoFailVetoMuons_eta0", "Muon_eta[recoFailVetoMuons][0]")
            results.append(df.HistoBoost("recoFailVetoMuons_etapt", [hist.axis.Regular(48, -2.4, 2.4, name="vetoedMuonEta"), hist.axis.Regular(80, 0, 80, name="vetoedMuonPt")], ["recoFailVetoMuons_eta0", "recoFailVetoMuons_pt0", "nominal_weight"]))

        if args.makeMCefficiency:
            cols_WeffMC = ["goodMuons_eta0", "goodMuons_pt0", "goodMuons_uT0", "goodMuons_charge0",
                           "passIso", "passMT", "passTrigger"]
            yieldsForWeffMC = df.HistoBoost("yieldsForWeffMC", axes_WeffMC, [*cols_WeffMC, "nominal_weight"])
            results.append(yieldsForWeffMC)

        if not args.noRecoil and args.recoilUnc:
            df = recoilHelper.add_recoil_unc_W(df, results, dataset, cols, axes, "nominal")
        if apply_theory_corr:
            results.extend(theory_tools.make_theory_corr_hists(df, "nominal", axes, cols, 
                corr_helpers[dataset.name], args.theoryCorr, modify_central_weight=not args.theoryCorrAltOnly, isW = isW)
            )
        if isWorZ:
            cols_gen, cols_gen_smeared = muon_calibration.make_alt_reco_and_gen_hists(df, results, axes, cols, reco_sel_GF)
            if args.validationHists: 
                muon_validation.make_reco_over_gen_hists(df, results)

    if not dataset.is_data and not args.onlyMainHistograms:

        if not args.onlyTheorySyst:
            if not args.noScaleFactors:
                df = syst_tools.add_muon_efficiency_unc_hists(results, df, muon_efficiency_helper_stat, muon_efficiency_helper_syst, axes, cols, what_analysis=thisAnalysis, smooth3D=args.smooth3dsf)
            df = syst_tools.add_L1Prefire_unc_hists(results, df, muon_prefiring_helper_stat, muon_prefiring_helper_syst, axes, cols)
            # luminosity, as shape variation despite being a flat scaling to facilitate propagation to fakes
            df = syst_tools.add_luminosity_unc_hists(results, df, args, axes, cols)
            if isZveto:
                df = syst_tools.add_scaledByCondition_unc_hists(results, df, args, axes, cols, "weight_ZmuonVeto", "ZmuonVeto", "ZvetoCondition", 2.0)

            if isZveto:
                # df = df.Filter("wrem::printVar(N_postfsrMuons_inAcc)")
                df = syst_tools.add_scaledByCondition_unc_hists(results, df, args, axes, cols, "weight_ZmuonVeto", "ZmuonVeto", "ZvetoCondition", 2.0)
        # n.b. this is the W analysis so mass weights shouldn't be propagated
        # on the Z samples (but can still use it for dummy muon scale)

        if isWorZ:

            df = syst_tools.add_theory_hists(results, df, args, dataset.name, corr_helpers, qcdScaleByHelicity_helper, axes, cols, for_wmass=True)

            # Don't think it makes sense to apply the mass weights to scale leptons from tau decays
            if not args.onlyTheorySyst and not "tau" in dataset.name:
                df = syst_tools.add_muonscale_hist(results, df, args.muonCorrEtaBins, args.muonCorrMag, isW, axes, cols)
                if args.muonScaleVariation == 'smearingWeightsGaus':
                    df = syst_tools.add_muonscale_smeared_hist(results, df, args.muonCorrEtaBins, args.muonCorrMag, isW, axes, cols_gen_smeared)

            ####################################################
            # nuisances from the muon momemtum scale calibration 
            if (args.muonCorrData in ["massfit", "lbl_massfit"]):
                if diff_weights_helper:
                    df = df.Define(f'{reco_sel_GF}_response_weight', diff_weights_helper,
                        [
                            f"{reco_sel_GF}_recoPt",
                            f"{reco_sel_GF}_recoEta",
                            f"{reco_sel_GF}_recoCharge",
                            f"{reco_sel_GF}_genPt",
                            f"{reco_sel_GF}_genEta",
                            f"{reco_sel_GF}_genCharge"
                        ]
                    )

                # muon scale variation from stats. uncertainty on the jpsi massfit
                df = muon_calibration.add_jpsi_crctn_stats_unc_hists(
                    args, df, axes, results, cols, cols_gen_smeared,
                    calib_filepaths, jpsi_crctn_data_unc_helper, smearing_weights_procs,
                    reco_sel_GF, dataset.name, isW
                )
                # add the ad-hoc Z non-closure nuisances from the jpsi massfit to muon scale unc
                df = muon_calibration.add_jpsi_crctn_Z_non_closure_hists(
                    args, df, axes, results, cols, cols_gen_smeared,
                    z_non_closure_parametrized_helper, z_non_closure_binned_helper, reco_sel_GF
                )
                # add nuisances from the data/MC resolution mismatch
                df = muon_calibration.add_resolution_uncertainty(df, axes, results, cols, smearing_uncertainty_helper, reco_sel_GF)
                if args.validationHists:
                    df = muon_validation.make_hists_for_muon_scale_var_weights(
                        df, axes, results, cols, cols_gen_smeared
                    )
            ####################################################

            df = df.Define("Muon_cvhMomCov", "wrem::splitNestedRVec(Muon_cvhMomCov_Vals, Muon_cvhMomCov_Counts)")

    if hasattr(dataset, "out_of_acceptance"):
        # Rename dataset to not overwrite the original one
        if len(smearing_weights_procs) > 0 and smearing_weights_procs[-1] == dataset.name:
            smearing_weights_procs[-1] = dataset.name+"OOA"
        dataset.name = dataset.name+"OOA"

    return results, weightsum

resultdict = narf.build_and_run(datasets, build_graph)
if not args.onlyMainHistograms and args.muonScaleVariation == 'smearingWeightsGaus' and not (args.theoryAgnostic and not args.poiAsNoi):
    logger.debug("Apply smearingWeights")
    muon_calibration.transport_smearing_weights_to_reco(
        resultdict,
        smearing_weights_procs,
        nonClosureScheme = args.nonClosureScheme
    )
if args.validationHists:
    muon_validation.muon_scale_variation_from_manual_shift(resultdict)

if not args.noScaleToData:
    scale_to_data(resultdict)
    aggregate_groups(datasets, resultdict, groups_to_aggregate)

output_tools.write_analysis_output(resultdict, f"{os.path.basename(__file__).replace('py', 'hdf5')}", args)<|MERGE_RESOLUTION|>--- conflicted
+++ resolved
@@ -34,16 +34,13 @@
 parser.add_argument("--noAuxiliaryHistograms", action="store_true", help="Remove auxiliary histograms to save memory (removed by default with --unfolding or --theoryAgnostic)")
 parser.add_argument("--mtCut", type=int, default=40, help="Value for the transverse mass cut in the event selection")
 parser.add_argument("--vetoGenPartPt", type=float, default=0.0, help="Minimum pT for the postFSR gen muon when defining the variation of the veto efficiency")
-<<<<<<< HEAD
 parser.add_argument("--noTrigger", action="store_true", help="Just for test: remove trigger HLT bit selection and trigger matching (should also remove scale factors with --noScaleFactors for it to make sense)")
 #
 # TEST
 parser.add_argument("--theoryAgnosticPolVar", action='store_true', help="Prepare variations from polynomials")
 parser.add_argument("--theoryAgnosticFileTag", type=str, default="x0p40_y3p50_V4", choices=["x0p30_y3p00_V4", "x0p40_y3p50_V4", "x0p30_y3p00_V5", "x0p40_y3p50_V6"], help="Tag for input files")
 parser.add_argument("--theoryAgnosticSplitOOA", action='store_true', help="Define out-of-acceptance signal template as an independent process")
-=======
-
->>>>>>> 8d7833b6
+
 args = parser.parse_args()
 
 logger = logging.setup_logger(__file__, args.verbose, args.noColorLogger)
@@ -419,15 +416,6 @@
     if isZveto:
         df = df.Define("postfsrMuons_inAcc", f"postfsrMuons && abs(GenPart_eta) < 2.4 && GenPart_pt > {args.vetoGenPartPt}")
         df = df.Define("ZvetoCondition", "Sum(postfsrMuons_inAcc) >= 2")
-<<<<<<< HEAD
-        #df = df.Define("N_postfsrMuons_inAcc", "Sum(postfsrMuons_inAcc)")
-        #df = df.Filter("ZvetoCondition")
-        # for events with 2 gen muons in acceptance, save pt distribution of second lepton
-        df = df.Define("postfsrMuons_inAcc_vetoed", f"postfsrMuons_inAcc && not wrem::hasMatchDR2collWithSingle(GenPart_eta,GenPart_phi,goodMuons_eta0,goodMuons_phi0,0.09)")
-        df = df.Define("postfsrMuons_inAcc_vetoed_pt0", f"(Sum(postfsrMuons_inAcc_vetoed) > 0) ? GenPart_pt[postfsrMuons_inAcc_vetoed][0] : -99.0")
-        df = df.Define("postfsrMuons_inAcc_vetoed_eta0", f"(Sum(postfsrMuons_inAcc_vetoed) > 0) ? GenPart_eta[postfsrMuons_inAcc_vetoed][0] : -99.0")
-=======
->>>>>>> 8d7833b6
 
     if not args.noRecoil:
         leps_uncorr = ["Muon_pt[goodMuons][0]", "Muon_eta[goodMuons][0]", "Muon_phi[goodMuons][0]", "Muon_charge[goodMuons][0]"]
@@ -505,8 +493,12 @@
         results.append(nominal)
         results.append(df.HistoBoost("nominal_weight", [hist.axis.Regular(200, -4, 4)], ["nominal_weight"], storage=hist.storage.Double()))
 
-        if isZveto:
+        if isZveto and auxiliary_histograms:
             # to test the veto
+            # for events with 2 gen muons in acceptance, save pt distribution of second lepton
+            df = df.Define("postfsrMuons_inAcc_vetoed", f"postfsrMuons_inAcc && not wrem::hasMatchDR2collWithSingle(GenPart_eta,GenPart_phi,goodMuons_eta0,goodMuons_phi0,0.09)")
+            df = df.Define("postfsrMuons_inAcc_vetoed_pt0", f"(Sum(postfsrMuons_inAcc_vetoed) > 0) ? GenPart_pt[postfsrMuons_inAcc_vetoed][0] : -99.0")
+            df = df.Define("postfsrMuons_inAcc_vetoed_eta0", f"(Sum(postfsrMuons_inAcc_vetoed) > 0) ? GenPart_eta[postfsrMuons_inAcc_vetoed][0] : -99.0")
             results.append(df.HistoBoost("postfsrMuons_inAcc_vetoed_etapt", [hist.axis.Regular(48, -2.4, 2.4, name="genEta"), hist.axis.Regular(80, 0, 80, name="genPt")], ["postfsrMuons_inAcc_vetoed_eta0", "postfsrMuons_inAcc_vetoed_pt0", "nominal_weight"]))
             df = df.Define("recoFailVetoMuons_corr", "Muon_correctedCharge != -99 && abs(Muon_correctedEta) < 2.4 && (Muon_isGlobal || Muon_isTracker) && not (Muon_looseId && abs(Muon_dxybs) < 0.05)")
             df = df.Define("recoFailVetoMuons_corr_pt0", "Muon_correctedPt[recoFailVetoMuons_corr][0]")
