import argparse
from utilities import output_tools, common, rdf_tools, logging, differential

parser,initargs = common.common_parser(True)

import ROOT
import narf
import wremnants
from wremnants import theory_tools,syst_tools,theory_corrections, muon_calibration, muon_selections, muon_validation, unfolding_tools
from wremnants.histmaker_tools import scale_to_data, aggregate_groups
import hist
import lz4.frame
import math
import time
from utilities import boostHistHelpers as hh
import pathlib
import os
import numpy as np

data_dir = f"{pathlib.Path(__file__).parent}/../../wremnants/data/"
parser.add_argument("--noScaleFactors", action="store_true", help="Don't use scale factors for efficiency (legacy option for tests)")
parser.add_argument("--lumiUncertainty", type=float, help="Uncertainty for luminosity in excess to 1 (e.g. 1.012 means 1.2\%)", default=1.012)
## MARCO temporarily commented out code
# parser.add_argument("--vqtTest", action="store_true", help="Test of isolation SFs dependence on V q_T projection (at the moment just for the W)")
# parser.add_argument("--sfFileVqtTest", type=str, help="File with muon scale factors as a function of V q_T projection", default=f"{data_dir}/testMuonSF/fits_2.root")
# parser.add_argument("--vqtTestIntegrated", action="store_true", help="Test of isolation SFs dependence on V q_T projection, integrated (would be the same as default SF, but pt-eta binning is different)")
# parser.add_argument("--vqtTestReal", action="store_true", help="Test of isolation SFs dependence on V q_T projection, using 3D SFs directly (instead of the Vqt fits)")
# parser.add_argument("--vqtTestStep", default=2, choices=[0, 1, 2], type=int , help="Test of isolation SFs dependence on V q_T projection. Index to determine up to which step the selection is applied (for 3d smoothing). Values are 0,1,2")
# parser.add_argument("--vqtTestCorrectionStep", default=2, choices=[0, 1, 2], type=int , help="Test of isolation SFs dependence on V q_T projection. Index to determine up to which step the 3D SFs are applied. Values are 0,1,2")
# parser.add_argument("--vqt3dsmoothing", action="store_true", help="3D Smoothing")
parser.add_argument("--noGenMatchMC", action='store_true', help="Don't use gen match filter for prompt muons with MC samples (note: QCD MC never has it anyway)")
<<<<<<< HEAD
parser.add_argument("--addHelicityHistos", action='store_true', help="Add V qT,Y axes and helicity axes for W samples")
=======
parser.add_argument("--makeMCefficiency", action="store_true", help="Save yields vs eta-pt-ut-passMT-passIso-passTrigger to derive 3D efficiencies for MC isolation and trigger (can run also with --onlyMainHistograms)")
>>>>>>> 8d533b82
args = parser.parse_args()

## MARCO temporarily commented out code
# if args.vqtTestIntegrated:
#     sfFileVqtTest = f"{data_dir}/testMuonSF/IsolationEfficienciesCoarseBinning.root"
# else:
#     sfFileVqtTest = args.sfFileVqtTest

logger = logging.setup_logger(__file__, args.verbose, args.noColorLogger)

<<<<<<< HEAD

=======
thisAnalysis = ROOT.wrem.AnalysisType.Wmass
>>>>>>> 8d533b82
datasets = wremnants.datasets2016.getDatasets(maxFiles=args.maxFiles,
                                              filt=args.filterProcs,
                                              excl=args.excludeProcs, 
                                              nanoVersion="v8" if args.v8 else "v9", base_path=args.dataPath)

era = args.era

# transverse boson mass cut
mtw_min = 40

# custom template binning
template_neta = int(args.eta[0])
template_mineta = args.eta[1]
template_maxeta = args.eta[2]
print(f"Eta binning: {template_neta} bins from {template_mineta} to {template_maxeta}")
template_npt = int(args.pt[0])
template_minpt = args.pt[1]
template_maxpt = args.pt[2]
print(f"Pt binning: {template_npt} bins from {template_minpt} to {template_maxpt}")

# standard regular axes
axis_eta = hist.axis.Regular(template_neta, template_mineta, template_maxeta, name = "eta", overflow=not args.excludeFlow, underflow=not args.excludeFlow)
## MARCO temporarily commented out code
# if not args.vqt3dsmoothing:
#     axis_pt = hist.axis.Regular(template_npt, template_minpt, template_maxpt, name = "pt", overflow=not args.excludeFlow, underflow=not args.excludeFlow)
# else :
#     axis_pt_list = [24.,26.,28.,30.,32.,34.,36.,38.,40., 42., 44., 47., 50., 55., 60., 65.]
#     axis_pt = hist.axis.Variable(axis_pt_list, name = "pt", overflow=not args.excludeFlow, underflow=not args.excludeFlow)
axis_pt = hist.axis.Regular(template_npt, template_minpt, template_maxpt, name = "pt", overflow=not args.excludeFlow, underflow=not args.excludeFlow)

axis_charge = common.axis_charge
axis_passIso = common.axis_passIso
axis_passMT = common.axis_passMT
axis_passTrigger = hist.axis.Boolean(name = "passTrigger")

nominal_axes = [axis_eta, axis_pt, axis_charge, axis_passIso, axis_passMT]
## MARCO temporarily commented code
# axis_vqt_list = [-3000000000,-30,-15,-10,-5,0,5,10,15,30,3000000000] #has to match the ut binning in the 3D SFs
# axis_vqt = hist.axis.Variable(axis_vqt_list, name = "ut")
# nominal_axes2 = [axis_eta, axis_pt, axis_charge, axis_passIso, axis_passMT, axis_vqt, axis_passTrigger]
# nominal_axes3 = [axis_eta, axis_pt, axis_charge, axis_passIso, axis_passMT, axis_passTrigger]

nominal_cols = ["goodMuons_eta0", "goodMuons_pt0", "goodMuons_charge0", "passIso", "passMT"]

# axes for W MC efficiencies with uT dependence for iso and trigger
axis_pt_eff_list = [24.,26.,28.,30.,32.,34.,36.,38.,40., 42., 44., 47., 50., 55., 60., 65.]
axis_pt_eff = hist.axis.Variable(axis_pt_eff_list, name = "pt", overflow=not args.excludeFlow, underflow=not args.excludeFlow)
axis_ut = hist.axis.Regular(40, -100, 100, overflow=not args.excludeFlow, underflow=not args.excludeFlow, name = "ut")
axes_WeffMC = [axis_eta, axis_pt_eff, axis_ut, axis_charge, axis_passIso, axis_passMT, axis_passTrigger]
# sum those groups up in post processing
groups_to_aggregate = args.aggregateGroups

if args.unfolding:
    unfolding_axes, unfolding_cols = differential.get_pt_eta_axes(args.genBins[0], template_minpt, template_maxpt, args.genBins[1])
    datasets = unfolding_tools.add_out_of_acceptance(datasets, group = "Wmunu")
    groups_to_aggregate.append("BkgWmunu")


# axes for study of fakes
axis_mt_fakes = hist.axis.Regular(120, 0., 120., name = "mt", underflow=False, overflow=True)
axis_iso_fakes = hist.axis.Regular(60, 0., 0.6, name = "PFrelIso04", underflow=False, overflow=True)
axis_dphi_fakes = hist.axis.Regular(8, 0., np.pi, name = "DphiMuonMet", underflow=False, overflow=False)
axis_hasjet_fakes = hist.axis.Boolean(name = "hasJets") # only need case with 0 jets or > 0 for now
mTStudyForFakes_axes = [axis_eta, axis_pt, axis_charge, axis_mt_fakes, axis_passIso, axis_hasjet_fakes, axis_dphi_fakes]

axis_met = hist.axis.Regular(200, 0., 200., name = "met", underflow=False, overflow=True)

# define helpers
muon_prefiring_helper, muon_prefiring_helper_stat, muon_prefiring_helper_syst = wremnants.make_muon_prefiring_helpers(era = era)

qcdScaleByHelicity_helper = wremnants.makeQCDScaleByHelicityHelper()

if args.noScaleFactors:
    logger.info("Running with no scale factors")
elif args.binnedScaleFactors:
    logger.info("Using binned scale factors and uncertainties")
    # add usePseudoSmoothing=True for tests with Asimov
    muon_efficiency_helper, muon_efficiency_helper_syst, muon_efficiency_helper_stat = wremnants.make_muon_efficiency_helpers_binned(filename = data_dir + "/testMuonSF/allSmooth_GtoH3D.root", era = era, max_pt = axis_pt.edges[-1], usePseudoSmoothing=True)
    
    ## MARCO temporarily commented out code
    ## TODO: this should be cleaned up at some point
    # if args.vqtTest:
    #     if args.vqtTestReal:
    #         muon_efficiency_helper_vqt, dummy_helper1, dummy_helper2 = wremnants.make_muon_efficiency_helpers_binned_vqt_real(filename = args.sfFile,
    #                                                                                                                           era = era,
    #                                                                                                                           max_pt = axis_pt.edges[-1],
    #                                                                                                                           error = False,
    #                                                                                                                           step = args.vqtTestCorrectionStep)
    #         if args.vqt3dsmoothing:
    #             muon_efficiency_helper_vqt2, dummy_helper1, dummy_helper2 = wremnants.make_muon_efficiency_helpers_binned_vqt_real(filename = args.sfFile,
    #                                                                                                                                era = era,
    #                                                                                                                                max_pt = axis_pt.edges[-1],
    #                                                                                                                                error = False,
    #                                                                                                                                step = 0)
    #             muon_efficiency_helper_vqt3, dummy_helper1, dummy_helper2 = wremnants.make_muon_efficiency_helpers_binned_vqt_real(filename = args.sfFile,
    #                                                                                                                                era = era,
    #                                                                                                                                max_pt = axis_pt.edges[-1],
    #                                                                                                                                error = True,
    #                                                                                                                                step = args.vqtTestCorrectionStep)
    #     else:
    #         if not args.vqtTestIntegrated:
    #             muon_efficiency_helper_vqt, dummy_helper1, dummy_helper2 = wremnants.make_muon_efficiency_helpers_binned_vqt(filename = args.sfFile, filenamevqt = sfFileVqtTest,
    #                                                                                                                          era = era,
    #                                                                                                                          max_pt = axis_pt.edges[-1]) 
    #         else:
    #             includeTrigger = True
    #             muon_efficiency_helper_vqt, muon_efficiency_helper_vqt_syst, dummy_helper2 = wremnants.make_muon_efficiency_helpers_binned_vqt_integrated(filename = args.sfFile, filenamevqt = sfFileVqtTest,
    #                                                                                                                                                       era = era,
    #                                                                                                                                                       max_pt = axis_pt.edges[-1],
    #                                                                                                                                                       includeTrigger = includeTrigger) 
else:
    logger.info("Using smoothed scale factors and uncertainties")
    muon_efficiency_helper, muon_efficiency_helper_syst, muon_efficiency_helper_stat = wremnants.make_muon_efficiency_helpers_smooth(filename = args.sfFile, era = era, what_analysis = thisAnalysis, max_pt = axis_pt.edges[-1], isoEfficiencySmoothing = args.isoEfficiencySmoothing, smooth3D=args.smooth3dsf)
    ## MARCO temporarily commented out code
    ## this is needed to define the syst on SF from 2D ut-integrated and original no-ut-dependent SF  
    #muon_efficiency_helper2d, muon_efficiency_helper_syst2d, muon_efficiency_helper_stat2d = wremnants.make_muon_efficiency_helpers_smooth(filename = data_dir + "/testMuonSF/allSmooth_GtoHout.root", era = era, max_pt = axis_pt.edges[-1], isoEfficiencySmoothing = args.isoEfficiencySmoothing, smooth3D=args.smooth3dsf)

logger.info(f"SF file: {args.sfFile}")

pileup_helper = wremnants.make_pileup_helper(era = era)
vertex_helper = wremnants.make_vertex_helper(era = era)

mc_jpsi_crctn_helper, data_jpsi_crctn_helper, jpsi_crctn_MC_unc_helper, jpsi_crctn_data_unc_helper = muon_calibration.make_jpsi_crctn_helpers(args, make_uncertainty_helper=True)

mc_calibration_helper, data_calibration_helper, calibration_uncertainty_helper = muon_calibration.make_muon_calibration_helpers(args)

smearing_helper = muon_calibration.make_muon_smearing_helpers() if args.smearing else None

bias_helper = muon_calibration.make_muon_bias_helpers(args) if args.biasCalibration else None

corr_helpers = theory_corrections.load_corr_helpers(common.vprocs, args.theoryCorr)

if args.nonClosureScheme in ["binned", "binned-plus-M"]:
    z_non_closure_binned_helper = muon_calibration.make_Z_non_closure_binned_helper(
        correlate = args.correlatedNonClosureNP
    )
if args.nonClosureScheme in ["A-M-separated", "A-M-combined", "binned-plus-M"]:
    z_non_closure_parametrized_helper = muon_calibration.make_Z_non_closure_parametrized_helper(
        correlate = args.correlatedNonClosureNP
    )

# recoil initialization
if not args.noRecoil:
    from wremnants import recoil_tools
    recoilHelper = recoil_tools.Recoil("highPU", args, flavor="mu")

#graph building for Wsample with helicity weights
def whistosbyHelicity(df, results, dataset, reco_sel_GF, era):
    #list(range(0,50,5)).append(np.inf) ,
    axis_ptVgen = hist.axis.Variable(
        [0., 5., 10., 15., 20., 25., 30., 35., 40., 45., 50.],
        name = "ptVgen", underflow=False, overflow=False
    )
    #axis_ptVgen.append(np.inf)
    #Taken from w-z gen histomaker     
    axis_absYVgen = hist.axis.Variable(
        #[0, 0.25, 0.5, 0.75, 1, 1.25, 1.5, 1.75, 2, 2.25, 2.5, 2.75, 3, 3.25, 3.5, 3.75, 4., 5., np.inf], 
        [0, 0.25, 0.5, 0.75, 1., 1.5, 2.5, 5.],
        name = "absYVgen", underflow=False, overflow=False
    )
    print('Entered function whistobyHelicity')                
    nominal_cols = ["goodMuons_eta0", "goodMuons_pt0", "goodMuons_charge0", "passIso", "passMT", "absYVgen", "ptVgen"]
    nominal_axes = [axis_eta, axis_pt, axis_charge, axis_passIso, axis_passMT, axis_absYVgen, axis_ptVgen]
    weightsByHelicity_helper = wremnants.makehelicityWeightHelper()
    df = df.Define("helWeight_tensor", weightsByHelicity_helper, ["massVgen", "yVgen", "ptVgen", "chargeVgen", "csSineCosThetaPhi", "nominal_weight"])
    df=df.Define("nominal_weight_helicity", "wrem::scalarmultiplyHelWeightTensor(nominal_weight,helWeight_tensor)")
    axes_helicity=hist.axis.Integer(-1, 5, name="helicity", overflow=False, underflow=False)
    nominalByHelicity = df.HistoBoost("nominal", nominal_axes, [*nominal_cols,"nominal_weight_helicity"], tensor_axes=[axes_helicity])
    results.append(nominalByHelicity)
    
    df = syst_tools.add_L1Prefire_unc_hists(results, df, muon_prefiring_helper_stat, muon_prefiring_helper_syst, nominal_axes, nominal_cols, addhelicity=True)
    df = syst_tools.add_muon_efficiency_unc_hists(results, df, muon_efficiency_helper_stat, muon_efficiency_helper_syst, nominal_axes, nominal_cols, addhelicity=True)
    df = syst_tools.add_theory_hists(results, df, args, dataset.name, corr_helpers, qcdScaleByHelicity_helper, nominal_axes, nominal_cols, for_wmass=True, addhelicity=True)


smearing_weights_procs = []
def build_graph(df, dataset):
    logger.info(f"build graph for dataset: {dataset.name}")
    results = []
    isW = dataset.name in common.wprocs
    isZ = dataset.name in common.zprocs
    isWorZ = isW or isZ
    isTop = dataset.group == "Top"
    isQCDMC = dataset.group == "QCD"
    require_prompt = "tau" not in dataset.name # for muon GEN-matching   
    
    # disable auxiliary histograms when unfolding to reduce memory consumptions
    auxiliary_histograms = not args.unfolding and not args.addHelicityHistos

    apply_theory_corr = args.theoryCorr and dataset.name in corr_helpers

    cvh_helper = data_calibration_helper if dataset.is_data else mc_calibration_helper
    jpsi_helper = data_jpsi_crctn_helper if dataset.is_data else mc_jpsi_crctn_helper

    if dataset.is_data:
        df = df.DefinePerSample("weight", "1.0")
    else:
        df = df.Define("weight", "std::copysign(1.0, genWeight)")

    weightsum = df.SumAndCount("weight")

    axes = nominal_axes
    cols = nominal_cols
    
    if args.unfolding and dataset.name in ["WplusmunuPostVFP", "WminusmunuPostVFP"]:
        df = unfolding_tools.define_gen_level(df, args.genLevel, dataset.name, mode="wmass")

        if hasattr(dataset, "out_of_acceptance"):
            logger.debug("Reject events in fiducial phase space")
            df = unfolding_tools.select_fiducial_space(df, mode="wmass", pt_min=args.pt[1], pt_max=args.pt[2], mtw_min=mtw_min, accept=False)
        else:
            logger.debug("Select events in fiducial phase space")
            df = unfolding_tools.select_fiducial_space(df, mode="wmass", pt_min=args.pt[1], pt_max=args.pt[2], mtw_min=mtw_min, accept=True)

            unfolding_tools.add_xnorm_histograms(results, df, args, dataset.name, corr_helpers, qcdScaleByHelicity_helper, unfolding_axes, unfolding_cols)
            axes = [*nominal_axes, *unfolding_axes] 
            cols = [*nominal_cols, *unfolding_cols]

    if not args.makeMCefficiency:
        # remove trigger, it will be part of the efficiency selection for passing trigger
        df = df.Filter("HLT_IsoTkMu24 || HLT_IsoMu24")
    ## MARCO: temporarily commented out code
    # if not (args.vqt3dsmoothing and (args.vqtTestStep < 2)):
    #     df = df.Filter("HLT_IsoTkMu24 || HLT_IsoMu24")

    #df = df.Filter("event % 2 == 1") # test with odd/even events

    df = muon_calibration.define_corrected_muons(df, cvh_helper, jpsi_helper, args, dataset, smearing_helper, bias_helper)

    df = muon_selections.select_veto_muons(df, nMuons=1)
    df = muon_selections.select_good_muons(df, nMuons=1, use_trackerMuons=args.trackerMuons, use_isolation=False)

    # the corrected RECO muon kinematics, which is intended to be used as the nominal
    df = muon_calibration.define_corrected_reco_muon_kinematics(df)

    df = muon_selections.select_standalone_muons(df, dataset, args.trackerMuons, "goodMuons")
 
    df = muon_selections.veto_electrons(df)
    df = muon_selections.apply_met_filters(df)
    if args.makeMCefficiency:
        if dataset.group in common.background_MCprocs:
            df = df.Define("GoodTrigObjs", "wrem::goodMuonTriggerCandidate(TrigObj_id,TrigObj_pt,TrigObj_l1pt,TrigObj_l2pt,TrigObj_filterBits)")
        else:
            df = df.Define("GoodTrigObjs", "wrem::goodMuonTriggerCandidate(TrigObj_id,TrigObj_filterBits)")
        df = df.Define("passTrigger","(HLT_IsoTkMu24 || HLT_IsoMu24) && wrem::hasTriggerMatch(goodMuons_eta0,goodMuons_phi0,TrigObj_eta[GoodTrigObjs],TrigObj_phi[GoodTrigObjs])")

    else:
        df = muon_selections.apply_triggermatching_muon(df, dataset, "goodMuons_eta0", "goodMuons_phi0")
    ## MARCO: temporarily commented out code
    # if not (args.vqt3dsmoothing and (args.vqtTestStep < 2)):
    #      df = muon_selections.apply_triggermatching_muon(df, dataset, "goodMuons_eta0", "goodMuons_phi0")
    # if (args.vqt3dsmoothing) :
    #     if dataset.group in common.background_MCprocs:
    #         df = df.Define("GoodTrigObjs", "wrem::goodMuonTriggerCandidate(TrigObj_id,TrigObj_pt,TrigObj_l1pt,TrigObj_l2pt,TrigObj_filterBits)")
    #     else:
    #         df = df.Define("GoodTrigObjs", "wrem::goodMuonTriggerCandidate(TrigObj_id,TrigObj_filterBits)")
    #     df = df.Define("passTrigger","wrem::hasTriggerMatch(goodMuons_eta0,goodMuons_phi0,TrigObj_eta[GoodTrigObjs],TrigObj_phi[GoodTrigObjs])")

    # gen match to bare muons to select only prompt muons from MC processes, but also including tau decays
    # status flags in NanoAOD: https://cms-nanoaod-integration.web.cern.ch/autoDoc/NanoAODv9/2016ULpostVFP/doc_TTToSemiLeptonic_TuneCP5_13TeV-powheg-pythia8_RunIISummer20UL16NanoAODv9-106X_mcRun2_asymptotic_v17-v1.html
    if not dataset.is_data and not isQCDMC and not args.noGenMatchMC:
        df = df.Define("postFSRmuons", "GenPart_status == 1 && (GenPart_statusFlags & 1 || GenPart_statusFlags & (5<<1)) && abs(GenPart_pdgId) == 13")
        df = df.Filter("wrem::hasMatchDR2(goodMuons_eta0,goodMuons_phi0,GenPart_eta[postFSRmuons],GenPart_phi[postFSRmuons],0.09)")
        
    if isWorZ:
        df = muon_validation.define_cvh_reco_muon_kinematics(df)
        #FIXME: make the smearing weights work without filtering on taus
        if args.muonScaleVariation == 'smearingWeights':
            reco_sel = "vetoMuonsPre"
            df = muon_calibration.define_genFiltered_recoMuonSel(df, reco_sel, require_prompt)
            reco_sel_GF = muon_calibration.getColName_genFiltered_recoMuonSel(reco_sel, require_prompt)
            df = muon_calibration.define_covMatFiltered_recoMuonSel(df, reco_sel_GF)
            df = muon_calibration.define_matched_gen_muons_covMat(df, reco_sel_GF)
            df = muon_calibration.define_matched_gen_muons_kinematics(df, reco_sel_GF)
            df = muon_calibration.calculate_matched_gen_muon_kinematics(df, reco_sel_GF)
            df = muon_calibration.define_matched_genSmeared_muon_kinematics(df, reco_sel_GF)

            reco_sel = "goodMuons"
            df = muon_calibration.define_matched_gen_muons_kinematics(df, reco_sel)
            df = muon_calibration.calculate_matched_gen_muon_kinematics(df, reco_sel)
            df = muon_calibration.define_matched_gen_muons_covMat(df, reco_sel)
            df = muon_calibration.define_matched_genSmeared_muon_kinematics(df, reco_sel)

            for var in ['Pt', 'Eta', 'Charge', 'Qop']:
                df = df.Define(f"{reco_sel}_{var.lower()}0_gen", f"{reco_sel}_gen{var.capitalize()}[0]")
                df = df.Define(f"{reco_sel_GF}_{var.lower()}0_gen", f"{reco_sel_GF}_gen{var.capitalize()}[0]")

                df = df.Define(f"{reco_sel}_{var.lower()}0_gen_smeared", f"{reco_sel}_genSmeared{var.capitalize()}[0]")
                df = df.Define(f"{reco_sel_GF}_{var.lower()}0_gen_smeared", f"{reco_sel_GF}_genSmeared{var.capitalize()}[0]")
            df = df.Define(f"{reco_sel_GF}_covMat0", f"{reco_sel_GF}_covMat[0]")

        if args.validationHists:
            for reco_type in ['crctd', 'cvh', 'uncrct', 'gen_smeared']:
                df = muon_validation.define_reco_over_gen_cols(df, reco_type)

    df = df.Define("goodMuons_pfRelIso04_all0", "Muon_pfRelIso04_all[goodMuons][0]")

    # Jet collection actually has a pt threshold of 15 GeV in MiniAOD 
    df = df.Define("goodCleanJetsNoPt", "Jet_jetId >= 6 && (Jet_pt > 50 || Jet_puId >= 4) && abs(Jet_eta) < 2.4 && wrem::cleanJetsFromLeptons(Jet_eta,Jet_phi,Muon_correctedEta[vetoMuons],Muon_correctedPhi[vetoMuons],Electron_eta[vetoElectrons],Electron_phi[vetoElectrons])")
    df = df.Define("passIso", "goodMuons_pfRelIso04_all0 < 0.15")

    ########################################################################
    # define event weights here since they are needed below for some helpers
    if dataset.is_data:
        df = df.DefinePerSample("nominal_weight", "1.0")            
    else:
        df = df.Define("weight_pu", pileup_helper, ["Pileup_nTrueInt"])
        df = df.Define("weight_vtx", vertex_helper, ["GenVtx_z", "Pileup_nTrueInt"])
        df = df.Define("weight_newMuonPrefiringSF", muon_prefiring_helper, ["Muon_correctedEta", "Muon_correctedPt", "Muon_correctedPhi", "Muon_correctedCharge", "Muon_looseId"])

        weight_expr = "weight_pu*weight_newMuonPrefiringSF*L1PreFiringWeight_ECAL_Nom"
        # define recoil uT, muon projected on boson pt, the latter is made using preFSR variables
        # TODO: fix it for not W/Z processes
        columnsForSF = ["goodMuons_pt0", "goodMuons_eta0", "goodMuons_SApt0", "goodMuons_SAeta0", "goodMuons_uT0", "goodMuons_charge0", "passIso"]
        df = muon_selections.define_muon_uT_variable(df, isWorZ, smooth3dsf=args.smooth3dsf, colNamePrefix="goodMuons")
        if not args.smooth3dsf:
            columnsForSF.remove("goodMuons_uT0")
        ## MARCO next commented part to be removed, it is inside define_muon_uT_variable
        # if args.smooth3dsf:
        #     if isWorZ:
        #         # preFSR or postFSR boson (with reco muon for the latter to form the W) gives the same results when integrating uT
        #         ## MARCO temporarily commented out code
        #         # df = df.Define("postFSRnus", "GenPart_status == 1 && (GenPart_statusFlags & 1) && abs(GenPart_pdgId) == 14")
        #         # df = df.Define("postFSRnusIdx", "wrem::postFSRLeptonsIdx(postFSRnus)")
        #         # df = df.Define("goodMuons_uT0", "wrem::zqtproj0(goodMuons_pt0, goodMuons_eta0, goodMuons_phi0, GenPart_pt, GenPart_eta, GenPart_phi, postFSRnusIdx)")
        #         #
        #         df = df.Define("goodMuons_uT0", "wrem::zqtproj0_boson(goodMuons_pt0, goodMuons_phi0, ptVgen, phiVgen)")
        #     else:
        #         # for background processes (Top and Diboson, since Wtaunu and Ztautau are part of isW or isZ)
        #         # sum all gen e, mu, tau, or neutrinos to define the boson proxy
        #         # choose particles with status 1 (stable) and statusFlag & 1 (prompt) or taus with status 2 (decayed)
        #         # there is no double counting for leptons from tau decays, since they have status 1 but not statusFlag & 1
        #         df = df.Define("GenPart_leptonAndPhoton","(GenPart_status == 1 || (GenPart_status == 2 && abs(GenPart_pdgId) == 15)) && (GenPart_statusFlags & 1) && (abs(GenPart_pdgId) == 22 || (abs(GenPart_pdgId) >= 11 && abs(GenPart_pdgId) <= 16 ) )")
        #         df = df.Define("vecSumLeptonAndPhoton_TV2", f"wrem::transverseVectorSum(GenPart_pt[GenPart_leptonAndPhoton],GenPart_phi[GenPart_leptonAndPhoton])")
        #         df = df.Define("goodMuons_uT0", "wrem::zqtproj0_boson(goodMuons_pt0, goodMuons_phi0, vecSumLeptonAndPhoton_TV2)")
        # else:
        #     # this is a dummy, the uT axis when present will have a single bin
        #     df = df.Define("goodMuons_uT0", "0.0f")
        
        # FIXME: this should go in previous part, and maybe we will still have the uT axis        
        #if not args.smooth3dsf:
        #    columnsForSF.remove("goodMuons_uT0")
            
        if not args.noScaleFactors:
            df = df.Define("weight_fullMuonSF_withTrackingReco", muon_efficiency_helper, columnsForSF)
            ## MARCO: temporarily commented out code
            # if not (args.vqtTest and isW):
            #     df = df.Define("weight_fullMuonSF_withTrackingReco", muon_efficiency_helper, columnsForSF)
            # else:
            #     df = df.Define("postFSRnus", "GenPart_status == 1 && (GenPart_statusFlags & 1) && abs(GenPart_pdgId) == 14")
            #     df = df.Define("postFSRnusIdx", "wrem::postFSRLeptonsIdx(postFSRnus)")
            #     df = df.Define("goodMuons_zqtproj0","wrem::zqtproj0(goodMuons_pt0, goodMuons_eta0, goodMuons_phi0, GenPart_pt, GenPart_eta, GenPart_phi, postFSRnusIdx)")
            #     if args.vqtTestIntegrated:
            #         df = df.Define("weight_fullMuonSF_withTrackingReco", muon_efficiency_helper_vqt, ["goodMuons_pt0", "goodMuons_eta0", "goodMuons_SApt0", "goodMuons_SAeta0", "goodMuons_charge0", "passIso"])
            #     else:
            #         df = df.Define("weight_fullMuonSF_withTrackingReco", muon_efficiency_helper_vqt, ["goodMuons_pt0", "goodMuons_eta0", "goodMuons_SApt0", "goodMuons_SAeta0", "goodMuons_charge0", "passIso", "goodMuons_zqtproj0"])
            #         if args.vqt3dsmoothing:
            #             df = df.Define("weight_fullMuonSF_withTrackingRecoMC", muon_efficiency_helper_vqt2, ["goodMuons_pt0", "goodMuons_eta0", "goodMuons_SApt0", "goodMuons_SAeta0", "goodMuons_charge0", "passIso", "goodMuons_zqtproj0"])
            #             df = df.Define("weight_fullMuonSF_withTrackingRecoErr", muon_efficiency_helper_vqt3, ["goodMuons_pt0", "goodMuons_eta0", "goodMuons_SApt0", "goodMuons_SAeta0", "goodMuons_charge0", "passIso", "goodMuons_zqtproj0"])
            weight_expr += "*weight_fullMuonSF_withTrackingReco"

        if not args.noVertexWeight:
            weight_expr += "*weight_vtx"
        
        df = df.Define("exp_weight", weight_expr)
        df = theory_tools.define_theory_weights_and_corrs(df, dataset.name, corr_helpers, args)

    ########################################################################
    
    if not args.noRecoil:
        lep_cols = ["goodMuons_pt0", "goodMuons_phi0", "goodMuons_charge0", "Muon_pt[goodMuons][0]"]
        df = recoilHelper.recoil_W(df, results, dataset, common.vprocs, lep_cols) # produces corrected MET as MET_corr_rec_pt/phi  vprocs_lowpu wprocs_recoil_lowpu
    else:
        df = df.Alias("MET_corr_rec_pt", "MET_pt")
        df = df.Alias("MET_corr_rec_phi", "MET_phi")

    df = df.Define("transverseMass", "wrem::mt_2(goodMuons_pt0, goodMuons_phi0, MET_corr_rec_pt, MET_corr_rec_phi)")
    df = df.Define("hasCleanJet", "Sum(goodCleanJetsNoPt && Jet_pt > 30) >= 1")

    df = df.Define("deltaPhiMuonMet", "std::abs(wrem::deltaPhi(goodMuons_phi0,MET_corr_rec_phi))")

    if auxiliary_histograms: 
        # couple of histograms specific for tests with fakes
        mTStudyForFakes = df.HistoBoost("mTStudyForFakes", mTStudyForFakes_axes, ["goodMuons_eta0", "goodMuons_pt0", "goodMuons_charge0", "transverseMass", "passIso", "hasCleanJet", "deltaPhiMuonMet", "nominal_weight"])
        results.append(mTStudyForFakes)

    # add filter of deltaPhi(muon,met) before other histograms (but before the previous histogram for test with fakes)
    if not args.makeMCefficiency:
        dphiMuonMetCut = args.dphiMuonMetCut * np.pi
        df = df.Filter(f"deltaPhiMuonMet > {dphiMuonMetCut}") # pi/4 was found to be a good threshold for signal with mT > 40 GeV

    if auxiliary_histograms:
        mtIsoJetCharge = df.HistoBoost("mtIsoJetCharge", [axis_mt_fakes, axis_iso_fakes, axis_hasjet_fakes, axis_charge], ["transverseMass", "goodMuons_pfRelIso04_all0", "hasCleanJet", "goodMuons_charge0", "nominal_weight"])
        results.append(mtIsoJetCharge)
        
    df = df.Define("passMT", f"transverseMass >= {mtw_min}")
    ## MARCO: temporarily commented out code 
    # if args.vqt3dsmoothing:
    #    df = df.Filter("passMT")

    if auxiliary_histograms:
        # utility plot, mt and met, to plot them later
        results.append(df.HistoBoost("MET", [axis_met, axis_charge, axis_passIso, axis_passMT], ["MET_corr_rec_pt", "goodMuons_charge0", "passIso", "passMT", "nominal_weight"]))
        results.append(df.HistoBoost("transverseMass", [axis_mt_fakes, axis_charge, axis_passIso, axis_passMT], ["transverseMass", "goodMuons_charge0", "passIso", "passMT", "nominal_weight"]))

    if isW and args.addHelicityHistos:
        whistosbyHelicity(df, results, dataset, reco_sel_GF, era=era)
        return results, weightsum
        
    if not args.onlyMainHistograms:
        syst_tools.add_QCDbkg_jetPt_hist(results, df, axes, cols, jet_pt=30)

    if dataset.is_data:
        nominal = df.HistoBoost("nominal", axes, cols)
        results.append(nominal)

    else:  
        nominal = df.HistoBoost("nominal", axes, [*cols, "nominal_weight"])
        ## MARCO: temporarily commented out code
        # if not args.vqt3dsmoothing:
        #     nominal = df.HistoBoost("nominal", axes, [*cols, "nominal_weight"])
        # else:
        #     nominal = df.HistoBoost("nominal", nominal_axes3, [*nominal_cols, "passTrigger", "nominal_weight"])

        results.append(nominal)

        results.append(df.HistoBoost("nominal_weight", [hist.axis.Regular(200, -4, 4)], ["nominal_weight"], storage=hist.storage.Double()))
        
        if args.makeMCefficiency:
            cols_WeffMC = ["goodMuons_eta0", "goodMuons_pt0", "goodMuons_uT0", "goodMuons_charge0",
                           "passIso", "passMT", "passTrigger"]
            yieldsForWeffMC = df.HistoBoost("yieldsForWeffMC", axes_WeffMC, [*cols_WeffMC, "nominal_weight"])
            results.append(yieldsForWeffMC)
        # df = df.Filter(f"wrem::printVar(nominal_weight)")
            
        if not args.noRecoil:
            df = recoilHelper.add_recoil_unc_W(df, results, dataset, cols, axes, "nominal")
        if apply_theory_corr:
            results.extend(theory_tools.make_theory_corr_hists(df, "nominal", axes, cols, 
                corr_helpers[dataset.name], args.theoryCorr, modify_central_weight=not args.theoryCorrAltOnly, isW = isW)
            )
<<<<<<< HEAD
        if args.muonScaleVariation == 'smearingWeights' and (isW or isZ): 
=======
        if args.muonScaleVariation == 'smearingWeights' and (isWorZ): 
>>>>>>> 8d533b82
            nominal_cols_gen, nominal_cols_gen_smeared = muon_calibration.make_alt_reco_and_gen_hists(df, results, axes, cols, reco_sel_GF)
            if args.validationHists: 
                muon_validation.make_reco_over_gen_hists(df, results)

    if not dataset.is_data and not args.onlyMainHistograms:

        if not args.noScaleFactors:
            df = syst_tools.add_muon_efficiency_unc_hists(results, df, muon_efficiency_helper_stat, muon_efficiency_helper_syst, axes, cols, what_analysis=thisAnalysis, smooth3D=args.smooth3dsf)
        df = syst_tools.add_L1Prefire_unc_hists(results, df, muon_prefiring_helper_stat, muon_prefiring_helper_syst, axes, cols)

        ## MARCO: temporarily commented out code
        # if args.vqtTest:
        #     if args.vqtTestIntegrated:
        #         df = df.Define("effSystTnP_weight_vqt", muon_efficiency_helper_vqt_syst, ["goodMuons_pt0", "goodMuons_eta0", "goodMuons_SApt0", "goodMuons_SAeta0", "goodMuons_charge0", "passIso", "nominal_weight"])
        #         effSystTnP_vqt = df.HistoBoost("effSystTnP_vqt", axes, [*cols, "effSystTnP_weight_vqt"], tensor_axes = muon_efficiency_helper_vqt_syst.tensor_axes, storage=hist.storage.Double())
        #         results.append(effSystTnP_vqt)
        
        # luminosity, done here as shape variation despite being a flat scaling so to facilitate propagating to fakes afterwards
        df = df.Define("luminosityScaling", f"wrem::constantScaling(nominal_weight, {args.lumiUncertainty})")
        luminosity = df.HistoBoost("nominal_luminosity", axes, [*cols, "luminosityScaling"], tensor_axes = [common.down_up_axis], storage=hist.storage.Double())
        results.append(luminosity)
                
        # n.b. this is the W analysis so mass weights shouldn't be propagated
        # on the Z samples (but can still use it for dummy muon scale)
        
        if isWorZ:

            df = syst_tools.add_theory_hists(results, df, args, dataset.name, corr_helpers, qcdScaleByHelicity_helper, axes, cols, for_wmass=True)

            # Don't think it makes sense to apply the mass weights to scale leptons from tau decays
            if not "tau" in dataset.name:
                df = syst_tools.add_muonscale_hist(results, df, args.muonCorrEtaBins, args.muonCorrMag, isW, axes, cols)

                if args.muonScaleVariation == 'smearingWeights':
                    df = syst_tools.add_muonscale_smeared_hist(results, df, args.muonCorrEtaBins, args.muonCorrMag, isW, axes, nominal_cols_gen_smeared)

                # TODO: Move to syst_tools
                netabins = args.muonCorrEtaBins
                nweights = 23 if isZ else 21
                mag = args.muonCorrMag

                df = df.Define("unity", "1.0")
                df = df.Define(
                    f"muonScaleDummy{netabins}Bins_PerSe",
                    f"wrem::dummyScaleFromMassWeights<{netabins}, {nweights}>(unity, massWeight_tensor, goodMuons_eta0, {mag}, {str(isW).lower()})"
                )
                df = df.Define("massweights_down", f"muonScaleDummy{netabins}Bins_PerSe(0,0)")
                df = df.Define("massweights_up", f"muonScaleDummy{netabins}Bins_PerSe(1,0)")

                axis_mass_weight = hist.axis.Regular(1000, 0.9, 1.1, underflow=True, overflow=True, name = "axis_mass_weight")
                dummyMuonScaleSystPerSeDown = df.HistoBoost(
                    "nominal_muonScaleSystPerSeDown",
                    [axis_mass_weight],
                    ["massweights_down"], 
                    storage=hist.storage.Double()
                )
                dummyMuonScaleSystPerSeUp = df.HistoBoost(
                    "nominal_muonScaleSystPerSeUp",
                    [axis_mass_weight],
                    ["massweights_up"], 
                    storage=hist.storage.Double()
                )
                results.append(dummyMuonScaleSystPerSeDown)
                results.append(dummyMuonScaleSystPerSeUp)

            if (
                (args.muonCorrData in ["massfit", "lbl_massfit"]) and 
                (args.muonScaleVariation == 'smearingWeights')
            ):
                # muon scale variation from stats. uncertainty on the jpsi massfit
                df = df.DefinePerSample("bool_true", "true")
                df = df.DefinePerSample("bool_false", "false")
                smearing_weights_procs.append(dataset.name)
                if args.validateByMassWeights:
                    jpsi_unc_helper = muon_validation.make_jpsi_crctn_unc_helper_massweights(
                        "wremnants/data/calibration/calibrationJDATA_rewtgr_3dmap_LBL.root",
                        nweights,
                        scale = 3.04
                    )
                    df = df.Define("muonScaleSyst_responseWeights_tensor_gensmear", jpsi_unc_helper,
                        [
                            f"{reco_sel_GF}_eta0_gen_smeared",
                            f"{reco_sel_GF}_charge0_gen_smeared",
                            f"{reco_sel_GF}_pt0_gen_smeared",
                            "massWeight_tensor",
                            "nominal_weight",
                            f"bool_{str(isW).lower()}"
                        ]
                    )
                else:
                    jpsi_unc_helper = jpsi_crctn_data_unc_helper
                    df = df.Define("muonScaleSyst_responseWeights_tensor_gensmear", jpsi_unc_helper,
                        [
                            f"{reco_sel_GF}_genQop",
                            f"{reco_sel_GF}_genPhi",
                            f"{reco_sel_GF}_genEta",
                            f"{reco_sel_GF}_genSmearedQop",
                            f"{reco_sel_GF}_genSmearedPhi",
                            f"{reco_sel_GF}_genSmearedEta",
                            f"{reco_sel_GF}_genSmearedCharge",
                            f"{reco_sel_GF}_genSmearedPt",
                            f"{reco_sel_GF}_covMat",
                            "nominal_weight",
                            "bool_false"
                        ]
                    )
                dummyMuonScaleSyst_responseWeights = df.HistoBoost(
                    "muonScaleSyst_responseWeights_gensmear", axes,
                    [*nominal_cols_gen_smeared, "muonScaleSyst_responseWeights_tensor_gensmear"],
                    tensor_axes = jpsi_unc_helper.tensor_axes, storage=hist.storage.Double()
                )
                print(dataset.name)
                results.append(dummyMuonScaleSyst_responseWeights)

                # for the Z non-closure nuisances
                if args.nonClosureScheme == "A-M-separated":
                    df = df.DefinePerSample("AFlag", "0x01")

                    df = df.Define("Z_non_closure_parametrized_A", z_non_closure_parametrized_helper,
                        [
                            f"{reco_sel_GF}_qop0_gen",
                            f"{reco_sel_GF}_eta0_gen",
                            f"{reco_sel_GF}_qop0_gen_smeared",
                            f"{reco_sel_GF}_eta0_gen_smeared",
                            f"{reco_sel_GF}_charge0_gen_smeared",
                            f"{reco_sel_GF}_pt0_gen_smeared",
                            f"{reco_sel_GF}_covMat0",
                            "nominal_weight",
                            "AFlag"
                        ]
                    )
                    hist_Z_non_closure_parametrized_A = df.HistoBoost(
                        "Z_non_closure_parametrized_A_gensmear",
                        nominal_axes,
                        [*nominal_cols_gen_smeared, "Z_non_closure_parametrized_A"],
                        tensor_axes = z_non_closure_parametrized_helper.tensor_axes,
                        storage=hist.storage.Double()
                    )
                    results.append(hist_Z_non_closure_parametrized_A)
                if args.nonClosureScheme in ["A-M-separated", "binned-plus-M"]:
                    df = df.DefinePerSample("MFlag", "0x04")
                    df = df.Define("Z_non_closure_parametrized_M", z_non_closure_parametrized_helper,
                        [
                            f"{reco_sel_GF}_qop0_gen",
                            f"{reco_sel_GF}_eta0_gen",
                            f"{reco_sel_GF}_qop0_gen_smeared",
                            f"{reco_sel_GF}_eta0_gen_smeared",
                            f"{reco_sel_GF}_charge0_gen_smeared",
                            f"{reco_sel_GF}_pt0_gen_smeared",
                            f"{reco_sel_GF}_covMat0",
                            "nominal_weight",
                            "MFlag"
                        ]
                    )
                    hist_Z_non_closure_parametrized_M = df.HistoBoost(
                        "Z_non_closure_parametrized_M_gensmear",
                        nominal_axes,
                        [*nominal_cols_gen_smeared, "Z_non_closure_parametrized_M"],
                        tensor_axes = z_non_closure_parametrized_helper.tensor_axes,
                        storage=hist.storage.Double()
                    )
                    results.append(hist_Z_non_closure_parametrized_M)
                if args.nonClosureScheme == "A-M-combined":
                    df = df.DefinePerSample("AMFlag", "0x01 | 0x04")
                    df = df.Define("Z_non_closure_parametrized", z_non_closure_parametrized_helper,
                        [
                            f"{reco_sel_GF}_qop0_gen",
                            f"{reco_sel_GF}_eta0_gen",
                            f"{reco_sel_GF}_qop0_gen_smeared",
                            f"{reco_sel_GF}_eta0_gen_smeared",
                            f"{reco_sel_GF}_charge0_gen_smeared",
                            f"{reco_sel_GF}_pt0_gen_smeared",
                            f"{reco_sel_GF}_covMat0",
                            "nominal_weight",
                            "AMFlag"
                        ])
                    hist_Z_non_closure_parametrized = df.HistoBoost(
                        "Z_non_closure_parametrized_gensmear",
                        nominal_axes,
                        [*nominal_cols_gen_smeared, "Z_non_closure_parametrized"],
                        tensor_axes = z_non_closure_parametrized_helper.tensor_axes,
                        storage=hist.storage.Double()
                    )
                    results.append(hist_Z_non_closure_parametrized)
                if args.nonClosureScheme in ["binned", "binned-plus-M"]:
                    df = df.Define("Z_non_closure_binned", z_non_closure_binned_helper,
                        [
                            f"{reco_sel_GF}_qop0_gen",
                            f"{reco_sel_GF}_pt0_gen",
                            f"{reco_sel_GF}_eta0_gen",
                            f"{reco_sel_GF}_charge0_gen",
                            f"{reco_sel_GF}_qop0_gen_smeared",
                            f"{reco_sel_GF}_pt0_gen_smeared",
                            f"{reco_sel_GF}_eta0_gen_smeared",
                            f"{reco_sel_GF}_charge0_gen_smeared",
                            f"{reco_sel_GF}_covMat0",
                            "nominal_weight"
                        ]
                    )
                    hist_Z_non_closure_binned = df.HistoBoost(
                        "Z_non_closure_binned_gensmear",
                        nominal_axes,
                        [*nominal_cols_gen_smeared, "Z_non_closure_binned"],
                        tensor_axes = z_non_closure_binned_helper.tensor_axes,
                        storage=hist.storage.Double()
                    )
                    results.append(hist_Z_non_closure_binned)

            if args.muonScaleVariation == 'smearingWeights':
                if args.validationHists:
                    df = muon_validation.define_cols_for_smearing_weights_perse(
                        df, jpsi_crctn_data_unc_helper, reco_sel_GF
                    )
                    df = muon_validation.define_cols_for_manual_shifts(df)
                    muon_validation.make_hists_for_smearing_weights_perse(df, axes, cols, results)
                    muon_validation.make_hists_for_manual_scale_shifts(
                        df, axes, cols, nominal_cols_gen_smeared, results
                    )

            df = df.Define("Muon_cvhMomCov", "wrem::splitNestedRVec(Muon_cvhMomCov_Vals, Muon_cvhMomCov_Counts)")

            ## MARCO: temporarily commented out code
            # if args.vqt3dsmoothing and isW:
            #     df = df.Define("nominal_weight_pt", "nominal_weight*goodMuons_pt0")
            #     df = df.Define("nominal_weight_MC", "nominal_weight/weight_fullMuonSF_withTrackingReco*weight_fullMuonSF_withTrackingRecoMC")
            #     df = df.Define("nominal_weight_Err", "nominal_weight/weight_fullMuonSF_withTrackingReco*weight_fullMuonSF_withTrackingRecoErr")
            #     new_nom_cols_MC = [*nominal_cols, "passTrigger"]
            #     smoothMC = df.HistoBoost("nominal_smoothMC", nominal_axes3, [*new_nom_cols_MC, "nominal_weight_MC"])
            #     results.append(smoothMC)
            #     new_nom_cols = [*nominal_cols, "goodMuons_zqtproj0", "passTrigger"]
            #     smoothErr = df.HistoBoost("nominal_smoothErr", nominal_axes2, [*new_nom_cols, "nominal_weight_Err"])
            #     results.append(smoothErr)
            #     new_nom_cols_noeta = ["goodMuons_pt0", "goodMuons_charge0", "passIso", "passMT", "passTrigger"]
            #     nominal_axes4 = [axis_pt, axis_charge, axis_passIso, axis_passMT, axis_passTrigger]
            #     smoothpt = df.HistoBoost("nominal_smoothpt", nominal_axes4, [*new_nom_cols_noeta, "nominal_weight_pt"])
            #     results.append(smoothpt)
            #     utdistro = df.HistoBoost("nominal_utdistro", nominal_axes2, [*new_nom_cols, "nominal_weight_MC"])
            #     results.append(utdistro)

        ## MARCO: temporarily commented out code
        # if not args.binnedScaleFactors:
        #     df = df.Define("weight2dsfup", muon_efficiency_helper2d, ["goodMuons_pt0", "goodMuons_eta0", "goodMuons_SApt0", "goodMuons_SAeta0", "goodMuons_pt0", "goodMuons_charge0", "passIso"])
        #     df = df.Define("nominal_weight_2dsf", "nominal_weight/weight_fullMuonSF_withTrackingReco*weight2dsfup") #be EXTREMELY CAREFUL about the histogram files (this assumes that you have another file with the old trigger and histo SFs which also contains the same SFs for all the other steps as the central one)
        #     sf2d = df.HistoBoost("nominal_sf2d", nominal_axes, [*nominal_cols, "nominal_weight_2dsf"])
        #     results.append(sf2d)
               
    if hasattr(dataset, "out_of_acceptance"):
        # Rename dataset to not overwrite the original one
<<<<<<< HEAD

        if len(smearing_weights_procs) > 0 and smearing_weights_procs[-1] == dataset.name:
            smearing_weights_procs[-1] = "Bkg"+dataset.name

=======
        if len(smearing_weights_procs) > 0 and smearing_weights_procs[-1] == dataset.name:
            smearing_weights_procs[-1] = "Bkg"+dataset.name
>>>>>>> 8d533b82
        dataset.name = "Bkg"+dataset.name

    return results, weightsum

resultdict = narf.build_and_run(datasets, build_graph)
if not args.onlyMainHistograms and args.muonScaleVariation == 'smearingWeights' and not args.addHelicityHistos:
    logger.debug("Apply smearingWeights")
    muon_calibration.transport_smearing_weights_to_reco(
        resultdict,
        smearing_weights_procs,
        nonClosureScheme = args.nonClosureScheme
    )
    if args.validationHists:
        muon_validation.muon_scale_variation_from_manual_shift(resultdict)

if not args.noScaleToData:
    scale_to_data(resultdict)
    aggregate_groups(datasets, resultdict, groups_to_aggregate)

output_tools.write_analysis_output(resultdict, f"{os.path.basename(__file__).replace('py', 'hdf5')}", args, update_name=not args.forceDefaultName)<|MERGE_RESOLUTION|>--- conflicted
+++ resolved
@@ -29,11 +29,8 @@
 # parser.add_argument("--vqtTestCorrectionStep", default=2, choices=[0, 1, 2], type=int , help="Test of isolation SFs dependence on V q_T projection. Index to determine up to which step the 3D SFs are applied. Values are 0,1,2")
 # parser.add_argument("--vqt3dsmoothing", action="store_true", help="3D Smoothing")
 parser.add_argument("--noGenMatchMC", action='store_true', help="Don't use gen match filter for prompt muons with MC samples (note: QCD MC never has it anyway)")
-<<<<<<< HEAD
 parser.add_argument("--addHelicityHistos", action='store_true', help="Add V qT,Y axes and helicity axes for W samples")
-=======
 parser.add_argument("--makeMCefficiency", action="store_true", help="Save yields vs eta-pt-ut-passMT-passIso-passTrigger to derive 3D efficiencies for MC isolation and trigger (can run also with --onlyMainHistograms)")
->>>>>>> 8d533b82
 args = parser.parse_args()
 
 ## MARCO temporarily commented out code
@@ -44,11 +41,7 @@
 
 logger = logging.setup_logger(__file__, args.verbose, args.noColorLogger)
 
-<<<<<<< HEAD
-
-=======
 thisAnalysis = ROOT.wrem.AnalysisType.Wmass
->>>>>>> 8d533b82
 datasets = wremnants.datasets2016.getDatasets(maxFiles=args.maxFiles,
                                               filt=args.filterProcs,
                                               excl=args.excludeProcs, 
@@ -209,7 +202,7 @@
         [0, 0.25, 0.5, 0.75, 1., 1.5, 2.5, 5.],
         name = "absYVgen", underflow=False, overflow=False
     )
-    print('Entered function whistobyHelicity')                
+    logger.info("Entered function whistobyHelicity")
     nominal_cols = ["goodMuons_eta0", "goodMuons_pt0", "goodMuons_charge0", "passIso", "passMT", "absYVgen", "ptVgen"]
     nominal_axes = [axis_eta, axis_pt, axis_charge, axis_passIso, axis_passMT, axis_absYVgen, axis_ptVgen]
     weightsByHelicity_helper = wremnants.makehelicityWeightHelper()
@@ -220,7 +213,7 @@
     results.append(nominalByHelicity)
     
     df = syst_tools.add_L1Prefire_unc_hists(results, df, muon_prefiring_helper_stat, muon_prefiring_helper_syst, nominal_axes, nominal_cols, addhelicity=True)
-    df = syst_tools.add_muon_efficiency_unc_hists(results, df, muon_efficiency_helper_stat, muon_efficiency_helper_syst, nominal_axes, nominal_cols, addhelicity=True)
+    df = syst_tools.add_muon_efficiency_unc_hists(results, df, muon_efficiency_helper_stat, muon_efficiency_helper_syst, nominal_axes, nominal_cols, what_analysis=thisAnalysis, addhelicity=True)
     df = syst_tools.add_theory_hists(results, df, args, dataset.name, corr_helpers, qcdScaleByHelicity_helper, nominal_axes, nominal_cols, for_wmass=True, addhelicity=True)
 
 
@@ -490,11 +483,7 @@
             results.extend(theory_tools.make_theory_corr_hists(df, "nominal", axes, cols, 
                 corr_helpers[dataset.name], args.theoryCorr, modify_central_weight=not args.theoryCorrAltOnly, isW = isW)
             )
-<<<<<<< HEAD
-        if args.muonScaleVariation == 'smearingWeights' and (isW or isZ): 
-=======
         if args.muonScaleVariation == 'smearingWeights' and (isWorZ): 
->>>>>>> 8d533b82
             nominal_cols_gen, nominal_cols_gen_smeared = muon_calibration.make_alt_reco_and_gen_hists(df, results, axes, cols, reco_sel_GF)
             if args.validationHists: 
                 muon_validation.make_reco_over_gen_hists(df, results)
@@ -743,15 +732,8 @@
                
     if hasattr(dataset, "out_of_acceptance"):
         # Rename dataset to not overwrite the original one
-<<<<<<< HEAD
-
         if len(smearing_weights_procs) > 0 and smearing_weights_procs[-1] == dataset.name:
             smearing_weights_procs[-1] = "Bkg"+dataset.name
-
-=======
-        if len(smearing_weights_procs) > 0 and smearing_weights_procs[-1] == dataset.name:
-            smearing_weights_procs[-1] = "Bkg"+dataset.name
->>>>>>> 8d533b82
         dataset.name = "Bkg"+dataset.name
 
     return results, weightsum
