--- conflicted
+++ resolved
@@ -116,11 +116,7 @@
 axis_eta_utilityHist = hist.axis.Regular(24, -2.4, 2.4, name = "eta", overflow=False, underflow=False)
 axis_pt_utilityHist = hist.axis.Regular(6, 26, 56, name = "pt", overflow=False, underflow=False)
 
-<<<<<<< HEAD
 axis_met = hist.axis.Regular(150, 0., 150., name = "met", underflow=False, overflow=True)
-=======
-axis_met = hist.axis.Regular(200, 0., 200., name = "met", underflow=False, overflow=True)
->>>>>>> f623413b
 
 # define helpers
 muon_prefiring_helper, muon_prefiring_helper_stat, muon_prefiring_helper_syst = wremnants.make_muon_prefiring_helpers(era = era)
@@ -377,19 +373,11 @@
     if not args.makeMCefficiency:
         dphiMuonMetCut = args.dphiMuonMetCut * np.pi
         df = df.Filter(f"deltaPhiMuonMet > {dphiMuonMetCut}") # pi/4 was found to be a good threshold for signal with mT > 40 GeV
-<<<<<<< HEAD
         
     df = df.Define("passMT", f"transverseMass >= {mtw_min}")
 
     if auxiliary_histograms:
         # utility plot, mt and met, to plot them later (need eta-pt to make fakes)
-=======
-
-    df = df.Define("passMT", f"transverseMass >= {mtw_min}")
-
-    if auxiliary_histograms:
-        # utility plot, mt and met, to plot them later
->>>>>>> f623413b
         results.append(df.HistoBoost("MET", [axis_met, axis_eta_utilityHist, axis_pt_utilityHist, axis_charge, axis_passIso, axis_passMT], ["MET_corr_rec_pt", "goodMuons_eta0", "goodMuons_pt0", "goodMuons_charge0", "passIso", "passMT", "nominal_weight"]))
         results.append(df.HistoBoost("transverseMass", [axis_mt_fakes, axis_eta_utilityHist, axis_pt_utilityHist, axis_charge, axis_passIso], ["transverseMass", "goodMuons_eta0", "goodMuons_pt0", "goodMuons_charge0", "passIso", "nominal_weight"]))
 
