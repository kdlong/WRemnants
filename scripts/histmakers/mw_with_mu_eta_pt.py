import os

from utilities import common, differential, logging, parsing
from utilities.common import data_dir
from utilities.io_tools import output_tools
from wremnants.datasets.datagroups import Datagroups

analysis_label = Datagroups.analysisLabel(os.path.basename(__file__))
parser, initargs = parsing.common_parser(analysis_label)

import math

import hist
import numpy as np
import ROOT

import narf
from utilities import common
from wremnants import (
    helicity_utils,
    muon_calibration,
    muon_efficiencies_binned,
    muon_efficiencies_newVeto,
    muon_efficiencies_smooth,
    muon_efficiencies_veto,
    muon_prefiring,
    muon_selections,
    muon_validation,
    pileup,
    syst_tools,
    theory_corrections,
    theory_tools,
    theoryAgnostic_tools,
    unfolding_tools,
    vertex,
)
from wremnants.datasets.dataset_tools import getDatasets
from wremnants.helicity_utils_polvar import makehelicityWeightHelper_polvar
from wremnants.histmaker_tools import aggregate_groups, scale_to_data

parser.add_argument(
    "--noGenMatchMC",
    action="store_true",
    help="Don't use gen match filter for prompt muons with MC samples (note: QCD MC never has it anyway)",
)
parser.add_argument(
    "--halfStat",
    action="store_true",
    help="Test half data and MC stat, selecting odd events, just for tests",
)
parser.add_argument(
    "--makeMCefficiency",
    action="store_true",
    help="Save yields vs eta-pt-ut-passMT-passIso-passTrigger to derive 3D efficiencies for MC isolation and trigger (can run also with --onlyMainHistograms)",
)
parser.add_argument(
    "--onlyTheorySyst",
    action="store_true",
    help="Keep only theory systematic variations, mainly for tests",
)
parser.add_argument(
    "--oneMCfileEveryN",
    type=int,
    default=None,
    help="Use 1 MC file every N, where N is given by this option. Mainly for tests",
)
parser.add_argument(
    "--noAuxiliaryHistograms",
    action="store_true",
    help="Remove auxiliary histograms to save memory (removed by default with --unfolding or --theoryAgnostic)",
)
parser.add_argument(
    "--mtCut",
    type=int,
    default=common.get_default_mtcut(analysis_label),
    help="Value for the transverse mass cut in the event selection",
)
parser.add_argument(
    "--vetoGenPartPt",
    type=float,
    default=15.0,
    help="Minimum pT for the postFSR gen muon when defining the variation of the veto efficiency",
)
parser.add_argument(
    "--selectVetoEventsMC",
    action="store_true",
    help="Select events which fail the veto, by enforcing at least two prompt postFSR muons in acceptance",
)
parser.add_argument(
    "--noTrigger",
    action="store_true",
    help="Just for test: remove trigger HLT bit selection and trigger matching (should also remove scale factors with --noScaleFactors for it to make sense)",
)
parser.add_argument(
    "--selectNonPromptFromSV",
    action="store_true",
    help="Test: define a non-prompt muon enriched control region",
)
parser.add_argument(
    "--selectNonPromptFromLightMesonDecay",
    action="store_true",
    help="Test: define a non-prompt muon enriched control region with muons from light meson decays",
)
parser.add_argument(
    "--useGlobalOrTrackerVeto",
    action="store_true",
    help="Use global-or-tracker veto definition and scale factors instead of global only",
)
parser.add_argument(
    "--useRefinedVeto",
    action="store_true",
    help="Temporary option, it uses a different computation of the veto SF (only implemented for global muons)",
)
parser.add_argument(
    "--noVetoSF", action="store_true", help="Don't use SF for the veto, for tests"
)
parser.add_argument(
    "--scaleDYvetoFraction",
    type=float,
    default=-1.0,
    help="Scale fraction of DY background that should receive veto SF by this amount. Negative values do nothing",
)
parser.add_argument(
    "--addAxisSignUt",
    action="store_true",
    help="Add another fit axis with the sign of the uT recoil projection",
)
#

args = parser.parse_args()

logger = logging.setup_logger(__file__, args.verbose, args.noColorLogger)

useGlobalOrTrackerVeto = args.useGlobalOrTrackerVeto

if args.selectNonPromptFromLightMesonDecay and args.selectNonPromptFromSV:
    raise ValueError(
        "Options --selectNonPromptFromSV and --selectNonPromptFromLightMesonDecay cannot be used together."
    )

if args.useRefinedVeto and args.useGlobalOrTrackerVeto:
    raise NotImplementedError(
        "Options --useGlobalOrTrackerVeto and --useRefinedVeto cannot be used together at the moment."
    )

if args.useRefinedVeto:
    pass
else:
    pass

isUnfolding = args.analysisMode == "unfolding"
isTheoryAgnostic = args.analysisMode in [
    "theoryAgnosticNormVar",
    "theoryAgnosticPolVar",
]
isTheoryAgnosticPolVar = args.analysisMode == "theoryAgnosticPolVar"
isPoiAsNoi = (isUnfolding or isTheoryAgnostic) and args.poiAsNoi
isFloatingPOIsTheoryAgnostic = isTheoryAgnostic and not isPoiAsNoi

if isUnfolding or isTheoryAgnostic:
    if isTheoryAgnostic:
        if args.genAbsYVbinEdges and any(x < 0.0 for x in args.genAbsYVbinEdges):
            raise ValueError(
                "Option --genAbsYVbinEdges requires all positive values. Please check"
            )
    if isFloatingPOIsTheoryAgnostic:
        logger.warning(
            "Running theory agnostic with only nominal and mass weight histograms for now."
        )
        parser = parsing.set_parser_default(parser, "onlyMainHistograms", True)

# axes for W MC efficiencies with uT dependence for iso and trigger
axis_pt_eff_list = [
    24.0,
    26.0,
    28.0,
    30.0,
    32.0,
    34.0,
    36.0,
    38.0,
    40.0,
    42.0,
    44.0,
    47.0,
    50.0,
    55.0,
    60.0,
    65.0,
]
axis_pt_eff = hist.axis.Variable(
    axis_pt_eff_list, name="pt", overflow=False, underflow=False
)
if args.makeMCefficiency:
    # override the pt cuts (the binning is irrelevant since a different pt axis is used)
    nbinsPtEff = axis_pt_eff_list[-1] - axis_pt_eff_list[0]
    parser = parsing.set_parser_default(
        parser, "pt", [nbinsPtEff, axis_pt_eff_list[0], axis_pt_eff_list[-1]]
    )

args = parser.parse_args()

thisAnalysis = ROOT.wrem.AnalysisType.Wmass
isoBranch = muon_selections.getIsoBranch(args.isolationDefinition)

era = args.era

datasets = getDatasets(
    maxFiles=args.maxFiles,
    filt=args.filterProcs,
    excl=args.excludeProcs,
    nanoVersion="v9",
    base_path=args.dataPath,
    oneMCfileEveryN=args.oneMCfileEveryN,
    extended="msht20an3lo" not in args.pdfs,
    era=era,
)

# transverse boson mass cut
mtw_min = args.mtCut

# custom template binning
template_neta = int(args.eta[0])
template_mineta = args.eta[1]
template_maxeta = args.eta[2]
logger.info(
    f"Eta binning: {template_neta} bins from {template_mineta} to {template_maxeta}"
)
template_npt = int(args.pt[0])
template_minpt = args.pt[1]
template_maxpt = args.pt[2]
logger.info(
    f"Pt binning: {template_npt} bins from {template_minpt} to {template_maxpt}"
)

# standard regular axes
axis_eta = hist.axis.Regular(
    template_neta,
    template_mineta,
    template_maxeta,
    name="eta",
    overflow=False,
    underflow=False,
)
axis_pt = hist.axis.Regular(
    template_npt,
    template_minpt,
    template_maxpt,
    name="pt",
    overflow=False,
    underflow=False,
)
axis_phi = hist.axis.Regular(50, -math.pi, math.pi, name="phi", circular=True)
axis_muonJetPt = hist.axis.Regular(
    50, 26, 76, name="muonJetPt", underflow=False, overflow=True
)

axis_charge = common.axis_charge
axis_passIso = common.axis_passIso
axis_passMT = common.axis_passMT
axis_mt = hist.axis.Variable(
    (*np.arange(0, mtw_min + 2, 2), *np.arange(mtw_min + 5, 95, 5), 100, 120),
    name="mt",
    underflow=False,
    overflow=True,
)
axis_met = hist.axis.Regular(25, 0.0, 100.0, name="met", underflow=False, overflow=True)

# for mt, met, ptW plots, to compute the fakes properly (but FR pretty stable vs pt and also vs eta)
# may not exactly reproduce the same pt range as analysis, though
axis_fakes_eta = hist.axis.Regular(
    round((template_maxeta - template_mineta) * 10 / 2),
    args.eta[1],
    args.eta[2],
    name="eta",
    underflow=False,
    overflow=False,
)

axis_fakes_pt = hist.axis.Variable(
    common.get_binning_fakes_pt(template_minpt, template_maxpt),
    name="pt",
    overflow=False,
    underflow=False,
)

axis_mtCat = hist.axis.Variable(
    common.get_binning_fakes_mt(mtw_min, high_mt_bins=False),
    name="mt",
    underflow=False,
    overflow=True,
)
axis_isoCat = hist.axis.Variable(
    common.get_binning_fakes_relIso(high_iso_bins=False),
    name="relIso",
    underflow=False,
    overflow=True,
)
axes_abcd = [axis_mtCat, axis_isoCat]
axis_ut_analysis = hist.axis.Regular(
    2, -2, 2, underflow=False, overflow=False, name="ut_angleSign"
)  # used only to separate positive/negative uT for now

if args.addAxisSignUt:
    axes_fakerate = [
        axis_fakes_eta,
        axis_fakes_pt,
        axis_charge,
        axis_ut_analysis,
        *axes_abcd,
    ]
    columns_fakerate = [
        "goodMuons_eta0",
        "goodMuons_pt0",
        "goodMuons_charge0",
        "goodMuons_angleSignUt0",
        "transverseMass",
        "goodMuons_relIso0",
    ]

    nominal_axes = [axis_eta, axis_pt, axis_charge, axis_ut_analysis, *axes_abcd]
    nominal_cols = columns_fakerate
else:
    axes_fakerate = [axis_fakes_eta, axis_fakes_pt, axis_charge, *axes_abcd]
    columns_fakerate = [
        "goodMuons_eta0",
        "goodMuons_pt0",
        "goodMuons_charge0",
        "transverseMass",
        "goodMuons_relIso0",
    ]

    nominal_axes = [axis_eta, axis_pt, axis_charge, *axes_abcd]
    nominal_cols = columns_fakerate

if args.nToysMC > 0:
    axis_toys = hist.axis.Integer(
        0, args.nToysMC, underflow=False, overflow=False, name="toys"
    )
    nominal_axes = [*nominal_axes, axis_toys]
    nominal_cols = [*nominal_cols, "toyIdxs"]

# auxiliary axes
axis_iso = hist.axis.Regular(100, 0, 25, name="iso", underflow=False, overflow=True)
axis_relIso = hist.axis.Regular(
    100, 0, 1, name="relIso", underflow=False, overflow=True
)

axis_passTrigger = hist.axis.Boolean(name="passTrigger")

axis_ut = hist.axis.Regular(40, -100, 100, overflow=True, underflow=True, name="ut")
# sum those groups up in post processing
groups_to_aggregate = args.aggregateGroups

if isUnfolding:
    # first and last pT bins are merged into under and overflow
    template_wpt = (template_maxpt - template_minpt) / args.genBins[0]
    min_pt_unfolding = template_minpt + template_wpt
    max_pt_unfolding = template_maxpt - template_wpt
    npt_unfolding = args.genBins[0] - 2
    unfolding_axes, unfolding_cols = differential.get_pt_eta_axes(
        npt_unfolding,
        min_pt_unfolding,
        max_pt_unfolding,
        args.genBins[1] if "absEtaGen" in args.genAxes else None,
        flow_eta=isPoiAsNoi,
        add_out_of_acceptance_axis=isPoiAsNoi,
    )
    if not isPoiAsNoi:
        datasets = unfolding_tools.add_out_of_acceptance(datasets, group="Wmunu")
        # datasets = unfolding_tools.add_out_of_acceptance(datasets, group = "Wtaunu")

    if args.fitresult:
        noi_axes = [a for a in unfolding_axes if a.name != "acceptance"]
        unfolding_corr_helper = unfolding_tools.reweight_to_fitresult(
            args.fitresult, noi_axes, process="W", poi_type="nois"
        )

elif isTheoryAgnostic:
    theoryAgnostic_axes, theoryAgnostic_cols = differential.get_theoryAgnostic_axes(
        ptV_bins=args.genPtVbinEdges,
        absYV_bins=args.genAbsYVbinEdges,
        ptV_flow=isPoiAsNoi,
        absYV_flow=isPoiAsNoi,
    )
    axis_helicity = helicity_utils.axis_helicity_multidim
    # the following just prepares the existence of the group for out-of-acceptance signal, but doesn't create or define the histogram yet
    if not isPoiAsNoi or (
        isTheoryAgnosticPolVar and args.theoryAgnosticSplitOOA
    ):  # this splitting is not needed for the normVar version of the theory agnostic
        datasets = unfolding_tools.add_out_of_acceptance(datasets, group="Wmunu")
        groups_to_aggregate.append("WmunuOOA")

# axes for study of fakes
axis_mt_fakes = hist.axis.Regular(
    120, 0.0, 120.0, name="mt", underflow=False, overflow=True
)
axis_dphi_fakes = hist.axis.Regular(
    8, 0.0, np.pi, name="DphiMuonMet", underflow=False, overflow=False
)
axis_hasjet_fakes = hist.axis.Boolean(
    name="hasJets"
)  # only need case with 0 jets or > 0 for now
mTStudyForFakes_axes = [
    axis_eta,
    axis_pt,
    axis_charge,
    axis_mt_fakes,
    axis_passIso,
    axis_hasjet_fakes,
    axis_dphi_fakes,
]

axis_met = hist.axis.Regular(
    100, 0.0, 200.0, name="met", underflow=False, overflow=True
)
axis_recoWpt = hist.axis.Regular(
    40, 0.0, 80.0, name="recoWpt", underflow=False, overflow=True
)

# define helpers
muon_prefiring_helper, muon_prefiring_helper_stat, muon_prefiring_helper_syst = (
    muon_prefiring.make_muon_prefiring_helpers(era=era)
)

qcdScaleByHelicity_helper = theory_corrections.make_qcd_uncertainty_helper_by_helicity()

if args.noScaleFactors:
    logger.info("Running with no scale factors")
elif args.binnedScaleFactors:
    logger.info("Using binned scale factors and uncertainties")
    # add usePseudoSmoothing=True for tests with Asimov
    muon_efficiency_helper, muon_efficiency_helper_syst, muon_efficiency_helper_stat = (
        muon_efficiencies_binned.make_muon_efficiency_helpers_binned(
            filename=data_dir + "/muonSF/allSmooth_GtoH3D.root",
            era=era,
            max_pt=axis_pt.edges[-1],
            usePseudoSmoothing=True,
        )
    )
else:
    logger.info("Using smoothed scale factors and uncertainties")
    muon_efficiency_helper, muon_efficiency_helper_syst, muon_efficiency_helper_stat = (
        muon_efficiencies_smooth.make_muon_efficiency_helpers_smooth(
            filename=args.sfFile,
            era=era,
            what_analysis=thisAnalysis,
            max_pt=axis_pt.edges[-1],
            isoEfficiencySmoothing=args.isoEfficiencySmoothing,
            smooth3D=args.smooth3dsf,
            isoDefinition=args.isolationDefinition,
        )
    )
    if not args.noVetoSF:
        if args.useRefinedVeto:
            (
                muon_efficiency_veto_helper,
                muon_efficiency_veto_helper_syst,
                muon_efficiency_veto_helper_stat,
            ) = muon_efficiencies_newVeto.make_muon_efficiency_helpers_newVeto(
                antiveto=True
            )
        else:
            (
                muon_efficiency_veto_helper,
                muon_efficiency_veto_helper_syst,
                muon_efficiency_veto_helper_stat,
            ) = muon_efficiencies_veto.make_muon_efficiency_helpers_veto(
                useGlobalOrTrackerVeto=useGlobalOrTrackerVeto, era=era
            )

logger.info(f"SF file: {args.sfFile}")

muon_efficiency_helper_syst_altBkg = {}
if not args.noScaleFactors:
    for es in common.muonEfficiency_altBkgSyst_effSteps:
        altSFfile = args.sfFile.replace(".root", "_vtxAgnIso_altBkg.root")
        logger.info(f"Additional SF file for alternate syst with {es}: {altSFfile}")
        muon_efficiency_helper_syst_altBkg[es] = (
            muon_efficiencies_smooth.make_muon_efficiency_helpers_smooth_altSyst(
                filename=altSFfile,
                era=era,
                what_analysis=thisAnalysis,
                max_pt=axis_pt.edges[-1],
                effStep=es,
            )
        )

pileup_helper = pileup.make_pileup_helper(era=era)
vertex_helper = vertex.make_vertex_helper(era=era)

calib_filepaths = common.calib_filepaths
closure_filepaths = common.closure_filepaths

diff_weights_helper = (
    ROOT.wrem.SplinesDifferentialWeightsHelper(calib_filepaths["tflite_file"])
    if (args.muonScaleVariation == "smearingWeightsSplines" or args.validationHists)
    else None
)

(
    mc_jpsi_crctn_helper,
    data_jpsi_crctn_helper,
    jpsi_crctn_MC_unc_helper,
    jpsi_crctn_data_unc_helper,
) = muon_calibration.make_jpsi_crctn_helpers(
    args, calib_filepaths, make_uncertainty_helper=True
)

z_non_closure_parametrized_helper, z_non_closure_binned_helper = (
    muon_calibration.make_Z_non_closure_helpers(
        args, calib_filepaths, closure_filepaths
    )
)

mc_calibration_helper, data_calibration_helper, calibration_uncertainty_helper = (
    muon_calibration.make_muon_calibration_helpers(args, era=era)
)

closure_unc_helper = muon_calibration.make_closure_uncertainty_helper(
    common.closure_filepaths["parametrized"]
)
closure_unc_helper_A = muon_calibration.make_uniform_closure_uncertainty_helper(
    0, common.correlated_variation_base_size["A"]
)
closure_unc_helper_M = muon_calibration.make_uniform_closure_uncertainty_helper(
    2, common.correlated_variation_base_size["M"]
)

smearing_helper, smearing_uncertainty_helper = (
    (None, None) if args.noSmearing else muon_calibration.make_muon_smearing_helpers()
)

bias_helper = (
    muon_calibration.make_muon_bias_helpers(args) if args.biasCalibration else None
)

(
    pixel_multiplicity_helper,
    pixel_multiplicity_uncertainty_helper,
    pixel_multiplicity_uncertainty_helper_stat,
) = muon_calibration.make_pixel_multiplicity_helpers(
    reverse_variations=args.reweightPixelMultiplicity
)


theory_corrs = [*args.theoryCorr, *args.ewTheoryCorr]
procsWithTheoryCorr = [d.name for d in datasets if d.name in common.vprocs]
if len(procsWithTheoryCorr):
    corr_helpers = theory_corrections.load_corr_helpers(
        procsWithTheoryCorr, theory_corrs
    )
else:
    corr_helpers = {}

# For polynominal variations
if isTheoryAgnosticPolVar:
    theoryAgnostic_helpers_minus = makehelicityWeightHelper_polvar(
        genVcharge=-1,
        fileTag=args.theoryAgnosticFileTag,
        filePath=args.theoryAgnosticFilePath,
    )
    theoryAgnostic_helpers_plus = makehelicityWeightHelper_polvar(
        genVcharge=1,
        fileTag=args.theoryAgnosticFileTag,
        filePath=args.theoryAgnosticFilePath,
    )

# Helper for muR and muF as polynomial variations
muRmuFPolVar_helpers_minus = makehelicityWeightHelper_polvar(
    genVcharge=-1,
    fileTag=args.muRmuFPolVarFileTag,
    filePath=args.muRmuFPolVarFilePath,
    noUL=True,
)
muRmuFPolVar_helpers_plus = makehelicityWeightHelper_polvar(
    genVcharge=1,
    fileTag=args.muRmuFPolVarFileTag,
    filePath=args.muRmuFPolVarFilePath,
    noUL=True,
)
muRmuFPolVar_helpers_Z = makehelicityWeightHelper_polvar(
    genVcharge=0,
    fileTag=args.muRmuFPolVarFileTag,
    filePath=args.muRmuFPolVarFilePath,
    noUL=True,
)

# recoil initialization
if not args.noRecoil:
    from wremnants import recoil_tools

    recoilHelper = recoil_tools.Recoil("highPU", args, flavor="mu")

seed_data = 2 * args.randomSeedForToys
seed_mc = 2 * args.randomSeedForToys + 1

if args.nToysMC > 0:
    toy_helper_data = ROOT.wrem.ToyHelper(
        args.nToysMC, seed_data, 1, ROOT.ROOT.GetThreadPoolSize()
    )
    toy_helper_mc = ROOT.wrem.ToyHelper(
        args.nToysMC,
        seed_mc,
        args.varianceScalingForToys,
        ROOT.ROOT.GetThreadPoolSize(),
    )

######################################################
######################################################
######################################################
## FIXME/TODO
## next function should have been imported from theoryAgnostic_tools.py, but requires too many things as input,
## such as the helpers created here. Since it is effectively a specialization of the loop flow,
## it is part of the histmaker and is probably fine to have it here.
## In fact, having this custom function overriding the main graph is probably not the best idea, should rather use the same


# graph building for W sample with helicity weights for original theory agnostic fit with floating POIs
def setTheoryAgnosticGraph(
    df, results, dataset, reco_sel_GF, era, nominal_axes_thAgn, nominal_cols_thAgn, args
):
    logger.info(f"Setting theory agnostic graph for {dataset.name}")

    if not args.onlyMainHistograms:
        if not args.onlyTheorySyst:
            df = syst_tools.add_L1Prefire_unc_hists(
                results,
                df,
                muon_prefiring_helper_stat,
                muon_prefiring_helper_syst,
                nominal_axes_thAgn,
                nominal_cols_thAgn,
                addhelicity=True,
            )
            df = syst_tools.add_muon_efficiency_unc_hists(
                results,
                df,
                muon_efficiency_helper_stat,
                muon_efficiency_helper_syst,
                nominal_axes_thAgn,
                nominal_cols_thAgn,
                what_analysis=thisAnalysis,
                addhelicity=True,
            )
        df = syst_tools.add_theory_hists(
            results,
            df,
            args,
            dataset.name,
            corr_helpers,
            qcdScaleByHelicity_helper,
            nominal_axes_thAgn,
            nominal_cols_thAgn,
            for_wmass=True,
            addhelicity=True,
        )
    else:
        # FIXME: hardcoded to keep mass weights, this would be done in add_theory_hists
        df = syst_tools.define_mass_weights(df, dataset.name)
        syst_tools.add_massweights_hist(
            results,
            df,
            nominal_axes_thAgn,
            nominal_cols_thAgn,
            proc=dataset.name,
            addhelicity=True,
        )


######################################################
######################################################
######################################################

smearing_weights_procs = []


def build_graph(df, dataset):
    logger.info(f"build graph for dataset: {dataset.name}")
    results = []
    isW = dataset.name in common.wprocs
    isWmunu = dataset.name in ["WplusmunuPostVFP", "WminusmunuPostVFP"]
    isZ = dataset.name in common.zprocs
    isZveto = isZ or dataset.name in ["DYJetsToMuMuMass10to50PostVFP"]
    isWorZ = isW or isZ
    isTop = dataset.group == "Top"
    isQCDMC = dataset.group == "QCD"
    require_prompt = "tau" not in dataset.name  # for muon GEN-matching
    storage_type = (
        hist.storage.Double()
    )  # turn off sum weight square for systematic histograms

    # disable auxiliary histograms when unfolding to reduce memory consumptions, or when doing the original theory agnostic without --poiAsNoi
    auxiliary_histograms = True
    if args.noAuxiliaryHistograms or isUnfolding or isFloatingPOIsTheoryAgnostic:
        auxiliary_histograms = False

    apply_theory_corr = theory_corrs and dataset.name in corr_helpers

    cvh_helper = data_calibration_helper if dataset.is_data else mc_calibration_helper
    jpsi_helper = data_jpsi_crctn_helper if dataset.is_data else mc_jpsi_crctn_helper

    if dataset.is_data:
        df = df.DefinePerSample("weight", "1.0")
    else:
        df = df.Define("weight", "std::copysign(1.0, genWeight)")

    df = df.DefinePerSample("unity", "1.0")

    if args.nToysMC > 0:
        if dataset.is_data:
            df = df.Define("toyIdxs", toy_helper_data, ["rdfslot_"])
        else:
            df = df.Define("toyIdxs", toy_helper_mc, ["rdfslot_"])

    df = df.Define("isEvenEvent", "event % 2 == 0")

    weightsum = df.SumAndCount("weight")

    axes = nominal_axes
    cols = nominal_cols

    if isUnfolding and isWmunu:
        df = unfolding_tools.define_gen_level(
            df, args.genLevel, dataset.name, mode=analysis_label
        )

        cutsmap = {
            "pt_min": template_minpt,
            "pt_max": template_maxpt,
            "abseta_max": template_maxeta,
            "mtw_min": None,
        }
        if hasattr(dataset, "out_of_acceptance"):
            df = unfolding_tools.select_fiducial_space(
                df, mode=analysis_label, accept=False, **cutsmap
            )
        else:
            df = unfolding_tools.select_fiducial_space(
                df, mode=analysis_label, accept=True, select=not isPoiAsNoi, **cutsmap
            )

            if args.fitresult:
                logger.debug("Apply reweighting based on unfolded result")
                df = df.Define(
                    "unfoldingWeight_tensor",
                    unfolding_corr_helper,
                    [*unfolding_corr_helper.hist.axes.name[:-1], "unity"],
                )
                df = df.Define(
                    "central_weight", "acceptance ? unfoldingWeight_tensor(0) : unity"
                )

            if isPoiAsNoi:
                df_xnorm = df.Filter("acceptance")
            else:
                df_xnorm = df

            unfolding_tools.add_xnorm_histograms(
                results,
                df_xnorm,
                args,
                dataset.name,
                corr_helpers,
                qcdScaleByHelicity_helper,
                unfolding_axes,
                unfolding_cols,
            )
            if not isPoiAsNoi:
                axes = [*nominal_axes, *unfolding_axes]
                cols = [*nominal_cols, *unfolding_cols]

    if isWorZ:
        df = theory_tools.define_prefsr_vars(df)
        df = df.Define(
            "qtOverQ", "ptVgen/massVgen"
        )  # FIXME: should there be a protection against mass=0 and what value to use?

    if isTheoryAgnostic and isWmunu:  # should be isW to do also Wtaunu
        usePtOverM = False
        if isTheoryAgnosticPolVar:
            OOAthresholds = args.theoryAgnosticFileTag.split("_")
            ptVthresholdOOA = float(OOAthresholds[0].replace("x", "").replace("p", "."))
            absyVthresholdOOA = float(
                OOAthresholds[1].replace("y", "").replace("p", ".")
            )
            usePtOverM = True
        if hasattr(dataset, "out_of_acceptance"):
            logger.debug("Reject events in fiducial phase space")
            df = theoryAgnostic_tools.select_fiducial_space(
                df,
                ptVthresholdOOA,
                absyVthresholdOOA,
                accept=False,
                select=True,
                usePtOverM=usePtOverM,
            )
        else:
            # the in-acceptance selection must usually not be used to filter signal events when doing POIs as NOIs
            if isFloatingPOIsTheoryAgnostic or (
                isTheoryAgnosticPolVar and args.theoryAgnosticSplitOOA
            ):
                logger.debug(
                    "Select events in fiducial phase space for theory agnostic analysis"
                )
                df = theoryAgnostic_tools.select_fiducial_space(
                    df,
                    ptVthresholdOOA,
                    absyVthresholdOOA,
                    accept=True,
                    select=True,
                    usePtOverM=usePtOverM,
                )
                # helicity axis is special, defined through a tensor later, theoryAgnostic_ only includes W pt and rapidity for now
                if isFloatingPOIsTheoryAgnostic:
                    axes = [*nominal_axes, *theoryAgnostic_axes]
                    cols = [*nominal_cols, *theoryAgnostic_cols]
                    theoryAgnostic_tools.add_xnorm_histograms(
                        results,
                        df,
                        args,
                        dataset.name,
                        corr_helpers,
                        qcdScaleByHelicity_helper,
                        theoryAgnostic_axes,
                        theoryAgnostic_cols,
                    )

    if not args.makeMCefficiency and not args.noTrigger:
        # remove trigger, it will be part of the efficiency selection for passing trigger
        df = df.Filter(muon_selections.hlt_string(era))

    if args.halfStat:
        df = df.Filter("event % 2 == 1")  # test with odd/even events

    df = muon_calibration.define_corrected_muons(
        df, cvh_helper, jpsi_helper, args, dataset, smearing_helper, bias_helper
    )

    df = muon_selections.select_veto_muons(
        df,
        nMuons=1,
        ptCut=args.vetoRecoPt,
        useGlobalOrTrackerVeto=useGlobalOrTrackerVeto,
    )
    df = muon_selections.select_good_muons(
        df,
        template_minpt,
        template_maxpt,
        dataset.group,
        nMuons=1,
        use_trackerMuons=args.trackerMuons,
        use_isolation=False,
        nonPromptFromSV=args.selectNonPromptFromSV,
        nonPromptFromLighMesonDecay=args.selectNonPromptFromLightMesonDecay,
        requirePixelHits=args.requirePixelHits,
    )

    # the corrected RECO muon kinematics, which is intended to be used as the nominal
    df = muon_calibration.define_corrected_reco_muon_kinematics(df)

    df = muon_selections.select_standalone_muons(
        df, dataset, args.trackerMuons, "goodMuons"
    )

    df = muon_selections.veto_electrons(df)
    df = muon_selections.apply_met_filters(df)

    if args.makeMCefficiency:
        df = df.Define(
            "GoodTrigObjs",
            f"wrem::goodMuonTriggerCandidate<wrem::Era::Era_{era}>(TrigObj_id,TrigObj_filterBits)",
        )
        hltString = muon_selections.hlt_string(era)
        df = df.Define(
            "passTrigger",
            f"{hltString} && wrem::hasTriggerMatch(goodMuons_eta0,goodMuons_phi0,TrigObj_eta[GoodTrigObjs],TrigObj_phi[GoodTrigObjs])",
        )
    elif not args.noTrigger:
        df = muon_selections.apply_triggermatching_muon(
            df, dataset, "goodMuons", era=era
        )

    if isWorZ:
        df = muon_validation.define_cvh_reco_muon_kinematics(df)
        reco_sel = "vetoMuonsPre"
        df = muon_calibration.define_genFiltered_recoMuonSel(
            df, reco_sel, require_prompt
        )
        reco_sel_GF = muon_calibration.getColName_genFiltered_recoMuonSel(
            reco_sel, require_prompt
        )
        df = muon_calibration.define_covMatFiltered_recoMuonSel(df, reco_sel_GF)
        df = muon_calibration.define_matched_gen_muons_covMat(df, reco_sel_GF)
        df = muon_calibration.define_matched_gen_muons_kinematics(df, reco_sel_GF)
        df = muon_calibration.calculate_matched_gen_muon_kinematics(df, reco_sel_GF)
        df = muon_calibration.define_matched_genSmeared_muon_kinematics(df, reco_sel_GF)
        df = muon_calibration.define_matched_reco_muon_kinematics(df, reco_sel_GF)

        reco_sel = "goodMuons"
        df = muon_calibration.define_matched_gen_muons_kinematics(df, reco_sel)
        df = muon_calibration.calculate_matched_gen_muon_kinematics(df, reco_sel)
        df = muon_calibration.define_matched_gen_muons_covMat(df, reco_sel)
        df = muon_calibration.define_matched_genSmeared_muon_kinematics(df, reco_sel)

        for var in ["Pt", "Eta", "Charge", "Qop"]:
            df = df.Define(
                f"{reco_sel}_{var.lower()}0_gen", f"{reco_sel}_gen{var.capitalize()}[0]"
            )
            df = df.Define(
                f"{reco_sel_GF}_{var.lower()}0_gen",
                f"{reco_sel_GF}_gen{var.capitalize()}[0]",
            )

            df = df.Define(
                f"{reco_sel}_{var.lower()}0_gen_smeared",
                f"{reco_sel}_genSmeared{var.capitalize()}[0]",
            )
            df = df.Define(
                f"{reco_sel_GF}_{var.lower()}0_gen_smeared",
                f"{reco_sel_GF}_genSmeared{var.capitalize()}[0]",
            )
            if var != "Qop":
                df = df.Define(
                    f"{reco_sel_GF}_{var.lower()}0_reco",
                    f"{reco_sel_GF}_reco{var.capitalize()}[0]",
                )
        df = df.Define(f"{reco_sel_GF}_covMat0", f"{reco_sel_GF}_covMat[0]")

        if args.validationHists:
            for reco_type in ["crctd", "cvh", "uncrct", "gen_smeared"]:
                df = muon_validation.define_reco_over_gen_cols(df, reco_type)

    df = df.Define("goodMuons_ptJet0", "Jet_pt[Muon_jetIdx[goodMuons][0]]")

    df = df.Define("goodMuons_relIso0", f"{isoBranch}[goodMuons][0]")
    df = df.Define("goodMuons_iso0", "goodMuons_relIso0*Muon_pt[goodMuons][0]")

    # Jet collection actually has a pt threshold of 15 GeV in MiniAOD
    df = df.Define(
        "goodCleanJetsNoPt",
        "Jet_jetId >= 6 && (Jet_pt > 50 || Jet_puId >= 4) && abs(Jet_eta) < 2.4 && wrem::cleanJetsFromLeptons(Jet_eta,Jet_phi,Muon_correctedEta[vetoMuons],Muon_correctedPhi[vetoMuons],Electron_eta[vetoElectrons],Electron_phi[vetoElectrons])",
    )
    df = df.Define("passIso", f"goodMuons_relIso0 < {args.isolationThreshold}")
    df = df.Alias(
        "goodMuons_passIso0", "passIso"
    )  # for more flexible handling of efficiency helpers, coherently with Wlike and dilepton histmakers

    ########################################################################
    # gen match to bare muons to select only prompt muons from MC processes, but also including tau decays (defined here because needed for veto SF)
    if not dataset.is_data and not isQCDMC and not args.noGenMatchMC:
        df = theory_tools.define_postfsr_vars(df)
        df = df.Filter(
            "wrem::hasMatchDR2(goodMuons_eta0,goodMuons_phi0,GenPart_eta[postfsrMuons],GenPart_phi[postfsrMuons],0.09)"
        )
        df = df.Define(
            "postfsrMuons_inAcc",
            f"postfsrMuons && abs(GenPart_eta) < 2.4 && GenPart_pt > {args.vetoGenPartPt}",
        )
        if args.selectVetoEventsMC:
            # in principle a gen muon with eta = 2.401 might still be matched to a reco muon with eta < 2.4, same for pt, so this condition is potentially fragile, but it is just for test plots
            df = df.Filter("Sum(postfsrMuons_inAcc) >= 2")
        if not args.noVetoSF:
            df = df.Define(
                "hasMatchDR2idx",
                "wrem::hasMatchDR2idx_closest(goodMuons_eta0,goodMuons_phi0,GenPart_eta[postfsrMuons_inAcc],GenPart_phi[postfsrMuons_inAcc],0.09)",
            )
            df = df.Define(
                "GenPart_charge",
                "wrem::charge_from_pdgid(GenPart_pdgId[postfsrMuons_inAcc])",
            )
            df = df.Define(
                f"vetoMuons_pt0",
                "wrem::unmatched_postfsrMuon_var(GenPart_pt[postfsrMuons_inAcc],  GenPart_pt[postfsrMuons_inAcc], hasMatchDR2idx)",
            )
            df = df.Define(
                f"vetoMuons_eta0",
                "wrem::unmatched_postfsrMuon_var(GenPart_eta[postfsrMuons_inAcc], GenPart_pt[postfsrMuons_inAcc], hasMatchDR2idx)",
            )
            df = df.Define(
                f"vetoMuons_charge0",
                "wrem::unmatched_postfsrMuon_var(GenPart_charge, GenPart_pt[postfsrMuons_inAcc], hasMatchDR2idx)",
            )
    if isQCDMC:
        df = theory_tools.define_postfsr_vars(df)
        df = df.Filter(
            "wrem::hasMatchDR2(goodMuons_eta0,goodMuons_phi0,GenPart_eta[postfsrMuons],GenPart_phi[postfsrMuons],0.09) == 0"
        )

    ########################################################################
    # define event weights here since they are needed below for some helpers
    if dataset.is_data:
        df = df.DefinePerSample("nominal_weight", "1.0")
    else:
        df = df.Define("weight_pu", pileup_helper, ["Pileup_nTrueInt"])
        df = df.Define("weight_vtx", vertex_helper, ["GenVtx_z", "Pileup_nTrueInt"])
        df = df.Define(
            "weight_newMuonPrefiringSF",
            muon_prefiring_helper,
            [
                "Muon_correctedEta",
                "Muon_correctedPt",
                "Muon_correctedPhi",
                "Muon_correctedCharge",
                "Muon_looseId",
            ],
        )

        if era == "2016PostVFP":
            weight_expr = (
                "weight_pu*weight_newMuonPrefiringSF*L1PreFiringWeight_ECAL_Nom"
            )
        else:
            weight_expr = (
                "weight_pu*L1PreFiringWeight_Muon_Nom*L1PreFiringWeight_ECAL_Nom"
            )

        if not args.noVertexWeight:
            weight_expr += "*weight_vtx"

        # define recoil uT, muon projected on boson pt, the latter is made using preFSR variables
        # TODO: fix it for not W/Z processes
        columnsForSF = [
            "goodMuons_pt0",
            "goodMuons_eta0",
            "goodMuons_SApt0",
            "goodMuons_SAeta0",
            "goodMuons_uT0",
            "goodMuons_charge0",
            "passIso",
        ]
        df = muon_selections.define_muon_uT_variable(
            df, isWorZ, smooth3dsf=args.smooth3dsf, colNamePrefix="goodMuons"
        )
        # define_muon_uT_variable defined a uT variable using gen information, to get a more precise value for the purpose of applying scale factors
        # for using it as a fit observable we need another definition based only on reco observables, since it is also needed for data
        if not args.smooth3dsf:
            columnsForSF.remove("goodMuons_uT0")

        if not isQCDMC and not args.noScaleFactors:
            df = df.Define(
                "weight_fullMuonSF_withTrackingReco",
                muon_efficiency_helper,
                columnsForSF,
            )
            weight_expr += "*weight_fullMuonSF_withTrackingReco"

            if isZveto and not args.noGenMatchMC:
                if args.scaleDYvetoFraction > 0.0:
                    # weight different from 1 only for events with >=2 gen muons in acceptance but only 1 reco muon
                    df = df.Define(
                        "weight_DY",
                        f"(vetoMuons_charge0 > -99) ? {args.scaleDYvetoFraction} : 1.0",
                    )
                    weight_expr += "*weight_DY"

                if not args.noVetoSF:
                    df = df.Define(
                        "weight_vetoSF_nominal",
                        muon_efficiency_veto_helper,
                        ["vetoMuons_pt0", "vetoMuons_eta0", "vetoMuons_charge0"],
                    )
                    weight_expr += "*weight_vetoSF_nominal"

        # prepare inputs for pixel multiplicity helpers
        cvhName = "cvhideal"

        df = df.Define("goodMuons_eta", "Muon_correctedEta[goodMuons]")
        df = df.Define("goodMuons_pt", "Muon_correctedPt[goodMuons]")
        df = df.Define("goodMuons_charge", "Muon_correctedCharge[goodMuons]")
        df = df.Define(
            f"goodMuons_{cvhName}NValidPixelHits",
            f"Muon_{cvhName}NValidPixelHits[goodMuons]",
        )
        df = df.Define(
            "goodMuons_triggerCat",
            "ROOT::VecOps::RVec<wrem::TriggerCat>(goodMuons_eta.size(), wrem::TriggerCat::triggering)",
        )

        pixel_multiplicity_cols = [
            "goodMuons_triggerCat",
            "goodMuons_eta",
            "goodMuons_pt",
            "goodMuons_charge",
            f"goodMuons_{cvhName}NValidPixelHits",
        ]

        if args.reweightPixelMultiplicity:
            df = df.Define(
                "weight_pixel_multiplicity",
                pixel_multiplicity_helper,
                pixel_multiplicity_cols,
            )
            weight_expr += "*weight_pixel_multiplicity"

        logger.debug(f"Exp weight defined: {weight_expr}")
        df = df.Define("exp_weight", weight_expr)
        df = theory_tools.define_theory_weights_and_corrs(
            df, dataset.name, corr_helpers, args
        )

        if isWmunu and isTheoryAgnostic and not hasattr(dataset, "out_of_acceptance"):
            df = theoryAgnostic_tools.define_helicity_weights(df)

    ########################################################################

    if not args.noRecoil:
        leps_uncorr = [
            "Muon_pt[goodMuons][0]",
            "Muon_eta[goodMuons][0]",
            "Muon_phi[goodMuons][0]",
            "Muon_charge[goodMuons][0]",
        ]
        leps_corr = [
            "goodMuons_pt0",
            "goodMuons_eta0",
            "goodMuons_phi0",
            "goodMuons_charge0",
        ]
        df = recoilHelper.recoil_W(
            df,
            results,
            dataset,
            common.wprocs_recoil,
            leps_uncorr,
            leps_corr,
            cols_fakerate=columns_fakerate,
            axes_fakerate=axes_fakerate,
            mtw_min=mtw_min,
        )  # produces corrected MET as MET_corr_rec_pt/phi

    else:
        met = "DeepMETResolutionTune" if args.met == "DeepMETReso" else args.met
        df = df.Alias("MET_corr_rec_pt", f"{met}_pt")
        df = df.Alias("MET_corr_rec_phi", f"{met}_phi")

<<<<<<< HEAD
    #if args.addAxisSignUt:
    df = df.Define("goodMuons_angleSignUt0", "wrem::zqtproj0_angleSign(goodMuons_pt0, goodMuons_phi0, MET_corr_rec_pt, MET_corr_rec_phi)")
=======
    if args.addAxisSignUt:
        df = df.Define(
            "goodMuons_angleSignUt0",
            "wrem::zqtproj0_angleSign(goodMuons_pt0, goodMuons_phi0, MET_corr_rec_pt, MET_corr_rec_phi)",
        )
>>>>>>> f7a9dac9

    df = df.Define(
        "ptW",
        "wrem::pt_2(goodMuons_pt0, goodMuons_phi0, MET_corr_rec_pt, MET_corr_rec_phi)",
    )
    df = df.Define(
        "transverseMass",
        "wrem::mt_2(goodMuons_pt0, goodMuons_phi0, MET_corr_rec_pt, MET_corr_rec_phi)",
    )

    df = df.Define("hasCleanJet", "Sum(goodCleanJetsNoPt && Jet_pt > 30) >= 1")
    df = df.Define(
        "deltaPhiMuonMet", "std::abs(wrem::deltaPhi(goodMuons_phi0,MET_corr_rec_phi))"
    )

    if auxiliary_histograms:
        # would move the following in a function but there are too many dependencies on axes defined in the main loop
        if isQCDMC:
            ## for some tests with QCD MC only
            axis_eta_coarse_fakes = hist.axis.Regular(
                12, -2.4, 2.4, name="eta", overflow=False, underflow=False
            )
            axis_pt_coarse_fakes = hist.axis.Regular(
                8, 26, 58, name="pt", overflow=False, underflow=False
            )
            axis_mt_coarse_fakes = hist.axis.Regular(
                12, 0.0, 120.0, name="mt", underflow=False, overflow=True
            )
            axis_Njets_fakes = hist.axis.Regular(
                5, -0.5, 4.5, name="NjetsClean", underflow=False, overflow=True
            )
            axis_leadjetPt_fakes = hist.axis.Regular(
                20, 0.0, 100.0, name="leadjetPt", underflow=False, overflow=True
            )
            otherStudyForFakes_axes = [
                axis_eta_coarse_fakes,
                axis_pt_coarse_fakes,
                axis_charge,
                axis_mt_coarse_fakes,
                axis_passIso,
                axis_Njets_fakes,
                axis_leadjetPt_fakes,
                axis_dphi_fakes,
            ]

            df = df.Define("goodMuons_hasJet0", "Muon_jetIdx[goodMuons][0] != -1 ")
            df = df.Define(
                "goodMuons_jetpt0",
                "goodMuons_hasJet0 ? Jet_pt[Muon_jetIdx[goodMuons][0]] : goodMuons_pt0",
            )
            df = df.Define("goodMuons_genPartFlav0", "Muon_genPartFlav[goodMuons][0]")
            df = df.Define("nJetsClean", "Sum(goodCleanJetsNoPt)")
            df = df.Define(
                "leadjetPt", "(nJetsClean > 0) ? Jet_pt[goodCleanJetsNoPt][0] : 0.0"
            )
            # df = df.Filter("goodMuons_genPartFlav0 == 3") # FOR TESTS
            #
            axis_genPartFlav = hist.axis.Regular(
                6, -0.5, 5.5, name="Muon genPart flavor"
            )
            results.append(
                df.HistoBoost(
                    "Muon_genPartFlav_multi",
                    [
                        axis_genPartFlav,
                        axis_eta_coarse_fakes,
                        axis_pt_coarse_fakes,
                        axis_charge,
                        axis_mt_coarse_fakes,
                        axis_passIso,
                    ],
                    [
                        "goodMuons_genPartFlav0",
                        "goodMuons_eta0",
                        "goodMuons_pt0",
                        "goodMuons_charge0",
                        "transverseMass",
                        "passIso",
                        "nominal_weight",
                    ],
                )
            )
            #
            otherStudyForFakes = df.HistoBoost(
                "otherStudyForFakes",
                otherStudyForFakes_axes,
                [
                    "goodMuons_eta0",
                    "goodMuons_pt0",
                    "goodMuons_charge0",
                    "transverseMass",
                    "passIso",
                    "nJetsClean",
                    "leadjetPt",
                    "deltaPhiMuonMet",
                    "nominal_weight",
                ],
            )
            results.append(otherStudyForFakes)
            # gen match studies
            axis_match = hist.axis.Boolean(name="hasMatch")
            axis_prompt = hist.axis.Boolean(name="isPrompt")
            axis_genPt = hist.axis.Regular(
                60, 0.0, 60.0, name="genPtMuonsStatus1", underflow=False, overflow=True
            )
            df = df.Define(
                "postfsrMuonsStatus1", "GenPart_status == 1 && abs(GenPart_pdgId) == 13"
            )
            df = df.Define(
                "GenPart_isPrompt",
                "GenPart_statusFlags & 1 || GenPart_statusFlags & (1 << 5)",
            )
            df = df.Define(
                "genIsMatchedToRecoMuon",
                "wrem::hasMatchDR2collWithSingle(GenPart_eta,GenPart_phi,goodMuons_eta0,goodMuons_phi0)",
            )
            df = df.Define(
                "postfsrMuonsStatus1genMatched",
                "postfsrMuonsStatus1 && genIsMatchedToRecoMuon",
            )
            df = df.Define(
                "postfsrMuonsStatus1_pt", "GenPart_pt[postfsrMuonsStatus1genMatched]"
            )
            df = df.Define(
                "postfsrMuonsStatus1_isPrompt",
                "GenPart_isPrompt[postfsrMuonsStatus1genMatched]",
            )
            postfsrMuonsGenMatchStatus1 = df.HistoBoost(
                "postfsrMuonsGenMatchStatus1",
                [axis_genPt, axis_prompt, axis_pt, axis_genPartFlav, axis_passIso],
                [
                    "postfsrMuonsStatus1_pt",
                    "postfsrMuonsStatus1_isPrompt",
                    "goodMuons_pt0",
                    "goodMuons_genPartFlav0",
                    "passIso",
                    "nominal_weight",
                ],
            )
            results.append(postfsrMuonsGenMatchStatus1)
<<<<<<< HEAD
            df = df.Define("goodMuons_genPartPt0", "Muon_genPartIdx[goodMuons][0] >= 0 ? GenPart_pt[Muon_genPartIdx[goodMuons][0]] : -1")
            genVsRecoPt = df.HistoBoost("genVsRecoPt", [axis_genPt, axis_pt, axis_genPartFlav, axis_passIso], ["goodMuons_genPartPt0", "goodMuons_pt0", "goodMuons_genPartFlav0", "passIso", "nominal_weight"])
            results.append(genVsRecoPt)
=======
>>>>>>> f7a9dac9
            #
            df = df.Define(
                "postfsrMuonsStatus1prompt", "postfsrMuonsStatus1 && GenPart_isPrompt"
            )
            df = df.Define(
                "postfsrMuonsStatus1notPrompt",
                "postfsrMuonsStatus1 && !GenPart_isPrompt",
            )
            df = df.Define(
                "muonGenMatchStatus1",
                "wrem::hasMatchDR2(goodMuons_eta0,goodMuons_phi0,GenPart_eta[postfsrMuonsStatus1],GenPart_phi[postfsrMuonsStatus1])",
            )
            df = df.Define(
                "muonGenMatchStatus1prompt",
                "wrem::hasMatchDR2(goodMuons_eta0,goodMuons_phi0,GenPart_eta[postfsrMuonsStatus1prompt],GenPart_phi[postfsrMuonsStatus1prompt])",
            )
            df = df.Define(
                "muonGenMatchStatus1notPrompt",
                "wrem::hasMatchDR2(goodMuons_eta0,goodMuons_phi0,GenPart_eta[postfsrMuonsStatus1notPrompt],GenPart_phi[postfsrMuonsStatus1notPrompt])",
            )
            #
            etaPtGenMatchStatus1 = df.HistoBoost(
                "etaPtGenMatchStatus1",
                [axis_eta, axis_pt, axis_match],
                [
                    "goodMuons_eta0",
                    "goodMuons_pt0",
                    "muonGenMatchStatus1",
                    "nominal_weight",
                ],
            )
            results.append(etaPtGenMatchStatus1)
            etaPtGenMatchStatus1prompt = df.HistoBoost(
                "etaPtGenMatchStatus1prompt",
                [axis_eta, axis_pt, axis_match],
                [
                    "goodMuons_eta0",
                    "goodMuons_pt0",
                    "muonGenMatchStatus1prompt",
                    "nominal_weight",
                ],
            )
            results.append(etaPtGenMatchStatus1prompt)
            etaPtGenMatchStatus1notPrompt = df.HistoBoost(
                "etaPtGenMatchStatus1notPrompt",
                [axis_eta, axis_pt, axis_match],
                [
                    "goodMuons_eta0",
                    "goodMuons_pt0",
                    "muonGenMatchStatus1notPrompt",
                    "nominal_weight",
                ],
            )
            results.append(etaPtGenMatchStatus1notPrompt)
            ### gen mT and reco mT
            df = df.Define(
                "transverseMass_genMetRecoMuon",
                "wrem::mt_2(goodMuons_pt0, goodMuons_phi0, GenMET_pt, GenMET_phi)",
            )
            axis_genmt = hist.axis.Regular(
                120, 0.0, 120.0, name="genMt", underflow=False, overflow=True
            )
            axis_recomet = hist.axis.Regular(
                120, 0.0, 120.0, name="recoMet", underflow=False, overflow=True
            )
            axis_genmet = hist.axis.Regular(
                120, 0.0, 120.0, name="genMet", underflow=False, overflow=True
            )
            etaPtMtGenMt = df.HistoBoost(
                "etaPtMtGenMt",
                [axis_eta, axis_pt, axis_mt_fakes, axis_genmt, axis_passIso],
                [
                    "goodMuons_eta0",
                    "goodMuons_pt0",
                    "transverseMass",
                    "transverseMass_genMetRecoMuon",
                    "passIso",
                    "nominal_weight",
                ],
            )
            results.append(etaPtMtGenMt)
            etaPtMetGenMet = df.HistoBoost(
                "etaPtMetGenMet",
                [axis_eta, axis_pt, axis_recomet, axis_genmet, axis_passIso],
                [
                    "goodMuons_eta0",
                    "goodMuons_pt0",
                    "MET_corr_rec_pt",
                    "GenMET_pt",
                    "passIso",
                    "nominal_weight",
                ],
            )
            results.append(etaPtMetGenMet)
            #
            muonHasJet = df.HistoBoost(
                "muonHasJet",
                [
                    hist.axis.Regular(2, -0.5, 1.5, name="hasJet"),
                    hist.axis.Regular(2, -0.5, 1.5, name="passIsolation"),
                ],
                ["goodMuons_hasJet0", "passIso", "nominal_weight"],
            )
            results.append(muonHasJet)
            # add a cut to a new branch of the dataframe
            dfalt = df.Filter("goodMuons_hasJet0")
            axis_jetpt = hist.axis.Regular(
                40, 20, 60, name="jetpt", overflow=False, underflow=False
            )
            axis_muonpt = hist.axis.Regular(
                40, 20, 60, name="pt", overflow=False, underflow=False
            )
            muonPtVsJetPt = dfalt.HistoBoost(
                "muonPtVsJetPt",
                [axis_muonpt, axis_jetpt, axis_passIso],
                ["goodMuons_pt0", "goodMuons_jetpt0", "passIso", "nominal_weight"],
            )
            results.append(muonPtVsJetPt)
            ##
        # instead of passIso in mTStudyForFakes
        # df = df.Define("passIsoAlt", "(goodMuons_pfRelIso04_all0 * Muon_pt[goodMuons][0] / goodMuons_jetpt0) < 0.12")
        # df = df.Define("passIsoAlt", "(Muon_vtxAgnPfRelIso04_chg[goodMuons][0] * Muon_pt[goodMuons][0]) < 5.0")
        mTStudyForFakes = df.HistoBoost(
            "mTStudyForFakes",
            mTStudyForFakes_axes,
            [
                "goodMuons_eta0",
                "goodMuons_pt0",
                "goodMuons_charge0",
                "transverseMass",
                "passIso",
                "hasCleanJet",
                "deltaPhiMuonMet",
                "nominal_weight",
            ],
        )
        results.append(mTStudyForFakes)

    # add filter of deltaPhi(muon,met) before other histograms (but after histogram mTStudyForFakes)
    if args.dphiMuonMetCut > 0.0 and not args.makeMCefficiency:
        dphiMuonMetCut = args.dphiMuonMetCut * np.pi
        df = df.Filter(
            f"deltaPhiMuonMet > {dphiMuonMetCut}"
        )  # pi/4 was found to be a good threshold for signal with mT > 40 GeV

    df = df.Define("passMT", f"transverseMass >= {mtw_min}")
<<<<<<< HEAD
    
=======

>>>>>>> f7a9dac9
    if auxiliary_histograms:

        # more tests with fakes
        axis_ptMinusMet = hist.axis.Regular(100, -50, 50, name = "ptMinusMet", overflow=True, underflow=True)
        axis_mt_coarse = hist.axis.Regular(24, 0., 120., name = "mt", underflow=False, overflow=True)
        axis_eta_coarse = hist.axis.Regular(12, -2.4, 2.4, name = "eta", underflow=False, overflow=False)
        
        df = df.Define("ptMinusMet", "goodMuons_pt0 - MET_corr_rec_pt")
        results.append(df.HistoBoost("testFakesMultiVar", [axis_eta_coarse, axis_pt, axis_charge, axis_mt_coarse, axis_passIso, axis_dphi_fakes, axis_ut_analysis, axis_ptMinusMet], ["goodMuons_eta0", "goodMuons_pt0", "goodMuons_charge0", "transverseMass", "passIso", "deltaPhiMuonMet", "goodMuons_angleSignUt0", "ptMinusMet", "nominal_weight"]))
        
        axis_ut_fine = hist.axis.Regular(70, -40., 100., name = "ut", underflow=True, overflow=True)
        df = df.Define("goodMuons_utReco", "wrem::zqtproj0(goodMuons_pt0, goodMuons_phi0, MET_corr_rec_pt, MET_corr_rec_phi)")
        results.append(df.HistoBoost("uTforPlots", [axis_eta_coarse, axis_pt, axis_charge, axis_mt_coarse, axis_passIso, axis_ut_fine], ["goodMuons_eta0", "goodMuons_pt0", "goodMuons_charge0", "transverseMass", "passIso", "goodMuons_utReco", "nominal_weight"]))

        # control plots, lepton, met, to plot them later (need eta-pt to make fakes)
        results.append(
            df.HistoBoost(
                "leptonPhi",
                [axis_phi, *axes_fakerate],
                ["goodMuons_phi0", *columns_fakerate, "nominal_weight"],
            )
        )
        results.append(
            df.HistoBoost(
                "MET",
                [axis_met, *axes_fakerate],
                ["MET_corr_rec_pt", *columns_fakerate, "nominal_weight"],
            )
        )
        results.append(
            df.HistoBoost(
                "METPhi",
                [axis_phi, *axes_fakerate],
                ["MET_corr_rec_phi", *columns_fakerate, "nominal_weight"],
            )
        )
        results.append(
            df.HistoBoost(
                "deltaPhiMuonMet",
                [axis_phi, *axes_fakerate],
                ["deltaPhiMuonMet", *columns_fakerate, "nominal_weight"],
            )
        )
        results.append(
            df.HistoBoost(
                "ptW",
                [axis_recoWpt, *axes_fakerate],
                ["ptW", *columns_fakerate, "nominal_weight"],
            )
        )
        # for mt use axis with different binning
        results.append(
            df.HistoBoost(
                "transverseMass",
                [
                    axis_fakes_eta,
                    axis_fakes_pt,
                    axis_charge,
                    axis_mt,
                    common.axis_relIsoCat,
                ],
                [
                    "goodMuons_eta0",
                    "goodMuons_pt0",
                    "goodMuons_charge0",
                    "transverseMass",
                    "goodMuons_relIso0",
                    "nominal_weight",
                ],
            )
        )

        # other plots
        results.append(
            df.HistoBoost("iso", [axis_iso], ["goodMuons_iso0", "nominal_weight"])
        )
        results.append(
            df.HistoBoost(
                "relIso", [axis_relIso], ["goodMuons_relIso0", "nominal_weight"]
            )
        )

    if isPoiAsNoi and isW:
        if (
            isTheoryAgnostic and isWmunu and not hasattr(dataset, "out_of_acceptance")
        ):  # TODO: might add Wtaunu at some point, not yet
            noiAsPoiHistName = Datagroups.histName(
                "nominal", syst="yieldsTheoryAgnostic"
            )
            logger.debug(
                f"Creating special histogram '{noiAsPoiHistName}' for theory agnostic to treat POIs as NOIs"
            )
            results.append(
                df.HistoBoost(
                    noiAsPoiHistName,
                    [*nominal_axes, *theoryAgnostic_axes],
                    [*nominal_cols, *theoryAgnostic_cols, "nominal_weight_helicity"],
                    tensor_axes=[axis_helicity],
                )
            )
            if isTheoryAgnosticPolVar:
                theoryAgnostic_helpers_cols = [
                    "qtOverQ",
                    "absYVgen",
                    "chargeVgen",
                    "csSineCosThetaPhigen",
                    "nominal_weight",
                ]
                # assume to have same coeffs for plus and minus (no reason for it not to be the case)
                for genVcharge in ["minus", "plus"]:
                    for coeffKey in theoryAgnostic_helpers_minus.keys():
                        logger.debug(
                            f"Creating theory agnostic histograms with polynomial variations for {coeffKey} and {genVcharge} gen W charge"
                        )
                        helperQ = (
                            theoryAgnostic_helpers_minus[coeffKey]
                            if genVcharge == "minus"
                            else theoryAgnostic_helpers_plus[coeffKey]
                        )
                        df = df.Define(
                            f"theoryAgnostic_{coeffKey}_{genVcharge}_tensor",
                            helperQ,
                            theoryAgnostic_helpers_cols,
                        )
                        noiAsPoiWithPolHistName = Datagroups.histName(
                            "nominal",
                            syst=f"theoryAgnosticWithPol_{coeffKey}_{genVcharge}",
                        )
                        results.append(
                            df.HistoBoost(
                                noiAsPoiWithPolHistName,
                                nominal_axes,
                                [
                                    *nominal_cols,
                                    f"theoryAgnostic_{coeffKey}_{genVcharge}_tensor",
                                ],
                                tensor_axes=helperQ.tensor_axes,
                                storage=hist.storage.Double(),
                            )
                        )

        if isUnfolding and isWmunu:
            noiAsPoiHistName = Datagroups.histName("nominal", syst="yieldsUnfolding")
            logger.debug(
                f"Creating special histogram '{noiAsPoiHistName}' for unfolding to treat POIs as NOIs"
            )
            results.append(
                df.HistoBoost(
                    noiAsPoiHistName,
                    [*nominal_axes, *unfolding_axes],
                    [*nominal_cols, *unfolding_cols, "nominal_weight"],
                )
            )

    ## FIXME: should be isW, to include Wtaunu, but for now we only split Wmunu
    ## Note: this part is only for the original theory agnostic with fully floating POIs
    elif (
        isWmunu
        and isFloatingPOIsTheoryAgnostic
        and not hasattr(dataset, "out_of_acceptance")
    ):
        results.append(
            df.HistoBoost(
                "nominal",
                axes,
                [*cols, "nominal_weight_helicity"],
                tensor_axes=[axis_helicity],
            )
        )
        setTheoryAgnosticGraph(df, results, dataset, reco_sel_GF, era, axes, cols, args)
        # End graph here only for standard theory agnostic analysis, otherwise use same loop as traditional analysis
        return results, weightsum

    if isWorZ and not hasattr(dataset, "out_of_acceptance"):
        theoryAgnostic_helpers_cols = [
            "qtOverQ",
            "absYVgen",
            "chargeVgen",
            "csSineCosThetaPhigen",
            "nominal_weight",
        ]
        # assume to have same coeffs for plus and minus (no reason for it not to be the case)
        if dataset.name == "WplusmunuPostVFP" or dataset.name == "WplustaunuPostVFP":
            helpers_class = muRmuFPolVar_helpers_plus
            process_name = "W"
        elif (
            dataset.name == "WminusmunuPostVFP" or dataset.name == "WminustaunuPostVFP"
        ):
            helpers_class = muRmuFPolVar_helpers_minus
            process_name = "W"
        elif dataset.name == "ZmumuPostVFP" or dataset.name == "ZtautauPostVFP":
            helpers_class = muRmuFPolVar_helpers_Z
            process_name = "Z"
        for coeffKey in helpers_class.keys():
            logger.debug(
                f"Creating muR/muF histograms with polynomial variations for {coeffKey}"
            )
            helperQ = helpers_class[coeffKey]
            df = df.Define(
                f"muRmuFPolVar_{coeffKey}_tensor", helperQ, theoryAgnostic_helpers_cols
            )
            noiAsPoiWithPolHistName = Datagroups.histName(
                "nominal", syst=f"muRmuFPolVar{process_name}_{coeffKey}"
            )
            results.append(
                df.HistoBoost(
                    noiAsPoiWithPolHistName,
                    nominal_axes,
                    [*nominal_cols, f"muRmuFPolVar_{coeffKey}_tensor"],
                    tensor_axes=helperQ.tensor_axes,
                    storage=hist.storage.Double(),
                )
            )

    if not args.onlyMainHistograms:
        syst_tools.add_QCDbkg_jetPt_hist(
            results, df, axes, cols, jet_pt=30, storage_type=storage_type
        )

    if isQCDMC:
        unweighted = df.HistoBoost("unweighted", axes, cols)
        results.append(unweighted)

    if dataset.is_data:
        nominal = df.HistoBoost("nominal", axes, cols)
        results.append(nominal)
    else:
        nominal = df.HistoBoost("nominal", axes, [*cols, "nominal_weight"])
        results.append(nominal)
        results.append(
            df.HistoBoost(
                "nominal_weight",
                [hist.axis.Regular(200, -4, 4)],
                ["nominal_weight"],
                storage=hist.storage.Double(),
            )
        )

        if args.makeMCefficiency:
            axes_WeffMC = [
                axis_eta,
                axis_pt_eff,
                axis_ut,
                axis_charge,
                axis_passIso,
                axis_passMT,
                axis_passTrigger,
            ]
            cols_WeffMC = [
                "goodMuons_eta0",
                "goodMuons_pt0",
                "goodMuons_uT0",
                "goodMuons_charge0",
                "passIso",
                "passMT",
                "passTrigger",
            ]
            yieldsForWeffMC = df.HistoBoost(
                "yieldsForWeffMC", axes_WeffMC, [*cols_WeffMC, "nominal_weight"]
            )
            results.append(yieldsForWeffMC)

        if isWorZ:
            # for vertex efficiency plot in MC
            df = df.Define("absDiffGenRecoVtx_z", "std::abs(GenVtx_z - PV_z)")
            df = df.Define("goodMuons_abseta0", "abs(goodMuons_eta0)")
            axis_absDiffGenRecoVtx_z = hist.axis.Regular(
                100, 0, 2.0, name="absDiffGenRecoVtx_z", underflow=False, overflow=True
            )
            axis_prefsrWpt = hist.axis.Regular(
                50, 0.0, 100.0, name="prefsrWpt", underflow=False, overflow=True
            )
            axis_abseta = hist.axis.Regular(
                6, 0, 2.4, name="abseta", overflow=False, underflow=False
            )
            cols_vertexZstudy = [
                "goodMuons_abseta0",
                "passIso",
                "passMT",
                "absDiffGenRecoVtx_z",
                "ptVgen",
            ]
            yieldsVertexZstudy = df.HistoBoost(
                "nominal_vertexZstudy",
                [
                    axis_abseta,
                    axis_passIso,
                    axis_passMT,
                    axis_absDiffGenRecoVtx_z,
                    axis_prefsrWpt,
                ],
                [*cols_vertexZstudy, "nominal_weight"],
            )
            results.append(yieldsVertexZstudy)

        if not args.noRecoil and args.recoilUnc:
            df = recoilHelper.add_recoil_unc_W(
                df, results, dataset, cols, axes, "nominal", storage_type=storage_type
            )
        if apply_theory_corr:
            syst_tools.add_theory_corr_hists(
                results,
                df,
                axes,
                cols,
                corr_helpers[dataset.name],
                theory_corrs,
                base_name="nominal",
                modify_central_weight=not args.theoryCorrAltOnly,
                isW=isW,
                storage_type=storage_type,
            )
        if isWorZ:
            cols_gen, cols_gen_smeared = muon_calibration.make_alt_reco_and_gen_hists(
                df, results, axes, cols, reco_sel_GF
            )
            if args.validationHists:
                muon_validation.make_reco_over_gen_hists(df, results)

    if not dataset.is_data and not args.onlyMainHistograms:

        if not args.onlyTheorySyst:
            if not isQCDMC and not args.noScaleFactors:
                df = syst_tools.add_muon_efficiency_unc_hists(
                    results,
                    df,
                    muon_efficiency_helper_stat,
                    muon_efficiency_helper_syst,
                    axes,
                    cols,
                    what_analysis=thisAnalysis,
                    smooth3D=args.smooth3dsf,
                    storage_type=storage_type,
                )
                for es in common.muonEfficiency_altBkgSyst_effSteps:
                    df = syst_tools.add_muon_efficiency_unc_hists_altBkg(
                        results,
                        df,
                        muon_efficiency_helper_syst_altBkg[es],
                        axes,
                        cols,
                        what_analysis=thisAnalysis,
                        step=es,
                        storage_type=storage_type,
                    )
                if isZveto and not args.noGenMatchMC and not args.noVetoSF:
                    df = syst_tools.add_muon_efficiency_veto_unc_hists(
                        results,
                        df,
                        muon_efficiency_veto_helper_stat,
                        muon_efficiency_veto_helper_syst,
                        axes,
                        cols,
                        storage_type=storage_type,
                    )

            df = syst_tools.add_L1Prefire_unc_hists(
                results,
                df,
                muon_prefiring_helper_stat,
                muon_prefiring_helper_syst,
                axes,
                cols,
                storage_type=storage_type,
            )

        # n.b. this is the W analysis so mass weights shouldn't be propagated
        # on the Z samples (but can still use it for dummy muon scale)

        if isWorZ:

            df = syst_tools.add_theory_hists(
                results,
                df,
                args,
                dataset.name,
                corr_helpers,
                qcdScaleByHelicity_helper,
                axes,
                cols,
                for_wmass=True,
                storage_type=storage_type,
            )

            # Don't think it makes sense to apply the mass weights to scale leptons from tau decays
            if not args.onlyTheorySyst and not "tau" in dataset.name:
                df = syst_tools.add_muonscale_hist(
                    results,
                    df,
                    args.muonCorrEtaBins,
                    args.muonCorrMag,
                    isW,
                    axes,
                    cols,
                    storage_type=storage_type,
                )
                if args.muonScaleVariation == "smearingWeightsGaus":
                    df = syst_tools.add_muonscale_smeared_hist(
                        results,
                        df,
                        args.muonCorrEtaBins,
                        args.muonCorrMag,
                        isW,
                        axes,
                        cols_gen_smeared,
                        storage_type=storage_type,
                    )

            ####################################################
            # nuisances from the muon momemtum scale calibration
            if args.muonCorrData in ["massfit", "lbl_massfit"]:
                input_kinematics = [
                    f"{reco_sel_GF}_recoPt",
                    f"{reco_sel_GF}_recoEta",
                    f"{reco_sel_GF}_recoCharge",
                    f"{reco_sel_GF}_genPt",
                    f"{reco_sel_GF}_genEta",
                    f"{reco_sel_GF}_genCharge",
                ]
                if diff_weights_helper:
                    df = df.Define(
                        f"{reco_sel_GF}_response_weight",
                        diff_weights_helper,
                        [*input_kinematics],
                    )
                    input_kinematics.append(f"{reco_sel_GF}_response_weight")

                # muon scale variation from stats. uncertainty on the jpsi massfit
                df = muon_calibration.add_jpsi_crctn_stats_unc_hists(
                    args,
                    df,
                    axes,
                    results,
                    cols,
                    cols_gen_smeared,
                    calib_filepaths,
                    jpsi_crctn_data_unc_helper,
                    smearing_weights_procs,
                    reco_sel_GF,
                    dataset.name,
                    isW,
                    storage_type=storage_type,
                )
                # add the ad-hoc Z non-closure nuisances from the jpsi massfit to muon scale unc
                df = muon_calibration.add_jpsi_crctn_Z_non_closure_hists(
                    args,
                    df,
                    axes,
                    results,
                    cols,
                    cols_gen_smeared,
                    z_non_closure_parametrized_helper,
                    z_non_closure_binned_helper,
                    reco_sel_GF,
                    storage_type=storage_type,
                )
                # add nuisances from the data/MC resolution mismatch
                df = muon_calibration.add_resolution_uncertainty(
                    df,
                    axes,
                    results,
                    cols,
                    smearing_uncertainty_helper,
                    reco_sel_GF,
                    storage_type=storage_type,
                )
                if args.validationHists:
                    df = muon_validation.make_hists_for_muon_scale_var_weights(
                        df, axes, results, cols, cols_gen_smeared
                    )

                # add pixel multiplicity uncertainties
                df = df.Define(
                    "nominal_pixelMultiplicitySyst_tensor",
                    pixel_multiplicity_uncertainty_helper,
                    [*pixel_multiplicity_cols, "nominal_weight"],
                )
                hist_pixelMultiplicitySyst = df.HistoBoost(
                    "nominal_pixelMultiplicitySyst",
                    axes,
                    [*cols, "nominal_pixelMultiplicitySyst_tensor"],
                    tensor_axes=pixel_multiplicity_uncertainty_helper.tensor_axes,
                    storage=hist.storage.Double(),
                )
                results.append(hist_pixelMultiplicitySyst)

                if args.pixelMultiplicityStat:
                    df = df.Define(
                        "nominal_pixelMultiplicityStat_tensor",
                        pixel_multiplicity_uncertainty_helper_stat,
                        [*pixel_multiplicity_cols, "nominal_weight"],
                    )
                    hist_pixelMultiplicityStat = df.HistoBoost(
                        "nominal_pixelMultiplicityStat",
                        axes,
                        [*cols, "nominal_pixelMultiplicityStat_tensor"],
                        tensor_axes=pixel_multiplicity_uncertainty_helper_stat.tensor_axes,
                        storage=hist.storage.Double(),
                    )
                    results.append(hist_pixelMultiplicityStat)

                # extra uncertainties from non-closure stats
                df = df.Define(
                    "muonScaleClosSyst_responseWeights_tensor_splines",
                    closure_unc_helper,
                    [*input_kinematics, "nominal_weight"],
                )
                nominal_muonScaleClosSyst_responseWeights = df.HistoBoost(
                    "nominal_muonScaleClosSyst_responseWeights",
                    axes,
                    [*cols, "muonScaleClosSyst_responseWeights_tensor_splines"],
                    tensor_axes=closure_unc_helper.tensor_axes,
                    storage=hist.storage.Double(),
                )
                results.append(nominal_muonScaleClosSyst_responseWeights)

                # extra uncertainties for A (fully correlated)
                df = df.Define(
                    "muonScaleClosASyst_responseWeights_tensor_splines",
                    closure_unc_helper_A,
                    [*input_kinematics, "nominal_weight"],
                )
                nominal_muonScaleClosASyst_responseWeights = df.HistoBoost(
                    "nominal_muonScaleClosASyst_responseWeights",
                    axes,
                    [*cols, "muonScaleClosASyst_responseWeights_tensor_splines"],
                    tensor_axes=closure_unc_helper_A.tensor_axes,
                    storage=hist.storage.Double(),
                )
                results.append(nominal_muonScaleClosASyst_responseWeights)

                # extra uncertainties for M (fully correlated)
                df = df.Define(
                    "muonScaleClosMSyst_responseWeights_tensor_splines",
                    closure_unc_helper_M,
                    [*input_kinematics, "nominal_weight"],
                )
                nominal_muonScaleClosMSyst_responseWeights = df.HistoBoost(
                    "nominal_muonScaleClosMSyst_responseWeights",
                    axes,
                    [*cols, "muonScaleClosMSyst_responseWeights_tensor_splines"],
                    tensor_axes=closure_unc_helper_M.tensor_axes,
                    storage=hist.storage.Double(),
                )
                results.append(nominal_muonScaleClosMSyst_responseWeights)

            ####################################################

            df = df.Define(
                "Muon_cvhMomCov",
                "wrem::splitNestedRVec(Muon_cvhMomCov_Vals, Muon_cvhMomCov_Counts)",
            )

    if hasattr(dataset, "out_of_acceptance"):
        # Rename dataset to not overwrite the original one
        if (
            len(smearing_weights_procs) > 0
            and smearing_weights_procs[-1] == dataset.name
        ):
            smearing_weights_procs[-1] = dataset.name + "OOA"
        dataset.name = dataset.name + "OOA"

    return results, weightsum


if args.sequentialEventLoops:
    dataset_sets = [[dataset] for dataset in datasets]
else:
    dataset_sets = [datasets]

for loop_datasets in dataset_sets:
    resultdict = narf.build_and_run(loop_datasets, build_graph)
    if (
        not args.onlyMainHistograms
        and args.muonScaleVariation == "smearingWeightsGaus"
        and not isFloatingPOIsTheoryAgnostic
    ):
        logger.debug("Apply smearingWeights")
        muon_calibration.transport_smearing_weights_to_reco(
            resultdict, smearing_weights_procs, nonClosureScheme=args.nonClosureScheme
        )
    if args.validationHists:
        muon_validation.muon_scale_variation_from_manual_shift(resultdict)

    if not args.noScaleToData and not args.sequentialEventLoops:
        scale_to_data(resultdict)
        aggregate_groups(loop_datasets, resultdict, groups_to_aggregate)

    fout = f"{os.path.basename(__file__).replace('py', 'hdf5')}"
    fout = output_tools.write_analysis_output(resultdict, fout, args)
    if not args.appendOutputFile:
        args.appendOutputFile = fout
    resultdict = None<|MERGE_RESOLUTION|>--- conflicted
+++ resolved
@@ -1134,16 +1134,10 @@
         df = df.Alias("MET_corr_rec_pt", f"{met}_pt")
         df = df.Alias("MET_corr_rec_phi", f"{met}_phi")
 
-<<<<<<< HEAD
-    #if args.addAxisSignUt:
-    df = df.Define("goodMuons_angleSignUt0", "wrem::zqtproj0_angleSign(goodMuons_pt0, goodMuons_phi0, MET_corr_rec_pt, MET_corr_rec_phi)")
-=======
-    if args.addAxisSignUt:
-        df = df.Define(
-            "goodMuons_angleSignUt0",
-            "wrem::zqtproj0_angleSign(goodMuons_pt0, goodMuons_phi0, MET_corr_rec_pt, MET_corr_rec_phi)",
-        )
->>>>>>> f7a9dac9
+    df = df.Define(
+        "goodMuons_angleSignUt0",
+        "wrem::zqtproj0_angleSign(goodMuons_pt0, goodMuons_phi0, MET_corr_rec_pt, MET_corr_rec_phi)",
+    )
 
     df = df.Define(
         "ptW",
@@ -1284,12 +1278,22 @@
                 ],
             )
             results.append(postfsrMuonsGenMatchStatus1)
-<<<<<<< HEAD
-            df = df.Define("goodMuons_genPartPt0", "Muon_genPartIdx[goodMuons][0] >= 0 ? GenPart_pt[Muon_genPartIdx[goodMuons][0]] : -1")
-            genVsRecoPt = df.HistoBoost("genVsRecoPt", [axis_genPt, axis_pt, axis_genPartFlav, axis_passIso], ["goodMuons_genPartPt0", "goodMuons_pt0", "goodMuons_genPartFlav0", "passIso", "nominal_weight"])
+            df = df.Define(
+                "goodMuons_genPartPt0",
+                "Muon_genPartIdx[goodMuons][0] >= 0 ? GenPart_pt[Muon_genPartIdx[goodMuons][0]] : -1",
+            )
+            genVsRecoPt = df.HistoBoost(
+                "genVsRecoPt",
+                [axis_genPt, axis_pt, axis_genPartFlav, axis_passIso],
+                [
+                    "goodMuons_genPartPt0",
+                    "goodMuons_pt0",
+                    "goodMuons_genPartFlav0",
+                    "passIso",
+                    "nominal_weight",
+                ],
+            )
             results.append(genVsRecoPt)
-=======
->>>>>>> f7a9dac9
             #
             df = df.Define(
                 "postfsrMuonsStatus1prompt", "postfsrMuonsStatus1 && GenPart_isPrompt"
@@ -1436,24 +1440,77 @@
         )  # pi/4 was found to be a good threshold for signal with mT > 40 GeV
 
     df = df.Define("passMT", f"transverseMass >= {mtw_min}")
-<<<<<<< HEAD
-    
-=======
-
->>>>>>> f7a9dac9
+
     if auxiliary_histograms:
 
         # more tests with fakes
-        axis_ptMinusMet = hist.axis.Regular(100, -50, 50, name = "ptMinusMet", overflow=True, underflow=True)
-        axis_mt_coarse = hist.axis.Regular(24, 0., 120., name = "mt", underflow=False, overflow=True)
-        axis_eta_coarse = hist.axis.Regular(12, -2.4, 2.4, name = "eta", underflow=False, overflow=False)
-        
+        axis_ptMinusMet = hist.axis.Regular(
+            100, -50, 50, name="ptMinusMet", overflow=True, underflow=True
+        )
+        axis_mt_coarse = hist.axis.Regular(
+            24, 0.0, 120.0, name="mt", underflow=False, overflow=True
+        )
+        axis_eta_coarse = hist.axis.Regular(
+            12, -2.4, 2.4, name="eta", underflow=False, overflow=False
+        )
+
         df = df.Define("ptMinusMet", "goodMuons_pt0 - MET_corr_rec_pt")
-        results.append(df.HistoBoost("testFakesMultiVar", [axis_eta_coarse, axis_pt, axis_charge, axis_mt_coarse, axis_passIso, axis_dphi_fakes, axis_ut_analysis, axis_ptMinusMet], ["goodMuons_eta0", "goodMuons_pt0", "goodMuons_charge0", "transverseMass", "passIso", "deltaPhiMuonMet", "goodMuons_angleSignUt0", "ptMinusMet", "nominal_weight"]))
-        
-        axis_ut_fine = hist.axis.Regular(70, -40., 100., name = "ut", underflow=True, overflow=True)
-        df = df.Define("goodMuons_utReco", "wrem::zqtproj0(goodMuons_pt0, goodMuons_phi0, MET_corr_rec_pt, MET_corr_rec_phi)")
-        results.append(df.HistoBoost("uTforPlots", [axis_eta_coarse, axis_pt, axis_charge, axis_mt_coarse, axis_passIso, axis_ut_fine], ["goodMuons_eta0", "goodMuons_pt0", "goodMuons_charge0", "transverseMass", "passIso", "goodMuons_utReco", "nominal_weight"]))
+        results.append(
+            df.HistoBoost(
+                "testFakesMultiVar",
+                [
+                    axis_eta_coarse,
+                    axis_pt,
+                    axis_charge,
+                    axis_mt_coarse,
+                    axis_passIso,
+                    axis_dphi_fakes,
+                    axis_ut_analysis,
+                    axis_ptMinusMet,
+                ],
+                [
+                    "goodMuons_eta0",
+                    "goodMuons_pt0",
+                    "goodMuons_charge0",
+                    "transverseMass",
+                    "passIso",
+                    "deltaPhiMuonMet",
+                    "goodMuons_angleSignUt0",
+                    "ptMinusMet",
+                    "nominal_weight",
+                ],
+            )
+        )
+
+        axis_ut_fine = hist.axis.Regular(
+            70, -40.0, 100.0, name="ut", underflow=True, overflow=True
+        )
+        df = df.Define(
+            "goodMuons_utReco",
+            "wrem::zqtproj0(goodMuons_pt0, goodMuons_phi0, MET_corr_rec_pt, MET_corr_rec_phi)",
+        )
+        results.append(
+            df.HistoBoost(
+                "uTforPlots",
+                [
+                    axis_eta_coarse,
+                    axis_pt,
+                    axis_charge,
+                    axis_mt_coarse,
+                    axis_passIso,
+                    axis_ut_fine,
+                ],
+                [
+                    "goodMuons_eta0",
+                    "goodMuons_pt0",
+                    "goodMuons_charge0",
+                    "transverseMass",
+                    "passIso",
+                    "goodMuons_utReco",
+                    "nominal_weight",
+                ],
+            )
+        )
 
         # control plots, lepton, met, to plot them later (need eta-pt to make fakes)
         results.append(
