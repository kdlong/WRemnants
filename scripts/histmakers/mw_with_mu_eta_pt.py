--- conflicted
+++ resolved
@@ -372,7 +372,7 @@
             results.extend(theory_tools.make_theory_corr_hists(df, "nominal", axes, cols, 
                 corr_helpers[dataset.name], args.theoryCorr, modify_central_weight=not args.theoryCorrAltOnly, isW = isW)
             )
-        if args.muonScaleVariation == 'smearingWeightsGaus' and (isWorZ): 
+        if (args.muonScaleVariation == 'smearingWeightsGaus' or args.validationHists) and (isWorZ): 
             nominal_cols_gen, nominal_cols_gen_smeared = muon_calibration.make_alt_reco_and_gen_hists(df, results, axes, cols, reco_sel_GF)
             if args.validationHists: 
                 muon_validation.make_reco_over_gen_hists(df, results)
@@ -399,11 +399,7 @@
             if not "tau" in dataset.name:
                 df = syst_tools.add_muonscale_hist(results, df, args.muonCorrEtaBins, args.muonCorrMag, isW, axes, cols)
 
-<<<<<<< HEAD
-                if 'smearingWeights' in args.muonScaleVariation:
-=======
                 if args.muonScaleVariation == 'smearingWeightsGaus':
->>>>>>> 403a7baa
                     df = syst_tools.add_muonscale_smeared_hist(results, df, args.muonCorrEtaBins, args.muonCorrMag, isW, axes, nominal_cols_gen_smeared)
 
                 # TODO: Move to syst_tools
@@ -543,10 +539,7 @@
                         f"{reco_sel_GF}_genEta",
                         f"{reco_sel_GF}_genCharge"
                     ]
-<<<<<<< HEAD
-=======
                     nominal_cols_non_closure = cols
->>>>>>> 403a7baa
                 else:
                     input_kinematics = [
                         f"{reco_sel_GF}_genQop",
@@ -556,10 +549,7 @@
                         f"{reco_sel_GF}_genSmearedCharge",
                         f"{reco_sel_GF}_covMat",
                     ]
-<<<<<<< HEAD
-=======
                     nominal_cols_non_closure = nominal_cols_gen_smeared
->>>>>>> 403a7baa
                 if args.nonClosureScheme == "A-M-separated":
                     df = df.DefinePerSample("AFlag", "0x01")
                     df = df.Define("Z_non_closure_parametrized_A", z_non_closure_parametrized_helper,
