import argparse
from utilities import output_tools, common, rdf_tools, logging, differential

parser,initargs = common.common_parser(True)

import narf
import wremnants
from wremnants import theory_tools,syst_tools,theory_corrections, muon_calibration, muon_selections, muon_validation, unfolding_tools
from wremnants.histmaker_tools import scale_to_data, aggregate_groups
import hist
import lz4.frame
import math
import time
from utilities import boostHistHelpers as hh
import pathlib
import os
import numpy as np

data_dir = f"{pathlib.Path(__file__).parent}/../../wremnants/data/"
parser.add_argument("--noScaleFactors", action="store_true", help="Don't use scale factors for efficiency (legacy option for tests)")
parser.add_argument("--lumiUncertainty", type=float, help="Uncertainty for luminosity in excess to 1 (e.g. 1.012 means 1.2\%)", default=1.012)
parser.add_argument("--vqtTest", action="store_true", help="Test of isolation SFs dependence on V q_T projection (at the moment just for the W)")
parser.add_argument("--sfFileVqtTest", type=str, help="File with muon scale factors as a function of V q_T projection", default=f"{data_dir}/testMuonSF/fits_2.root")
parser.add_argument("--vqtTestIntegrated", action="store_true", help="Test of isolation SFs dependence on V q_T projection, integrated (would be the same as default SF, but pt-eta binning is different)")
parser.add_argument("--vqtTestReal", action="store_true", help="Test of isolation SFs dependence on V q_T projection, using 3D SFs directly (instead of the Vqt fits)")
parser.add_argument("--vqtTestStep", default=2, type=int , help="Test of isolation SFs dependence on V q_T projection. Index to determine up to which step the selection is applied (for 3d smoothing). Values are 0,1,2")
parser.add_argument("--vqtTestCorrectionStep", default=2, type=int , help="Test of isolation SFs dependence on V q_T projection. Index to determine up to which step the 3D SFs are applied. Values are 0,1,2")
parser.add_argument("--vqt3dsmoothing", action="store_true", help="3D Smoothing")
parser.add_argument("--noGenMatchMC", action='store_true', help="Don't use gen match filter for prompt muons with MC samples (note: QCD MC never has it anyway)")
args = parser.parse_args()

args.sfFile = data_dir + "testMuonSF/allSmooth_GtoH3Dout.root"

if args.vqtTestIntegrated:
    sfFileVqtTest = f"{data_dir}/testMuonSF/IsolationEfficienciesCoarseBinning.root"
else:
    sfFileVqtTest = args.sfFileVqtTest

logger = logging.setup_logger(__file__, args.verbose, args.noColorLogger)

datasets = wremnants.datasets2016.getDatasets(maxFiles=args.maxFiles,
                                              filt=args.filterProcs,
                                              excl=args.excludeProcs, 
                                              nanoVersion="v8" if args.v8 else "v9", base_path=args.dataPath)

era = args.era

# custom template binning
template_neta = int(args.eta[0])
template_mineta = args.eta[1]
template_maxeta = args.eta[2]
print(f"Eta binning: {template_neta} bins from {template_mineta} to {template_maxeta}")
template_npt = int(args.pt[0])
template_minpt = args.pt[1]
template_maxpt = args.pt[2]
print(f"Pt binning: {template_npt} bins from {template_minpt} to {template_maxpt}")

# standard regular axes
axis_eta = hist.axis.Regular(template_neta, template_mineta, template_maxeta, name = "eta", overflow=not args.excludeFlow, underflow=not args.excludeFlow)
if not args.vqt3dsmoothing:
    axis_pt = hist.axis.Regular(template_npt, template_minpt, template_maxpt, name = "pt", overflow=not args.excludeFlow, underflow=not args.excludeFlow)
else :
    axis_pt_list = [24.,26.,28.,30.,32.,34.,36.,38.,40., 42., 44., 47., 50., 55., 60., 65.]
    axis_pt = hist.axis.Variable(axis_pt_list, name = "pt")

axis_charge = common.axis_charge
axis_passIso = common.axis_passIso
axis_passMT = common.axis_passMT
axis_passTrigger = hist.axis.Boolean(name = "passTrigger")

nominal_axes = [axis_eta, axis_pt, axis_charge, axis_passIso, axis_passMT]
axis_vqt_list = [-3000000000,-30,-15,-10,-5,0,5,10,15,30,3000000000] #has to match the ut binning in the 3D SFs
axis_vqt = hist.axis.Variable(axis_vqt_list, name = "ut")
nominal_axes2 = [axis_eta, axis_pt, axis_charge, axis_passIso, axis_passMT, axis_vqt, axis_passTrigger]
nominal_axes3 = [axis_eta, axis_pt, axis_charge, axis_passIso, axis_passMT, axis_passTrigger]

unfolding_axes, unfolding_cols = differential.get_pt_eta_axes(args.genBins, template_minpt, template_maxpt, template_maxeta)

# sum those groups up in post processing
groups_to_aggregate = args.aggregateGroups

# axes for study of fakes
axis_mt_fakes = hist.axis.Regular(120, 0., 120., name = "mt", underflow=False, overflow=True)
axis_iso_fakes = hist.axis.Regular(60, 0., 0.6, name = "PFrelIso04", underflow=False, overflow=True)
axis_dphi_fakes = hist.axis.Regular(8, 0., np.pi, name = "DphiMuonMet", underflow=False, overflow=False)
axis_hasjet_fakes = hist.axis.Boolean(name = "hasJets") # only need case with 0 jets or > 0 for now
mTStudyForFakes_axes = [axis_eta, axis_pt, axis_charge, axis_mt_fakes, axis_passIso, axis_hasjet_fakes, axis_dphi_fakes]

axis_met = hist.axis.Regular(200, 0., 200., name = "met", underflow=False, overflow=True)

# define helpers
muon_prefiring_helper, muon_prefiring_helper_stat, muon_prefiring_helper_syst = wremnants.make_muon_prefiring_helpers(era = era)

qcdScaleByHelicity_helper = wremnants.makeQCDScaleByHelicityHelper()

if args.binnedScaleFactors:
    logger.info("Using binned scale factors and uncertainties")
    # add usePseudoSmoothing=True for tests with Asimov
    muon_efficiency_helper, muon_efficiency_helper_syst, muon_efficiency_helper_stat = wremnants.make_muon_efficiency_helpers_binned(filename = data_dir + "/testMuonSF/allSmooth_GtoH3D.root", era = era, max_pt = axis_pt.edges[-1], usePseudoSmoothing=True) 

    if args.vqtTest:
        if args.vqtTestReal:
            muon_efficiency_helper_vqt, dummy_helper1, dummy_helper2 = wremnants.make_muon_efficiency_helpers_binned_vqt_real(filename = args.sfFile,
                                                                                                                              era = era,
                                                                                                                              max_pt = axis_pt.edges[-1],
                                                                                                                              error = False,
                                                                                                                              step = args.vqtTestCorrectionStep)
            if args.vqt3dsmoothing:
                muon_efficiency_helper_vqt2, dummy_helper1, dummy_helper2 = wremnants.make_muon_efficiency_helpers_binned_vqt_real(filename = args.sfFile,
                                                                                                                                   era = era,
                                                                                                                                   max_pt = axis_pt.edges[-1],
                                                                                                                                   error = False,
                                                                                                                                   step = 0)
                muon_efficiency_helper_vqt3, dummy_helper1, dummy_helper2 = wremnants.make_muon_efficiency_helpers_binned_vqt_real(filename = args.sfFile,
                                                                                                                                   era = era,
                                                                                                                                   max_pt = axis_pt.edges[-1],
                                                                                                                                   error = True,
                                                                                                                                   step = args.vqtTestCorrectionStep)
        else:
            if not args.vqtTestIntegrated:
                muon_efficiency_helper_vqt, dummy_helper1, dummy_helper2 = wremnants.make_muon_efficiency_helpers_binned_vqt(filename = args.sfFile, filenamevqt = sfFileVqtTest,
                                                                                                                             era = era,
                                                                                                                             max_pt = axis_pt.edges[-1]) 
            else:
                includeTrigger = True
                muon_efficiency_helper_vqt, muon_efficiency_helper_vqt_syst, dummy_helper2 = wremnants.make_muon_efficiency_helpers_binned_vqt_integrated(filename = args.sfFile, filenamevqt = sfFileVqtTest,
                                                                                                                                                          era = era,
                                                                                                                                                          max_pt = axis_pt.edges[-1],
                                                                                                                                                          includeTrigger = includeTrigger) 
else:
    logger.info("Using smoothed scale factors and uncertainties")
    muon_efficiency_helper, muon_efficiency_helper_syst, muon_efficiency_helper_stat = wremnants.make_muon_efficiency_helpers_smooth(filename = args.sfFile, era = era, max_pt = axis_pt.edges[-1], isoEfficiencySmoothing = args.isoEfficiencySmoothing)
    muon_efficiency_helper2d, muon_efficiency_helper_syst2d, muon_efficiency_helper_stat2d = wremnants.make_muon_efficiency_helpers_smooth(filename = data_dir + "/testMuonSF/allSmooth_GtoHout.root", era = era, max_pt = axis_pt.edges[-1], isoEfficiencySmoothing = args.isoEfficiencySmoothing)

logger.info(f"SF file: {args.sfFile}")

pileup_helper = wremnants.make_pileup_helper(era = era)
vertex_helper = wremnants.make_vertex_helper(era = era)

mc_jpsi_crctn_helper, data_jpsi_crctn_helper, jpsi_crctn_MC_unc_helper, jpsi_crctn_data_unc_helper = muon_calibration.make_jpsi_crctn_helpers(args, make_uncertainty_helper=True)

spline_helper = muon_calibration.make_smearing_weight_test_helper(args)

mc_calibration_helper, data_calibration_helper, calibration_uncertainty_helper = muon_calibration.make_muon_calibration_helpers(args)

smearing_helper = muon_calibration.make_muon_smearing_helpers() if args.smearing else None

bias_helper = muon_calibration.make_muon_bias_helpers(args) if args.biasCalibration else None

corr_helpers = theory_corrections.load_corr_helpers(common.vprocs, args.theoryCorr)

if args.nonClosureScheme in ["binned", "binned-plus-M"]:
    z_non_closure_binned_helper = muon_calibration.make_Z_non_closure_binned_helper(
        correlate = args.correlatedNonClosureNP
    )
if args.nonClosureScheme in ["A-M-separated", "A-M-combined", "binned-plus-M"]:
    z_non_closure_parametrized_helper = muon_calibration.make_Z_non_closure_parametrized_helper(
        correlate = args.correlatedNonClosureNP
    )


# recoil initialization
if not args.noRecoil:
    from wremnants import recoil_tools
    recoilHelper = recoil_tools.Recoil("highPU", args, flavor="mu")

smearing_weights_procs = []
def build_graph(df, dataset):
    logger.info(f"build graph for dataset: {dataset.name}")
    results = []
    isW = dataset.name in common.wprocs
    isZ = dataset.name in common.zprocs
    isTop = dataset.group == "Top"
    isQCDMC = dataset.group == "QCD"
    require_prompt = "tau" not in dataset.name # for muon GEN-matching

    unfold = args.unfolding and dataset.name in ["WplusmunuPostVFP", "WminusmunuPostVFP"]

    # disable auxiliary histograms when unfolding to reduce memory consumptions
    auxiliary_histograms = not args.unfolding

    apply_theory_corr = args.theoryCorr and dataset.name in corr_helpers

    cvh_helper = data_calibration_helper if dataset.is_data else mc_calibration_helper
    jpsi_helper = data_jpsi_crctn_helper if dataset.is_data else mc_jpsi_crctn_helper

    if dataset.is_data:
        df = df.DefinePerSample("weight", "1.0")
    else:
        df = df.Define("weight", "std::copysign(1.0, genWeight)")

    weightsum = df.SumAndCount("weight")

    if unfold:
        df = unfolding_tools.define_gen_level(df, args.genLevel, dataset.name, mode="wmass")
        unfolding_tools.add_xnorm_histograms(results, df, args, dataset.name, corr_helpers, qcdScaleByHelicity_helper, unfolding_axes, unfolding_cols)

    if not (args.vqt3dsmoothing and (args.vqtTestStep < 2)) :
        df = df.Filter("HLT_IsoTkMu24 || HLT_IsoMu24")

    #df = df.Filter("event % 2 == 1") # test with odd/even events

    df = muon_calibration.define_corrected_muons(df, cvh_helper, jpsi_helper, args, dataset, smearing_helper, bias_helper)

    df = muon_selections.select_veto_muons(df, nMuons=1)
    df = muon_selections.select_good_muons(df, nMuons=1, use_trackerMuons=args.trackerMuons, use_isolation=False)

    # the corrected RECO muon kinematics, which is intended to be used as the nominal
    df = muon_calibration.define_corrected_reco_muon_kinematics(df)

    df = muon_selections.select_standalone_muons(df, dataset, args.trackerMuons, "goodMuons")
 
    df = muon_selections.veto_electrons(df)
    df = muon_selections.apply_met_filters(df)
    if not (args.vqt3dsmoothing and (args.vqtTestStep < 2)) :
        df = muon_selections.apply_triggermatching_muon(df, dataset, "goodMuons_eta0", "goodMuons_phi0")

    if (args.vqt3dsmoothing) :
        if dataset.group in common.background_MCprocs:
            df = df.Define("GoodTrigObjs", "wrem::goodMuonTriggerCandidate(TrigObj_id,TrigObj_pt,TrigObj_l1pt,TrigObj_l2pt,TrigObj_filterBits)")
        else:
            df = df.Define("GoodTrigObjs", "wrem::goodMuonTriggerCandidate(TrigObj_id,TrigObj_filterBits)")
        df = df.Define("passTrigger","wrem::hasTriggerMatch(goodMuons_eta0,goodMuons_phi0,TrigObj_eta[GoodTrigObjs],TrigObj_phi[GoodTrigObjs])")

    # gen match to bare muons to select only prompt muons from MC processes, but also including tau decays
    # status flags in NanoAOD: https://cms-nanoaod-integration.web.cern.ch/autoDoc/NanoAODv9/2016ULpostVFP/doc_TTToSemiLeptonic_TuneCP5_13TeV-powheg-pythia8_RunIISummer20UL16NanoAODv9-106X_mcRun2_asymptotic_v17-v1.html
    if not dataset.is_data and not isQCDMC and not args.noGenMatchMC:
        df = df.Define("postFSRmuons", "GenPart_status == 1 && (GenPart_statusFlags & 1 || GenPart_statusFlags & (5<<1)) && abs(GenPart_pdgId) == 13")
        df = df.Filter("wrem::hasMatchDR2(goodMuons_eta0,goodMuons_phi0,GenPart_eta[postFSRmuons],GenPart_phi[postFSRmuons],0.09)")

    if isW or isZ:
        df = muon_validation.define_cvh_reco_muon_kinematics(df)
        #FIXME: make the smearing weights work without filtering on taus
        if args.muonScaleVariation == 'smearingWeights':
            reco_sel = "vetoMuonsPre"
            df = muon_calibration.define_genFiltered_recoMuonSel(df, reco_sel, require_prompt)
            reco_sel_GF = muon_calibration.getColName_genFiltered_recoMuonSel(reco_sel, require_prompt)
            df = muon_calibration.define_covMatFiltered_recoMuonSel(df, reco_sel_GF)
            df = muon_calibration.define_matched_gen_muons_covMat(df, reco_sel_GF)
            df = muon_calibration.define_matched_gen_muons_kinematics(df, reco_sel_GF)
            df = muon_calibration.calculate_matched_gen_muon_kinematics(df, reco_sel_GF)
            df = muon_calibration.define_matched_genSmeared_muon_kinematics(df, reco_sel_GF)
            df = muon_calibration.define_matched_reco_muon_kinematics(df, reco_sel_GF)

            reco_sel = "goodMuons"
            df = muon_calibration.define_matched_gen_muons_kinematics(df, reco_sel)
            df = muon_calibration.calculate_matched_gen_muon_kinematics(df, reco_sel)
            df = muon_calibration.define_matched_gen_muons_covMat(df, reco_sel)
            df = muon_calibration.define_matched_genSmeared_muon_kinematics(df, reco_sel)

            for var in ['Pt', 'Eta', 'Charge', 'Qop']:
                df = df.Define(f"{reco_sel}_{var.lower()}0_gen", f"{reco_sel}_gen{var.capitalize()}[0]")
                df = df.Define(f"{reco_sel_GF}_{var.lower()}0_gen", f"{reco_sel_GF}_gen{var.capitalize()}[0]")

                df = df.Define(f"{reco_sel}_{var.lower()}0_gen_smeared", f"{reco_sel}_genSmeared{var.capitalize()}[0]")
                df = df.Define(f"{reco_sel_GF}_{var.lower()}0_gen_smeared", f"{reco_sel_GF}_genSmeared{var.capitalize()}[0]")
            df = df.Define(f"{reco_sel_GF}_covMat0", f"{reco_sel_GF}_covMat[0]")

        if args.validationHists:
            for reco_type in ['crctd', 'cvh', 'uncrct', 'gen_smeared']:
                df = muon_validation.define_reco_over_gen_cols(df, reco_type)

    df = df.Define("goodMuons_pfRelIso04_all0", "Muon_pfRelIso04_all[goodMuons][0]")

    # Jet collection actually has a pt threshold of 15 GeV in MiniAOD 
    df = df.Define("goodCleanJetsNoPt", "Jet_jetId >= 6 && (Jet_pt > 50 || Jet_puId >= 4) && abs(Jet_eta) < 2.4 && wrem::cleanJetsFromLeptons(Jet_eta,Jet_phi,Muon_correctedEta[vetoMuons],Muon_correctedPhi[vetoMuons],Electron_eta[vetoElectrons],Electron_phi[vetoElectrons])")
    df = df.Define("passIso", "goodMuons_pfRelIso04_all0 < 0.15")

    ########################################################################
    # define event weights here since they are needed below for some helpers
    if dataset.is_data:
        df = df.DefinePerSample("nominal_weight", "1.0")            
    else:
        df = df.Define("weight_pu", pileup_helper, ["Pileup_nTrueInt"])
        df = df.Define("weight_vtx", vertex_helper, ["GenVtx_z", "Pileup_nTrueInt"])
        df = df.Define("weight_newMuonPrefiringSF", muon_prefiring_helper, ["Muon_correctedEta", "Muon_correctedPt", "Muon_correctedPhi", "Muon_correctedCharge", "Muon_looseId"])

        weight_expr = "weight_pu*weight_newMuonPrefiringSF*L1PreFiringWeight_ECAL_Nom"
        if not args.noScaleFactors:
            if not (args.vqtTest and isW):
                df = df.Define("weight_fullMuonSF_withTrackingReco", muon_efficiency_helper, ["goodMuons_pt0", "goodMuons_eta0", "goodMuons_SApt0", "goodMuons_SAeta0", "goodMuons_charge0", "passIso"])
            else:
                df = df.Define("postFSRnus", "GenPart_status == 1 && (GenPart_statusFlags & 1) && abs(GenPart_pdgId) == 14")
                df = df.Define("postFSRnusIdx", "wrem::postFSRLeptonsIdx(postFSRnus)")
                df = df.Define("goodMuons_zqtproj0","wrem::zqtproj0(goodMuons_pt0, goodMuons_eta0, goodMuons_phi0, GenPart_pt, GenPart_eta, GenPart_phi, postFSRnusIdx)")
                if args.vqtTestIntegrated:
                    df = df.Define("weight_fullMuonSF_withTrackingReco", muon_efficiency_helper_vqt, ["goodMuons_pt0", "goodMuons_eta0", "goodMuons_SApt0", "goodMuons_SAeta0", "goodMuons_charge0", "passIso"])
                else:
                    df = df.Define("weight_fullMuonSF_withTrackingReco", muon_efficiency_helper_vqt, ["goodMuons_pt0", "goodMuons_eta0", "goodMuons_SApt0", "goodMuons_SAeta0", "goodMuons_charge0", "passIso", "goodMuons_zqtproj0"])
                    if args.vqt3dsmoothing:
                        df = df.Define("weight_fullMuonSF_withTrackingRecoMC", muon_efficiency_helper_vqt2, ["goodMuons_pt0", "goodMuons_eta0", "goodMuons_SApt0", "goodMuons_SAeta0", "goodMuons_charge0", "passIso", "goodMuons_zqtproj0"])
                        df = df.Define("weight_fullMuonSF_withTrackingRecoErr", muon_efficiency_helper_vqt3, ["goodMuons_pt0", "goodMuons_eta0", "goodMuons_SApt0", "goodMuons_SAeta0", "goodMuons_charge0", "passIso", "goodMuons_zqtproj0"])
            weight_expr += "*weight_fullMuonSF_withTrackingReco"

        if not args.noVertexWeight:
            weight_expr += "*weight_vtx"
        
        df = df.Define("exp_weight", weight_expr)
        df = theory_tools.define_theory_weights_and_corrs(df, dataset.name, corr_helpers, args)
    ########################################################################
    
    if not args.noRecoil:
        lep_cols = ["goodMuons_pt0", "goodMuons_phi0", "goodMuons_charge0", "Muon_pt[goodMuons][0]"]
        df = recoilHelper.recoil_W(df, results, dataset, common.vprocs, lep_cols) # produces corrected MET as MET_corr_rec_pt/phi  vprocs_lowpu wprocs_recoil_lowpu
    else:
        df = df.Alias("MET_corr_rec_pt", "MET_pt")
        df = df.Alias("MET_corr_rec_phi", "MET_phi")

    df = df.Define("transverseMass", "wrem::mt_2(goodMuons_pt0, goodMuons_phi0, MET_corr_rec_pt, MET_corr_rec_phi)")
    df = df.Define("hasCleanJet", "Sum(goodCleanJetsNoPt && Jet_pt > 30) >= 1")

    df = df.Define("deltaPhiMuonMet", "std::abs(wrem::deltaPhi(goodMuons_phi0,MET_corr_rec_phi))")

    if auxiliary_histograms: 
        # couple of histograms specific for tests with fakes
        mTStudyForFakes = df.HistoBoost("mTStudyForFakes", mTStudyForFakes_axes, ["goodMuons_eta0", "goodMuons_pt0", "goodMuons_charge0", "transverseMass", "passIso", "hasCleanJet", "deltaPhiMuonMet", "nominal_weight"])
        results.append(mTStudyForFakes)

    dphiMuonMetCut = args.dphiMuonMetCut * np.pi
    # add filter of deltaPhi(muon,met) before other histograms (but before the previous histogram for test with fakes)
    df = df.Filter(f"deltaPhiMuonMet > {dphiMuonMetCut}") # pi/4 was found to be a good threshold for signal with mT > 40 GeV

    if auxiliary_histograms:
        mtIsoJetCharge = df.HistoBoost("mtIsoJetCharge", [axis_mt_fakes, axis_iso_fakes, axis_hasjet_fakes, axis_charge], ["transverseMass", "goodMuons_pfRelIso04_all0", "hasCleanJet", "goodMuons_charge0", "nominal_weight"])
        results.append(mtIsoJetCharge)
    
    df = df.Define("passMT", "transverseMass >= 40.0")

    if args.vqt3dsmoothing:
        df = df.Filter("passMT")

    if auxiliary_histograms:
        # utility plot, mt and met, to plot them later
        results.append(df.HistoBoost("MET", [axis_met, axis_charge, axis_passIso, axis_passMT], ["MET_corr_rec_pt", "goodMuons_charge0", "passIso", "passMT", "nominal_weight"]))
        results.append(df.HistoBoost("transverseMass", [axis_mt_fakes, axis_charge, axis_passIso, axis_passMT], ["transverseMass", "goodMuons_charge0", "passIso", "passMT", "nominal_weight"]))
    
    nominal_cols = ["goodMuons_eta0", "goodMuons_pt0", "goodMuons_charge0", "passIso", "passMT"]

    if unfold:
        axes = [*nominal_axes, *unfolding_axes] 
        cols = [*nominal_cols, *unfolding_cols]
    else:
        axes = nominal_axes
        cols = nominal_cols

    if not args.onlyMainHistograms:
        syst_tools.add_QCDbkg_jetPt_hist(results, df, axes, cols, jet_pt=30)

    if dataset.is_data:
        nominal = df.HistoBoost("nominal", axes, cols)
        results.append(nominal)

    else:  
        if not args.vqt3dsmoothing:
            nominal = df.HistoBoost("nominal", axes, [*cols, "nominal_weight"])
        else:
            nominal = df.HistoBoost("nominal", nominal_axes3, [*nominal_cols, "passTrigger", "nominal_weight"])

        results.append(nominal)

        results.append(df.HistoBoost("nominal_weight", [hist.axis.Regular(200, -4, 4)], ["nominal_weight"], storage=hist.storage.Double()))

        if not args.noRecoil:
            df = recoilHelper.add_recoil_unc_W(df, results, dataset, cols, axes, "nominal")

        if apply_theory_corr:
            results.extend(theory_tools.make_theory_corr_hists(df, "nominal", axes, cols, 
                corr_helpers[dataset.name], args.theoryCorr, modify_central_weight=not args.theoryCorrAltOnly, isW = isW)
            )
        if args.muonScaleVariation == 'smearingWeights' and (isW or isZ): 
            nominal_cols_gen, nominal_cols_gen_smeared = muon_calibration.make_alt_reco_and_gen_hists(df, results, axes, cols, reco_sel_GF)
            if args.validationHists: 
                muon_validation.make_reco_over_gen_hists(df, results)

    if not dataset.is_data and not args.onlyMainHistograms:
        
        df = syst_tools.add_muon_efficiency_unc_hists(results, df, muon_efficiency_helper_stat, muon_efficiency_helper_syst, axes, cols)
        df = syst_tools.add_L1Prefire_unc_hists(results, df, muon_prefiring_helper_stat, muon_prefiring_helper_syst, axes, cols)

        if args.vqtTest:
            if args.vqtTestIntegrated:
                df = df.Define("effSystTnP_weight_vqt", muon_efficiency_helper_vqt_syst, ["goodMuons_pt0", "goodMuons_eta0", "goodMuons_SApt0", "goodMuons_SAeta0", "goodMuons_charge0", "passIso", "nominal_weight"])
                effSystTnP_vqt = df.HistoBoost("effSystTnP_vqt", axes, [*cols, "effSystTnP_weight_vqt"], tensor_axes = muon_efficiency_helper_vqt_syst.tensor_axes, storage=hist.storage.Double())
                results.append(effSystTnP_vqt)
        
        # luminosity, done here as shape variation despite being a flat scaling so to facilitate propagating to fakes afterwards
        df = df.Define("luminosityScaling", f"wrem::constantScaling(nominal_weight, {args.lumiUncertainty})")
        luminosity = df.HistoBoost("nominal_luminosity", axes, [*cols, "luminosityScaling"], tensor_axes = [common.down_up_axis], storage=hist.storage.Double())
        results.append(luminosity)
                
        # n.b. this is the W analysis so mass weights shouldn't be propagated
        # on the Z samples (but can still use it for dummy muon scale)
        
        if isW or isZ:

            df = syst_tools.add_theory_hists(results, df, args, dataset.name, corr_helpers, qcdScaleByHelicity_helper, axes, cols, for_wmass=True)

            # Don't think it makes sense to apply the mass weights to scale leptons from tau decays
            if not "tau" in dataset.name:
                df = syst_tools.add_muonscale_hist(results, df, args.muonCorrEtaBins, args.muonCorrMag, isW, axes, cols)

                if args.muonScaleVariation == 'smearingWeights':
                    df = syst_tools.add_muonscale_smeared_hist(results, df, args.muonCorrEtaBins, args.muonCorrMag, isW, axes, nominal_cols_gen_smeared)

                # TODO: Move to syst_tools
                netabins = args.muonCorrEtaBins
                nweights = 23 if isZ else 21
                mag = args.muonCorrMag

                df = df.Define("unity", "1.0")
                df = df.Define(
                    f"muonScaleDummy{netabins}Bins_PerSe",
                    f"wrem::dummyScaleFromMassWeights<{netabins}, {nweights}>(unity, massWeight_tensor, goodMuons_eta0, {mag}, {str(isW).lower()})"
                )
                df = df.Define("massweights_down", f"muonScaleDummy{netabins}Bins_PerSe(0,0)")
                df = df.Define("massweights_up", f"muonScaleDummy{netabins}Bins_PerSe(1,0)")

                axis_mass_weight = hist.axis.Regular(1000, 0.9, 1.1, underflow=True, overflow=True, name = "axis_mass_weight")
                dummyMuonScaleSystPerSeDown = df.HistoBoost(
                    "nominal_muonScaleSystPerSeDown",
                    [axis_mass_weight],
                    ["massweights_down"], 
                    storage=hist.storage.Double()
                )
                dummyMuonScaleSystPerSeUp = df.HistoBoost(
                    "nominal_muonScaleSystPerSeUp",
                    [axis_mass_weight],
                    ["massweights_up"], 
                    storage=hist.storage.Double()
                )
                results.append(dummyMuonScaleSystPerSeDown)
                results.append(dummyMuonScaleSystPerSeUp)

<<<<<<< HEAD
                if (
                    (args.muonCorrData in ["massfit", "lbl_massfit"]) and 
                    (args.muonScaleVariation == 'smearingWeights')
                ):
                    # muon scale variation from stats. uncertainty on the jpsi massfit
                    df = df.DefinePerSample("bool_true", "true")
                    df = df.DefinePerSample("bool_false", "false")

                    if args.validateByMassWeights:
                        jpsi_unc_helper = muon_validation.make_jpsi_crctn_unc_helper_massweights(
                            "wremnants/data/calibration/calibrationJDATA_rewtgr_3dmap_LBL.root",
                            nweights,
                            scale = 3.04
                        )
                        df = df.Define("muonScaleSyst_responseWeights_tensor_gensmear", jpsi_unc_helper,
                            [
                                f"{reco_sel_GF}_eta0_gen_smeared",
                                f"{reco_sel_GF}_charge0_gen_smeared",
                                f"{reco_sel_GF}_pt0_gen_smeared",
                                "massWeight_tensor",
                                "nominal_weight",
                                f"bool_{str(isW).lower()}"
                            ]
                        )
                    else:
                        jpsi_unc_helper = jpsi_crctn_data_unc_helper
                        df = df.Define("muonScaleSyst_responseWeights_tensor_gensmear", jpsi_unc_helper,
                            [
                                f"{reco_sel_GF}_genQop",
                                f"{reco_sel_GF}_genPhi",
                                f"{reco_sel_GF}_genEta",
                                f"{reco_sel_GF}_genSmearedQop",
                                f"{reco_sel_GF}_genSmearedPhi",
                                f"{reco_sel_GF}_genSmearedEta",
                                f"{reco_sel_GF}_genSmearedCharge",
                                f"{reco_sel_GF}_genSmearedPt",
                                f"{reco_sel_GF}_covMat",
                                "nominal_weight",
                                "bool_false"
                            ]
                        )
                        dummyMuonScaleSyst_responseWeights = df.HistoBoost(
                            "muonScaleSyst_responseWeights_gensmear", axes,
                            [*nominal_cols_gen_smeared, "muonScaleSyst_responseWeights_tensor_gensmear"],
                            tensor_axes = jpsi_unc_helper.tensor_axes, storage=hist.storage.Double()
                        )
                        results.append(dummyMuonScaleSyst_responseWeights)

                        df = df.Define("muonScaleSyst_responseWeights_spline_tensor", spline_helper,
                            [
                                f"{reco_sel_GF}_recoPt",
                                f"{reco_sel_GF}_recoEta",
                                f"{reco_sel_GF}_recoCharge",
                                f"{reco_sel_GF}_genPt",
                                f"{reco_sel_GF}_genEta",
                                f"{reco_sel_GF}_genCharge",
                                "nominal_weight",
                            ]
                        )
                        dummyMuonScaleSyst_responseWeights_spline = df.HistoBoost(
                            "muonScaleSyst_responseWeights_spline", axes,
                            [*nominal_cols, "muonScaleSyst_responseWeights_spline_tensor"],
                            tensor_axes = spline_helper.tensor_axes, storage=hist.storage.Double()
                        )
                        results.append(dummyMuonScaleSyst_responseWeights_spline)

#                        axis_delta_qop = hist.axis.Regular(1000, -5, 5, underflow=True, overflow=True, name = "axis_delta_qop")
#                        df = df.Define("deltaQopSpline", "muonScaleSyst_responseWeights_spline_tensor(0,0)")
#                        deltaQopSpline = df.HistoBoost(
#                            "nominal_deltaQopSpline",
#                            [axis_delta_qop],
#                            ["deltaQopSpline"], 
#                            storage=hist.storage.Double()
#                        )
#                        results.append(deltaQopSpline)
#                        df = df.Define("deltaQopGensmear", "muonScaleSyst_responseWeights_tensor_gensmear(0,0)")
#                        deltaQopGensmear = df.HistoBoost(
#                            "nominal_deltaQopGensmear",
#                            [axis_delta_qop],
#                            ["deltaQopGensmear"], 
#                            storage=hist.storage.Double()
#                        )
#                        results.append(deltaQopGensmear)
                    # for the Z non-closure nuisances
                    if args.nonClosureScheme == "A-M-separated":
                        df = df.DefinePerSample("AFlag", "0x01")

                        df = df.Define("Z_non_closure_parametrized_A", z_non_closure_parametrized_helper,
                            [
                                f"{reco_sel_GF}_qop0_gen",
                                f"{reco_sel_GF}_eta0_gen",
                                f"{reco_sel_GF}_qop0_gen_smeared",
                                f"{reco_sel_GF}_eta0_gen_smeared",
                                f"{reco_sel_GF}_charge0_gen_smeared",
                                f"{reco_sel_GF}_pt0_gen_smeared",
                                f"{reco_sel_GF}_covMat0",
                                "nominal_weight",
                                "AFlag"
                            ]
                        )
                        hist_Z_non_closure_parametrized_A = df.HistoBoost(
                            "Z_non_closure_parametrized_A_gensmear",
                            nominal_axes,
                            [*nominal_cols_gen_smeared, "Z_non_closure_parametrized_A"],
                            tensor_axes = z_non_closure_parametrized_helper.tensor_axes,
                            storage=hist.storage.Double()
                        )
                        results.append(hist_Z_non_closure_parametrized_A)
                    if args.nonClosureScheme in ["A-M-separated", "binned-plus-M"]:
                        df = df.DefinePerSample("MFlag", "0x04")
                        df = df.Define("Z_non_closure_parametrized_M", z_non_closure_parametrized_helper,
                            [
                                f"{reco_sel_GF}_qop0_gen",
                                f"{reco_sel_GF}_eta0_gen",
                                f"{reco_sel_GF}_qop0_gen_smeared",
                                f"{reco_sel_GF}_eta0_gen_smeared",
                                f"{reco_sel_GF}_charge0_gen_smeared",
                                f"{reco_sel_GF}_pt0_gen_smeared",
                                f"{reco_sel_GF}_covMat0",
                                "nominal_weight",
                                "MFlag"
                            ]
                        )
                        hist_Z_non_closure_parametrized_M = df.HistoBoost(
                            "Z_non_closure_parametrized_M_gensmear",
                            nominal_axes,
                            [*nominal_cols_gen_smeared, "Z_non_closure_parametrized_M"],
                            tensor_axes = z_non_closure_parametrized_helper.tensor_axes,
                            storage=hist.storage.Double()
                        )
                        results.append(hist_Z_non_closure_parametrized_M)
                    if args.nonClosureScheme == "A-M-combined":
                        df = df.DefinePerSample("AMFlag", "0x01 | 0x04")
                        df = df.Define("Z_non_closure_parametrized", z_non_closure_parametrized_helper,
                            [
                                f"{reco_sel_GF}_qop0_gen",
                                f"{reco_sel_GF}_eta0_gen",
                                f"{reco_sel_GF}_qop0_gen_smeared",
                                f"{reco_sel_GF}_eta0_gen_smeared",
                                f"{reco_sel_GF}_charge0_gen_smeared",
                                f"{reco_sel_GF}_pt0_gen_smeared",
                                f"{reco_sel_GF}_covMat0",
                                "nominal_weight",
                                "AMFlag"
                            ])
                        hist_Z_non_closure_parametrized = df.HistoBoost(
                            "Z_non_closure_parametrized_gensmear",
                            nominal_axes,
                            [*nominal_cols_gen_smeared, "Z_non_closure_parametrized"],
                            tensor_axes = z_non_closure_parametrized_helper.tensor_axes,
                            storage=hist.storage.Double()
                        )
                        results.append(hist_Z_non_closure_parametrized)
                    if args.nonClosureScheme in ["binned", "binned-plus-M"]:
                        df = df.Define("Z_non_closure_binned", z_non_closure_binned_helper,
                            [
                                f"{reco_sel_GF}_qop0_gen",
                                f"{reco_sel_GF}_pt0_gen",
                                f"{reco_sel_GF}_eta0_gen",
                                f"{reco_sel_GF}_charge0_gen",
                                f"{reco_sel_GF}_qop0_gen_smeared",
                                f"{reco_sel_GF}_pt0_gen_smeared",
                                f"{reco_sel_GF}_eta0_gen_smeared",
                                f"{reco_sel_GF}_charge0_gen_smeared",
                                f"{reco_sel_GF}_covMat0",
                                "nominal_weight"
                            ]
                        )
                        hist_Z_non_closure_binned = df.HistoBoost(
                            "Z_non_closure_binned_gensmear",
                            nominal_axes,
                            [*nominal_cols_gen_smeared, "Z_non_closure_binned"],
                            tensor_axes = z_non_closure_binned_helper.tensor_axes,
                            storage=hist.storage.Double()
                        )
                        results.append(hist_Z_non_closure_binned)
=======
            if (
                (args.muonCorrData in ["massfit", "lbl_massfit"]) and 
                (args.muonScaleVariation == 'smearingWeights')
            ):
                # muon scale variation from stats. uncertainty on the jpsi massfit
                df = df.DefinePerSample("bool_true", "true")
                df = df.DefinePerSample("bool_false", "false")
                smearing_weights_procs.append(dataset.name)
                if args.validateByMassWeights:
                    jpsi_unc_helper = muon_validation.make_jpsi_crctn_unc_helper_massweights(
                        "wremnants/data/calibration/calibrationJDATA_rewtgr_3dmap_LBL.root",
                        nweights,
                        scale = 3.04
                    )
                    df = df.Define("muonScaleSyst_responseWeights_tensor_gensmear", jpsi_unc_helper,
                        [
                            f"{reco_sel_GF}_eta0_gen_smeared",
                            f"{reco_sel_GF}_charge0_gen_smeared",
                            f"{reco_sel_GF}_pt0_gen_smeared",
                            "massWeight_tensor",
                            "nominal_weight",
                            f"bool_{str(isW).lower()}"
                        ]
                    )
                else:
                    jpsi_unc_helper = jpsi_crctn_data_unc_helper
                    df = df.Define("muonScaleSyst_responseWeights_tensor_gensmear", jpsi_unc_helper,
                        [
                            f"{reco_sel_GF}_genQop",
                            f"{reco_sel_GF}_genPhi",
                            f"{reco_sel_GF}_genEta",
                            f"{reco_sel_GF}_genSmearedQop",
                            f"{reco_sel_GF}_genSmearedPhi",
                            f"{reco_sel_GF}_genSmearedEta",
                            f"{reco_sel_GF}_genSmearedCharge",
                            f"{reco_sel_GF}_genSmearedPt",
                            f"{reco_sel_GF}_covMat",
                            "nominal_weight",
                            "bool_false"
                        ]
                    )
                dummyMuonScaleSyst_responseWeights = df.HistoBoost(
                    "muonScaleSyst_responseWeights_gensmear", axes,
                    [*nominal_cols_gen_smeared, "muonScaleSyst_responseWeights_tensor_gensmear"],
                    tensor_axes = jpsi_unc_helper.tensor_axes, storage=hist.storage.Double()
                )
                print(dataset.name)
                results.append(dummyMuonScaleSyst_responseWeights)

                # for the Z non-closure nuisances
                if args.nonClosureScheme == "A-M-separated":
                    df = df.DefinePerSample("AFlag", "0x01")

                    df = df.Define("Z_non_closure_parametrized_A", z_non_closure_parametrized_helper,
                        [
                            f"{reco_sel_GF}_qop0_gen",
                            f"{reco_sel_GF}_eta0_gen",
                            f"{reco_sel_GF}_qop0_gen_smeared",
                            f"{reco_sel_GF}_eta0_gen_smeared",
                            f"{reco_sel_GF}_charge0_gen_smeared",
                            f"{reco_sel_GF}_pt0_gen_smeared",
                            f"{reco_sel_GF}_covMat0",
                            "nominal_weight",
                            "AFlag"
                        ]
                    )
                    hist_Z_non_closure_parametrized_A = df.HistoBoost(
                        "Z_non_closure_parametrized_A_gensmear",
                        nominal_axes,
                        [*nominal_cols_gen_smeared, "Z_non_closure_parametrized_A"],
                        tensor_axes = z_non_closure_parametrized_helper.tensor_axes,
                        storage=hist.storage.Double()
                    )
                    results.append(hist_Z_non_closure_parametrized_A)
                if args.nonClosureScheme in ["A-M-separated", "binned-plus-M"]:
                    df = df.DefinePerSample("MFlag", "0x04")
                    df = df.Define("Z_non_closure_parametrized_M", z_non_closure_parametrized_helper,
                        [
                            f"{reco_sel_GF}_qop0_gen",
                            f"{reco_sel_GF}_eta0_gen",
                            f"{reco_sel_GF}_qop0_gen_smeared",
                            f"{reco_sel_GF}_eta0_gen_smeared",
                            f"{reco_sel_GF}_charge0_gen_smeared",
                            f"{reco_sel_GF}_pt0_gen_smeared",
                            f"{reco_sel_GF}_covMat0",
                            "nominal_weight",
                            "MFlag"
                        ]
                    )
                    hist_Z_non_closure_parametrized_M = df.HistoBoost(
                        "Z_non_closure_parametrized_M_gensmear",
                        nominal_axes,
                        [*nominal_cols_gen_smeared, "Z_non_closure_parametrized_M"],
                        tensor_axes = z_non_closure_parametrized_helper.tensor_axes,
                        storage=hist.storage.Double()
                    )
                    results.append(hist_Z_non_closure_parametrized_M)
                if args.nonClosureScheme == "A-M-combined":
                    df = df.DefinePerSample("AMFlag", "0x01 | 0x04")
                    df = df.Define("Z_non_closure_parametrized", z_non_closure_parametrized_helper,
                        [
                            f"{reco_sel_GF}_qop0_gen",
                            f"{reco_sel_GF}_eta0_gen",
                            f"{reco_sel_GF}_qop0_gen_smeared",
                            f"{reco_sel_GF}_eta0_gen_smeared",
                            f"{reco_sel_GF}_charge0_gen_smeared",
                            f"{reco_sel_GF}_pt0_gen_smeared",
                            f"{reco_sel_GF}_covMat0",
                            "nominal_weight",
                            "AMFlag"
                        ])
                    hist_Z_non_closure_parametrized = df.HistoBoost(
                        "Z_non_closure_parametrized_gensmear",
                        nominal_axes,
                        [*nominal_cols_gen_smeared, "Z_non_closure_parametrized"],
                        tensor_axes = z_non_closure_parametrized_helper.tensor_axes,
                        storage=hist.storage.Double()
                    )
                    results.append(hist_Z_non_closure_parametrized)
                if args.nonClosureScheme in ["binned", "binned-plus-M"]:
                    df = df.Define("Z_non_closure_binned", z_non_closure_binned_helper,
                        [
                            f"{reco_sel_GF}_qop0_gen",
                            f"{reco_sel_GF}_pt0_gen",
                            f"{reco_sel_GF}_eta0_gen",
                            f"{reco_sel_GF}_charge0_gen",
                            f"{reco_sel_GF}_qop0_gen_smeared",
                            f"{reco_sel_GF}_pt0_gen_smeared",
                            f"{reco_sel_GF}_eta0_gen_smeared",
                            f"{reco_sel_GF}_charge0_gen_smeared",
                            f"{reco_sel_GF}_covMat0",
                            "nominal_weight"
                        ]
                    )
                    hist_Z_non_closure_binned = df.HistoBoost(
                        "Z_non_closure_binned_gensmear",
                        nominal_axes,
                        [*nominal_cols_gen_smeared, "Z_non_closure_binned"],
                        tensor_axes = z_non_closure_binned_helper.tensor_axes,
                        storage=hist.storage.Double()
                    )
                    results.append(hist_Z_non_closure_binned)
>>>>>>> 86897cb1

            if args.muonScaleVariation == 'smearingWeights':
                if args.validationHists:
                    df = muon_validation.define_cols_for_smearing_weights_perse(
                        df, jpsi_crctn_data_unc_helper, reco_sel_GF
                    )
                    df = muon_validation.define_cols_for_manual_shifts(df)
                    muon_validation.make_hists_for_smearing_weights_perse(df, axes, cols, results)
                    muon_validation.make_hists_for_manual_scale_shifts(
                        df, axes, cols, nominal_cols_gen_smeared, results
                    )

            df = df.Define("Muon_cvhMomCov", "wrem::splitNestedRVec(Muon_cvhMomCov_Vals, Muon_cvhMomCov_Counts)")

            if args.vqt3dsmoothing and isW:
                df = df.Define("nominal_weight_pt", "nominal_weight*goodMuons_pt0")
                df = df.Define("nominal_weight_MC", "nominal_weight/weight_fullMuonSF_withTrackingReco*weight_fullMuonSF_withTrackingRecoMC")
                df = df.Define("nominal_weight_Err", "nominal_weight/weight_fullMuonSF_withTrackingReco*weight_fullMuonSF_withTrackingRecoErr")
                new_nom_cols_MC = [*nominal_cols, "passTrigger"]
                smoothMC = df.HistoBoost("nominal_smoothMC", nominal_axes3, [*new_nom_cols_MC, "nominal_weight_MC"])
                results.append(smoothMC)
                new_nom_cols = [*nominal_cols, "goodMuons_zqtproj0", "passTrigger"]
                smoothErr = df.HistoBoost("nominal_smoothErr", nominal_axes2, [*new_nom_cols, "nominal_weight_Err"])
                results.append(smoothErr)
                new_nom_cols_noeta = ["goodMuons_pt0", "goodMuons_charge0", "passIso", "passMT", "passTrigger"]
                nominal_axes4 = [axis_pt, axis_charge, axis_passIso, axis_passMT, axis_passTrigger]
                smoothpt = df.HistoBoost("nominal_smoothpt", nominal_axes4, [*new_nom_cols_noeta, "nominal_weight_pt"])
                results.append(smoothpt)
                utdistro = df.HistoBoost("nominal_utdistro", nominal_axes2, [*new_nom_cols, "nominal_weight_MC"])
                results.append(utdistro)

        if not args.binnedScaleFactors:
            df = df.Define("weight2dsfup", muon_efficiency_helper2d, ["goodMuons_pt0", "goodMuons_eta0", "goodMuons_SApt0", "goodMuons_SAeta0", "goodMuons_charge0", "passIso"])
            df = df.Define("nominal_weight_2dsf", "nominal_weight/weight_fullMuonSF_withTrackingReco*weight2dsfup") #be EXTREMELY CAREFUL about the histogram files (this assumes that you have another file with the old trigger and histo SFs which also contains the same SFs for all the other steps as the central one)
            sf2d = df.HistoBoost("nominal_sf2d", nominal_axes, [*nominal_cols, "nominal_weight_2dsf"])
            results.append(sf2d)
               
    return results, weightsum

resultdict = narf.build_and_run(datasets, build_graph)
if not args.onlyMainHistograms and args.muonScaleVariation == 'smearingWeights':
    logger.debug("Apply smearingWeights")
    muon_calibration.transport_smearing_weights_to_reco(
        resultdict,
        smearing_weights_procs,
        nonClosureScheme = args.nonClosureScheme
    )
    if args.validationHists:
        muon_validation.muon_scale_variation_from_manual_shift(resultdict)

if not args.noScaleToData:
    scale_to_data(resultdict)
    aggregate_groups(datasets, resultdict, groups_to_aggregate)

output_tools.write_analysis_output(resultdict, f"{os.path.basename(__file__).replace('py', 'hdf5')}", args, update_name=not args.forceDefaultName)<|MERGE_RESOLUTION|>--- conflicted
+++ resolved
@@ -431,184 +431,6 @@
                 results.append(dummyMuonScaleSystPerSeDown)
                 results.append(dummyMuonScaleSystPerSeUp)
 
-<<<<<<< HEAD
-                if (
-                    (args.muonCorrData in ["massfit", "lbl_massfit"]) and 
-                    (args.muonScaleVariation == 'smearingWeights')
-                ):
-                    # muon scale variation from stats. uncertainty on the jpsi massfit
-                    df = df.DefinePerSample("bool_true", "true")
-                    df = df.DefinePerSample("bool_false", "false")
-
-                    if args.validateByMassWeights:
-                        jpsi_unc_helper = muon_validation.make_jpsi_crctn_unc_helper_massweights(
-                            "wremnants/data/calibration/calibrationJDATA_rewtgr_3dmap_LBL.root",
-                            nweights,
-                            scale = 3.04
-                        )
-                        df = df.Define("muonScaleSyst_responseWeights_tensor_gensmear", jpsi_unc_helper,
-                            [
-                                f"{reco_sel_GF}_eta0_gen_smeared",
-                                f"{reco_sel_GF}_charge0_gen_smeared",
-                                f"{reco_sel_GF}_pt0_gen_smeared",
-                                "massWeight_tensor",
-                                "nominal_weight",
-                                f"bool_{str(isW).lower()}"
-                            ]
-                        )
-                    else:
-                        jpsi_unc_helper = jpsi_crctn_data_unc_helper
-                        df = df.Define("muonScaleSyst_responseWeights_tensor_gensmear", jpsi_unc_helper,
-                            [
-                                f"{reco_sel_GF}_genQop",
-                                f"{reco_sel_GF}_genPhi",
-                                f"{reco_sel_GF}_genEta",
-                                f"{reco_sel_GF}_genSmearedQop",
-                                f"{reco_sel_GF}_genSmearedPhi",
-                                f"{reco_sel_GF}_genSmearedEta",
-                                f"{reco_sel_GF}_genSmearedCharge",
-                                f"{reco_sel_GF}_genSmearedPt",
-                                f"{reco_sel_GF}_covMat",
-                                "nominal_weight",
-                                "bool_false"
-                            ]
-                        )
-                        dummyMuonScaleSyst_responseWeights = df.HistoBoost(
-                            "muonScaleSyst_responseWeights_gensmear", axes,
-                            [*nominal_cols_gen_smeared, "muonScaleSyst_responseWeights_tensor_gensmear"],
-                            tensor_axes = jpsi_unc_helper.tensor_axes, storage=hist.storage.Double()
-                        )
-                        results.append(dummyMuonScaleSyst_responseWeights)
-
-                        df = df.Define("muonScaleSyst_responseWeights_spline_tensor", spline_helper,
-                            [
-                                f"{reco_sel_GF}_recoPt",
-                                f"{reco_sel_GF}_recoEta",
-                                f"{reco_sel_GF}_recoCharge",
-                                f"{reco_sel_GF}_genPt",
-                                f"{reco_sel_GF}_genEta",
-                                f"{reco_sel_GF}_genCharge",
-                                "nominal_weight",
-                            ]
-                        )
-                        dummyMuonScaleSyst_responseWeights_spline = df.HistoBoost(
-                            "muonScaleSyst_responseWeights_spline", axes,
-                            [*nominal_cols, "muonScaleSyst_responseWeights_spline_tensor"],
-                            tensor_axes = spline_helper.tensor_axes, storage=hist.storage.Double()
-                        )
-                        results.append(dummyMuonScaleSyst_responseWeights_spline)
-
-#                        axis_delta_qop = hist.axis.Regular(1000, -5, 5, underflow=True, overflow=True, name = "axis_delta_qop")
-#                        df = df.Define("deltaQopSpline", "muonScaleSyst_responseWeights_spline_tensor(0,0)")
-#                        deltaQopSpline = df.HistoBoost(
-#                            "nominal_deltaQopSpline",
-#                            [axis_delta_qop],
-#                            ["deltaQopSpline"], 
-#                            storage=hist.storage.Double()
-#                        )
-#                        results.append(deltaQopSpline)
-#                        df = df.Define("deltaQopGensmear", "muonScaleSyst_responseWeights_tensor_gensmear(0,0)")
-#                        deltaQopGensmear = df.HistoBoost(
-#                            "nominal_deltaQopGensmear",
-#                            [axis_delta_qop],
-#                            ["deltaQopGensmear"], 
-#                            storage=hist.storage.Double()
-#                        )
-#                        results.append(deltaQopGensmear)
-                    # for the Z non-closure nuisances
-                    if args.nonClosureScheme == "A-M-separated":
-                        df = df.DefinePerSample("AFlag", "0x01")
-
-                        df = df.Define("Z_non_closure_parametrized_A", z_non_closure_parametrized_helper,
-                            [
-                                f"{reco_sel_GF}_qop0_gen",
-                                f"{reco_sel_GF}_eta0_gen",
-                                f"{reco_sel_GF}_qop0_gen_smeared",
-                                f"{reco_sel_GF}_eta0_gen_smeared",
-                                f"{reco_sel_GF}_charge0_gen_smeared",
-                                f"{reco_sel_GF}_pt0_gen_smeared",
-                                f"{reco_sel_GF}_covMat0",
-                                "nominal_weight",
-                                "AFlag"
-                            ]
-                        )
-                        hist_Z_non_closure_parametrized_A = df.HistoBoost(
-                            "Z_non_closure_parametrized_A_gensmear",
-                            nominal_axes,
-                            [*nominal_cols_gen_smeared, "Z_non_closure_parametrized_A"],
-                            tensor_axes = z_non_closure_parametrized_helper.tensor_axes,
-                            storage=hist.storage.Double()
-                        )
-                        results.append(hist_Z_non_closure_parametrized_A)
-                    if args.nonClosureScheme in ["A-M-separated", "binned-plus-M"]:
-                        df = df.DefinePerSample("MFlag", "0x04")
-                        df = df.Define("Z_non_closure_parametrized_M", z_non_closure_parametrized_helper,
-                            [
-                                f"{reco_sel_GF}_qop0_gen",
-                                f"{reco_sel_GF}_eta0_gen",
-                                f"{reco_sel_GF}_qop0_gen_smeared",
-                                f"{reco_sel_GF}_eta0_gen_smeared",
-                                f"{reco_sel_GF}_charge0_gen_smeared",
-                                f"{reco_sel_GF}_pt0_gen_smeared",
-                                f"{reco_sel_GF}_covMat0",
-                                "nominal_weight",
-                                "MFlag"
-                            ]
-                        )
-                        hist_Z_non_closure_parametrized_M = df.HistoBoost(
-                            "Z_non_closure_parametrized_M_gensmear",
-                            nominal_axes,
-                            [*nominal_cols_gen_smeared, "Z_non_closure_parametrized_M"],
-                            tensor_axes = z_non_closure_parametrized_helper.tensor_axes,
-                            storage=hist.storage.Double()
-                        )
-                        results.append(hist_Z_non_closure_parametrized_M)
-                    if args.nonClosureScheme == "A-M-combined":
-                        df = df.DefinePerSample("AMFlag", "0x01 | 0x04")
-                        df = df.Define("Z_non_closure_parametrized", z_non_closure_parametrized_helper,
-                            [
-                                f"{reco_sel_GF}_qop0_gen",
-                                f"{reco_sel_GF}_eta0_gen",
-                                f"{reco_sel_GF}_qop0_gen_smeared",
-                                f"{reco_sel_GF}_eta0_gen_smeared",
-                                f"{reco_sel_GF}_charge0_gen_smeared",
-                                f"{reco_sel_GF}_pt0_gen_smeared",
-                                f"{reco_sel_GF}_covMat0",
-                                "nominal_weight",
-                                "AMFlag"
-                            ])
-                        hist_Z_non_closure_parametrized = df.HistoBoost(
-                            "Z_non_closure_parametrized_gensmear",
-                            nominal_axes,
-                            [*nominal_cols_gen_smeared, "Z_non_closure_parametrized"],
-                            tensor_axes = z_non_closure_parametrized_helper.tensor_axes,
-                            storage=hist.storage.Double()
-                        )
-                        results.append(hist_Z_non_closure_parametrized)
-                    if args.nonClosureScheme in ["binned", "binned-plus-M"]:
-                        df = df.Define("Z_non_closure_binned", z_non_closure_binned_helper,
-                            [
-                                f"{reco_sel_GF}_qop0_gen",
-                                f"{reco_sel_GF}_pt0_gen",
-                                f"{reco_sel_GF}_eta0_gen",
-                                f"{reco_sel_GF}_charge0_gen",
-                                f"{reco_sel_GF}_qop0_gen_smeared",
-                                f"{reco_sel_GF}_pt0_gen_smeared",
-                                f"{reco_sel_GF}_eta0_gen_smeared",
-                                f"{reco_sel_GF}_charge0_gen_smeared",
-                                f"{reco_sel_GF}_covMat0",
-                                "nominal_weight"
-                            ]
-                        )
-                        hist_Z_non_closure_binned = df.HistoBoost(
-                            "Z_non_closure_binned_gensmear",
-                            nominal_axes,
-                            [*nominal_cols_gen_smeared, "Z_non_closure_binned"],
-                            tensor_axes = z_non_closure_binned_helper.tensor_axes,
-                            storage=hist.storage.Double()
-                        )
-                        results.append(hist_Z_non_closure_binned)
-=======
             if (
                 (args.muonCorrData in ["massfit", "lbl_massfit"]) and 
                 (args.muonScaleVariation == 'smearingWeights')
@@ -650,18 +472,51 @@
                             "bool_false"
                         ]
                     )
-                dummyMuonScaleSyst_responseWeights = df.HistoBoost(
-                    "muonScaleSyst_responseWeights_gensmear", axes,
-                    [*nominal_cols_gen_smeared, "muonScaleSyst_responseWeights_tensor_gensmear"],
-                    tensor_axes = jpsi_unc_helper.tensor_axes, storage=hist.storage.Double()
-                )
-                print(dataset.name)
-                results.append(dummyMuonScaleSyst_responseWeights)
-
+                    dummyMuonScaleSyst_responseWeights = df.HistoBoost(
+                        "muonScaleSyst_responseWeights_gensmear", axes,
+                        [*nominal_cols_gen_smeared, "muonScaleSyst_responseWeights_tensor_gensmear"],
+                        tensor_axes = jpsi_unc_helper.tensor_axes, storage=hist.storage.Double()
+                    )
+                    print(dataset.name)
+                    results.append(dummyMuonScaleSyst_responseWeights)
+                    df = df.Define("muonScaleSyst_responseWeights_spline_tensor", spline_helper,
+                        [
+                            f"{reco_sel_GF}_recoPt",
+                            f"{reco_sel_GF}_recoEta",
+                            f"{reco_sel_GF}_recoCharge",
+                            f"{reco_sel_GF}_genPt",
+                            f"{reco_sel_GF}_genEta",
+                            f"{reco_sel_GF}_genCharge",
+                            "nominal_weight",
+                        ]
+                    )
+                    dummyMuonScaleSyst_responseWeights_spline = df.HistoBoost(
+                        "muonScaleSyst_responseWeights_spline", axes,
+                        [*nominal_cols, "muonScaleSyst_responseWeights_spline_tensor"],
+                        tensor_axes = spline_helper.tensor_axes, storage=hist.storage.Double()
+                    )
+                    results.append(dummyMuonScaleSyst_responseWeights_spline)
+
+#                    axis_delta_qop = hist.axis.Regular(1000, -5, 5, underflow=True, overflow=True, name = "axis_delta_qop")
+#                    df = df.Define("deltaQopSpline", "muonScaleSyst_responseWeights_spline_tensor(0,0)")
+#                    deltaQopSpline = df.HistoBoost(
+#                        "nominal_deltaQopSpline",
+#                        [axis_delta_qop],
+#                        ["deltaQopSpline"], 
+#                        storage=hist.storage.Double()
+#                    )
+#                    results.append(deltaQopSpline)
+#                    df = df.Define("deltaQopGensmear", "muonScaleSyst_responseWeights_tensor_gensmear(0,0)")
+#                    deltaQopGensmear = df.HistoBoost(
+#                        "nominal_deltaQopGensmear",
+#                        [axis_delta_qop],
+#                        ["deltaQopGensmear"], 
+#                        storage=hist.storage.Double()
+#                    )
+#                    results.append(deltaQopGensmear)
                 # for the Z non-closure nuisances
                 if args.nonClosureScheme == "A-M-separated":
                     df = df.DefinePerSample("AFlag", "0x01")
-
                     df = df.Define("Z_non_closure_parametrized_A", z_non_closure_parametrized_helper,
                         [
                             f"{reco_sel_GF}_qop0_gen",
@@ -751,7 +606,6 @@
                         storage=hist.storage.Double()
                     )
                     results.append(hist_Z_non_closure_binned)
->>>>>>> 86897cb1
 
             if args.muonScaleVariation == 'smearingWeights':
                 if args.validationHists:
