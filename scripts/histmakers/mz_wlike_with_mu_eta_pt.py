from utilities import boostHistHelpers as hh, common, output_tools, logging, differential

parser,initargs = common.common_parser(True)

import ROOT
import narf
import wremnants
from wremnants import theory_tools,syst_tools,theory_corrections, muon_validation, muon_calibration, muon_selections, unfolding_tools
from wremnants.histmaker_tools import scale_to_data, aggregate_groups
import hist
import lz4.frame
import math
import time
import os
import numpy as np

parser = common.set_parser_default(parser, "pt", [34, 26, 60])
parser = common.set_parser_default(parser, "aggregateGroups", ["Diboson", "Top", "Wtaunu", "Wmunu"])

args = parser.parse_args()
logger = logging.setup_logger(__file__, args.verbose, args.noColorLogger)

thisAnalysis = ROOT.wrem.AnalysisType.Wlike
datasets = wremnants.datasets2016.getDatasets(maxFiles=args.maxFiles,
                                              filt=args.filterProcs,
                                              excl=args.excludeProcs, 
                                              nanoVersion="v8" if args.v8 else "v9", base_path=args.dataPath)

if args.validateByMassWeights:
    raise NotImplementedError("Validation of muon scale hists. by massWeights are not implemented!")

era = args.era

# dilepton invariant mass cuts
mass_min = 60
mass_max = 120

# transverse boson mass cut
mtw_min=45 # 40 for Wmass, thus be 45 here (roughly half the boson mass)

# custom template binning
template_neta = int(args.eta[0])
template_mineta = args.eta[1]
template_maxeta = args.eta[2]
logger.info(f"Eta binning: {template_neta} bins from {template_mineta} to {template_maxeta}")
template_npt = int(args.pt[0])
template_minpt = args.pt[1]
template_maxpt = args.pt[2]
logger.info(f"Pt binning: {template_npt} bins from {template_minpt} to {template_maxpt}")

# standard regular axes
axis_eta = hist.axis.Regular(template_neta, template_mineta, template_maxeta, name = "eta", overflow=not args.excludeFlow, underflow=not args.excludeFlow)
axis_pt = hist.axis.Regular(template_npt, template_minpt, template_maxpt, name = "pt", overflow=not args.excludeFlow, underflow=not args.excludeFlow)

# categorical axes in python bindings always have an overflow bin, so use a regular
# axis for the charge
axis_charge = hist.axis.Regular(2, -2., 2., underflow=False, overflow=False, name = "charge")

nominal_axes = [axis_eta, axis_pt, axis_charge]
nominal_cols = ["trigMuons_eta0", "trigMuons_pt0", "trigMuons_charge0"]

if args.unfolding:
    unfolding_axes, unfolding_cols = differential.get_pt_eta_charge_axes(args.genBins[0], template_minpt, template_maxpt, args.genBins[1])
    datasets = unfolding_tools.add_out_of_acceptance(datasets, group = "Zmumu")

# axes for mT measurement
axis_mt = hist.axis.Regular(200, 0., 200., name = "mt",underflow=False, overflow=True)
axis_eta_mT = hist.axis.Variable([-2.4, 2.4], name = "eta")

# define helpers
muon_prefiring_helper, muon_prefiring_helper_stat, muon_prefiring_helper_syst = wremnants.make_muon_prefiring_helpers(era = era)

qcdScaleByHelicity_helper = wremnants.makeQCDScaleByHelicityHelper(is_w_like = True)

# extra axes which can be used to label tensor_axes
if args.binnedScaleFactors:
    logger.info("Using binned scale factors and uncertainties")
    # add usePseudoSmoothing=True for tests with Asimov
    muon_efficiency_helper, muon_efficiency_helper_syst, muon_efficiency_helper_stat = wremnants.make_muon_efficiency_helpers_binned(filename = args.sfFile, era = era, max_pt = axis_pt.edges[-1], is_w_like = True) 
else:
    logger.info("Using smoothed scale factors and uncertainties")
    muon_efficiency_helper, muon_efficiency_helper_syst, muon_efficiency_helper_stat = wremnants.make_muon_efficiency_helpers_smooth(filename = args.sfFile, era = era, what_analysis = thisAnalysis, max_pt = axis_pt.edges[-1], isoEfficiencySmoothing = args.isoEfficiencySmoothing, smooth3D=args.smooth3dsf)
logger.info(f"SF file: {args.sfFile}")

pileup_helper = wremnants.make_pileup_helper(era = era)

mc_jpsi_crctn_helper, data_jpsi_crctn_helper = muon_calibration.make_jpsi_crctn_helpers(args)

mc_calibration_helper, data_calibration_helper, calibration_uncertainty_helper = muon_calibration.make_muon_calibration_helpers(args)

smearing_helper = muon_calibration.make_muon_smearing_helpers() if args.smearing else None

bias_helper = muon_calibration.make_muon_bias_helpers(args) if args.biasCalibration else None

corr_helpers = theory_corrections.load_corr_helpers(common.vprocs, args.theoryCorr)

# recoil initialization
if not args.noRecoil:
    from wremnants import recoil_tools
    recoilHelper = recoil_tools.Recoil("highPU", args, flavor="mumu")


def build_graph(df, dataset):
    logger.info(f"build graph for dataset: {dataset.name}")
    results = []
    isW = dataset.name in common.wprocs
    isZ = dataset.name in common.zprocs
<<<<<<< HEAD
    isWorZ = isW or isZ
    unfold = args.unfolding and dataset.name == "ZmumuPostVFP"
=======
>>>>>>> 12f32b2b
    apply_theory_corr = args.theoryCorr and dataset.name in corr_helpers

    if dataset.is_data:
        df = df.DefinePerSample("weight", "1.0")
    else:
        df = df.Define("weight", "std::copysign(1.0, genWeight)")

    weightsum = df.SumAndCount("weight")

    axes = nominal_axes
    cols = nominal_cols

    if args.unfolding and dataset.name == "ZmumuPostVFP":
        df = unfolding_tools.define_gen_level(df, args.genLevel, dataset.name, mode="wlike")

        if hasattr(dataset, "out_of_acceptance"):
            logger.debug("Reject events in fiducial phase space")
            df = unfolding_tools.select_fiducial_space(df, mode="wlike", pt_min=args.pt[1], pt_max=args.pt[2], mass_min=mass_min, mass_max=mass_max, mtw_min=mtw_min, accept=False)
        else:
            logger.debug("Select events in fiducial phase space")
            df = unfolding_tools.select_fiducial_space(df, mode="wlike", pt_min=args.pt[1], pt_max=args.pt[2], mass_min=mass_min, mass_max=mass_max, mtw_min=mtw_min, accept=True)

            unfolding_tools.add_xnorm_histograms(results, df, args, dataset.name, corr_helpers, qcdScaleByHelicity_helper, unfolding_axes, unfolding_cols)
            axes = [*nominal_axes, *unfolding_axes] 
            cols = [*nominal_cols, *unfolding_cols]

    df = df.Filter("HLT_IsoTkMu24 || HLT_IsoMu24")

    df = muon_selections.veto_electrons(df)
    df = muon_selections.apply_met_filters(df)

    cvh_helper = data_calibration_helper if dataset.is_data else mc_calibration_helper
    jpsi_helper = data_jpsi_crctn_helper if dataset.is_data else mc_jpsi_crctn_helper

    df = muon_calibration.define_corrected_muons(df, cvh_helper, jpsi_helper, args, dataset, smearing_helper, bias_helper)

    df = muon_selections.select_veto_muons(df, nMuons=2)
    df = muon_selections.select_good_muons(df, nMuons=2, use_trackerMuons=args.trackerMuons, use_isolation=True)

    df = muon_selections.define_trigger_muons(df, what_analysis=thisAnalysis)

    df = muon_selections.select_z_candidate(df, template_minpt, template_maxpt, mass_min, mass_max)

    df = muon_selections.select_standalone_muons(df, dataset, args.trackerMuons, "trigMuons")
    df = muon_selections.select_standalone_muons(df, dataset, args.trackerMuons, "nonTrigMuons")

    df = muon_selections.apply_triggermatching_muon(df, dataset, "trigMuons_eta0", "trigMuons_phi0")

    if not dataset.is_data:
        df = df.Define("weight_pu", pileup_helper, ["Pileup_nTrueInt"])

        columnsForSF = ["trigMuons_pt0", "trigMuons_eta0", "trigMuons_SApt0", "trigMuons_SAeta0", "trigMuons_uT0", "trigMuons_charge0",
                        "nonTrigMuons_pt0", "nonTrigMuons_eta0", "nonTrigMuons_SApt0", "nonTrigMuons_SAeta0", "nonTrigMuons_uT0", "nonTrigMuons_charge0"]
        df = muon_selections.define_muon_uT_variable(df, isWorZ, smooth3dsf=args.smooth3dsf, colNamePrefix="trigMuons")
        df = muon_selections.define_muon_uT_variable(df, isWorZ, smooth3dsf=args.smooth3dsf, colNamePrefix="nonTrigMuons")
        if not args.smooth3dsf:
            columnsForSF.remove("trigMuons_uT0")
            columnsForSF.remove("nonTrigMuons_uT0")
        
        df = df.Define("weight_fullMuonSF_withTrackingReco", muon_efficiency_helper, columnsForSF)
        df = df.Define("weight_newMuonPrefiringSF", muon_prefiring_helper, ["Muon_correctedEta", "Muon_correctedPt", "Muon_correctedPhi", "Muon_correctedCharge", "Muon_looseId"])

        df = df.Define("exp_weight", "weight_pu*weight_fullMuonSF_withTrackingReco*weight_newMuonPrefiringSF*L1PreFiringWeight_ECAL_Nom")
        df = theory_tools.define_theory_weights_and_corrs(df, dataset.name, corr_helpers, args)
    else:
        df = df.DefinePerSample("nominal_weight", "1.0")

    results.append(df.HistoBoost("weight", [hist.axis.Regular(100, -2, 2)], ["nominal_weight"], storage=hist.storage.Double()))

    if not args.noRecoil:
        df = df.Define("yZ", "ll_mom4.Rapidity()")
        lep_cols = ["Muon_pt[goodMuons]", "Muon_phi[goodMuons]", "Muon_pt[goodMuons]"]
        trg_cols = ["trigMuons_pt0", "trigMuons_phi0", "nonTrigMuons_pt0", "nonTrigMuons_phi0"]
        df = recoilHelper.recoil_Z(df, results, dataset, common.zprocs_recoil, lep_cols, trg_cols) # produces corrected MET as MET_corr_rec_pt/phi
    else:
        df = df.Alias("MET_corr_rec_pt", "MET_pt")
        df = df.Alias("MET_corr_rec_phi", "MET_phi")

    #TODO improve this to include muon mass?
    ###########
    # utility plots of transverse mass, with or without recoil corrections
    ###########
    met_vars = ("MET_pt", "MET_phi")
    df = df.Define("transverseMass_uncorr", f"wrem::get_mt_wlike(trigMuons_pt0, trigMuons_phi0, nonTrigMuons_pt0, nonTrigMuons_phi0, {', '.join(met_vars)})")
    results.append(df.HistoBoost("transverseMass_uncorr", [axis_mt], ["transverseMass_uncorr", "nominal_weight"]))
    ###########
    met_vars = ("MET_corr_rec_pt", "MET_corr_rec_phi")
    df = df.Define("met_wlike_TV2", f"wrem::get_met_wlike(nonTrigMuons_pt0, nonTrigMuons_phi0, {', '.join(met_vars)})")
    df = df.Define("transverseMass", "wrem::get_mt_wlike(trigMuons_pt0, trigMuons_phi0, met_wlike_TV2)")
    results.append(df.HistoBoost("transverseMass", [axis_mt], ["transverseMass", "nominal_weight"]))
    results.append(df.HistoBoost("MET", [hist.axis.Regular(20, 0, 100, name="MET")], ["MET_corr_rec_pt", "nominal_weight"]))
    df = df.Define("met_wlike_TV2_pt", "met_wlike_TV2.Mod()")
    results.append(df.HistoBoost("WlikeMET", [hist.axis.Regular(20, 0, 100, name="Wlike-MET")], ["met_wlike_TV2_pt", "nominal_weight"]))
    ###########
    
    # cutting after storing mt distributions for plotting, since the cut is only on corrected met
    df = df.Define("deltaPhiMuonMet", "std::abs(wrem::deltaPhi(trigMuons_phi0,met_wlike_TV2.Phi()))")
    df = df.Filter(f"deltaPhiMuonMet > {args.dphiMuonMetCut*np.pi}")
    df = df.Filter(f"transverseMass >= {mtw_min}")
    
    nominal = df.HistoBoost("nominal", axes, [*cols, "nominal_weight"])
    results.append(nominal)

    if not args.noRecoil:
        df = recoilHelper.add_recoil_unc_Z(df, results, dataset, cols, axes, "nominal")

    if not dataset.is_data and not args.onlyMainHistograms:

        df = syst_tools.add_muon_efficiency_unc_hists(results, df, muon_efficiency_helper_stat, muon_efficiency_helper_syst, axes, cols, what_analysis=thisAnalysis, smooth3D=args.smooth3dsf)
        df = syst_tools.add_L1Prefire_unc_hists(results, df, muon_prefiring_helper_stat, muon_prefiring_helper_syst, axes, cols)

        # n.b. this is the W analysis so mass weights shouldn't be propagated
        # on the Z samples (but can still use it for dummy muon scale)
        if isWorZ:

            df = syst_tools.add_theory_hists(results, df, args, dataset.name, corr_helpers, qcdScaleByHelicity_helper, axes, cols, for_wmass=False)

            # Don't think it makes sense to apply the mass weights to scale leptons from tau decays
            if not "tau" in dataset.name:
                syst_tools.add_muonscale_hist(
                    results, df, args.muonCorrEtaBins, args.muonCorrMag, isW, axes, cols,
                    muon_eta="trigMuons_eta0")

    if hasattr(dataset, "out_of_acceptance"):
        # Rename dataset to not overwrite the original one
        dataset.name = "Bkg"+dataset.name

    return results, weightsum

resultdict = narf.build_and_run(datasets, build_graph)

if not args.noScaleToData:
    scale_to_data(resultdict)
    aggregate_groups(datasets, resultdict, args.aggregateGroups)

output_tools.write_analysis_output(resultdict, f"{os.path.basename(__file__).replace('py', 'hdf5')}", args, update_name=not args.forceDefaultName)<|MERGE_RESOLUTION|>--- conflicted
+++ resolved
@@ -105,11 +105,7 @@
     results = []
     isW = dataset.name in common.wprocs
     isZ = dataset.name in common.zprocs
-<<<<<<< HEAD
     isWorZ = isW or isZ
-    unfold = args.unfolding and dataset.name == "ZmumuPostVFP"
-=======
->>>>>>> 12f32b2b
     apply_theory_corr = args.theoryCorr and dataset.name in corr_helpers
 
     if dataset.is_data:
