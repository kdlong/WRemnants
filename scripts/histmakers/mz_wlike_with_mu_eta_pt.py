from utilities import boostHistHelpers as hh, common, logging, differential
from utilities.io_tools import output_tools
from wremnants.datasets.datagroups import Datagroups
import os

analysis_label = Datagroups.analysisLabel(os.path.basename(__file__))
parser,initargs = common.common_parser(analysis_label)

import ROOT
import narf
import wremnants
from wremnants import theory_tools,syst_tools,theory_corrections, muon_validation, muon_calibration, muon_selections, unfolding_tools
from wremnants.histmaker_tools import scale_to_data, aggregate_groups
from wremnants.datasets.dataset_tools import getDatasets
import hist
import lz4.frame
import math
import time
import numpy as np

<<<<<<< HEAD
parser.add_argument("--mtCut", type=int, default=45, help="Value for the transverse mass cut in the event selection") # 40 for Wmass, thus be 45 here (roughly half the boson mass)
parser.add_argument("--muonIsolation", type=int, nargs=2, default=[1,1], choices=[-1, 0, 1], help="Apply isolation cut to triggering and not-triggering muon (in this order): -1/1 for failing/passing isolation, 0 for skipping it")
=======
parser.add_argument("--mtCut", type=int, default=common.get_default_mtcut(analysis_label), help="Value for the transverse mass cut in the event selection") # 40 for Wmass, thus be 45 here (roughly half the boson mass)
>>>>>>> bc5b3f86

initargs,_ = parser.parse_known_args()
logger = logging.setup_logger(__file__, initargs.verbose, initargs.noColorLogger)

isUnfolding = initargs.analysisMode == "unfolding"

parser = common.set_parser_default(parser, "aggregateGroups", ["Diboson", "Top", "Wtaunu", "Wmunu"])
parser = common.set_parser_default(parser, "ewTheoryCorr", ["virtual_ew_wlike", "pythiaew_ISR", "horaceqedew_FSR", "horacelophotosmecoffew_FSR",])
parser = common.set_parser_default(parser, "excludeProcs", ["QCD"])

args = parser.parse_args()

thisAnalysis = ROOT.wrem.AnalysisType.Wlike
isoBranch = muon_selections.getIsoBranch(args.isolationDefinition)
era = args.era

datasets = getDatasets(maxFiles=args.maxFiles,
                       filt=args.filterProcs,
                       excl=args.excludeProcs, 
                       nanoVersion="v9", base_path=args.dataPath,
                       extended = "msht20an3lo" not in args.pdfs,
                       era=era)

# dilepton invariant mass cuts
mass_min, mass_max = common.get_default_mz_window()

# transverse boson mass cut
mtw_min=args.mtCut 

# custom template binning
template_neta = int(args.eta[0])
template_mineta = args.eta[1]
template_maxeta = args.eta[2]
logger.info(f"Eta binning: {template_neta} bins from {template_mineta} to {template_maxeta}")
template_npt = int(args.pt[0])
template_minpt = args.pt[1]
template_maxpt = args.pt[2]
logger.info(f"Pt binning: {template_npt} bins from {template_minpt} to {template_maxpt}")

# standard regular axes
axis_eta = hist.axis.Regular(template_neta, template_mineta, template_maxeta, name = "eta", overflow=False, underflow=False)
axis_pt = hist.axis.Regular(template_npt, template_minpt, template_maxpt, name = "pt", overflow=False, underflow=False)

nominal_axes = [axis_eta, axis_pt, common.axis_charge]
nominal_cols = ["trigMuons_eta0", "trigMuons_pt0", "trigMuons_charge0"]

if isUnfolding:
    template_wpt = (template_maxpt-template_minpt)/args.genBins[0]
    min_pt_unfolding = template_minpt+template_wpt
    max_pt_unfolding = template_maxpt-template_wpt
    npt_unfolding = args.genBins[0]-2
    unfolding_axes, unfolding_cols = differential.get_pt_eta_charge_axes(npt_unfolding, min_pt_unfolding, max_pt_unfolding, args.genBins[1])
    datasets = unfolding_tools.add_out_of_acceptance(datasets, group = "Zmumu")
    datasets = unfolding_tools.add_out_of_acceptance(datasets, group = "Ztautau")

# axes for mT measurement
axis_mt = hist.axis.Regular(200, 0., 200., name = "mt",underflow=False, overflow=True)
axis_eta_mT = hist.axis.Variable([-2.4, 2.4], name = "eta")

# define helpers
muon_prefiring_helper, muon_prefiring_helper_stat, muon_prefiring_helper_syst = wremnants.make_muon_prefiring_helpers(era = era)

qcdScaleByHelicity_helper = wremnants.theory_corrections.make_qcd_uncertainty_helper_by_helicity(is_w_like = True)

# extra axes which can be used to label tensor_axes
if args.binnedScaleFactors:
    logger.info("Using binned scale factors and uncertainties")
    # add usePseudoSmoothing=True for tests with Asimov
    muon_efficiency_helper, muon_efficiency_helper_syst, muon_efficiency_helper_stat = wremnants.make_muon_efficiency_helpers_binned(filename = args.sfFile, era = era, max_pt = axis_pt.edges[-1], is_w_like = True) 
else:
    logger.info("Using smoothed scale factors and uncertainties")
    muon_efficiency_helper, muon_efficiency_helper_syst, muon_efficiency_helper_stat = wremnants.make_muon_efficiency_helpers_smooth(filename = args.sfFile, era = era, what_analysis = thisAnalysis, max_pt = axis_pt.edges[-1], isoEfficiencySmoothing = args.isoEfficiencySmoothing, smooth3D=args.smooth3dsf, isoDefinition=args.isolationDefinition)
logger.info(f"SF file: {args.sfFile}")

pileup_helper = wremnants.make_pileup_helper(era = era)
vertex_helper = wremnants.make_vertex_helper(era = era)

calib_filepaths = common.calib_filepaths
closure_filepaths = common.closure_filepaths
diff_weights_helper = ROOT.wrem.SplinesDifferentialWeightsHelper(calib_filepaths['tflite_file']) if (args.muonScaleVariation == 'smearingWeightsSplines' or args.validationHists) else None
mc_jpsi_crctn_helper, data_jpsi_crctn_helper, mc_jpsi_crctn_unc_helper, data_jpsi_crctn_unc_helper = muon_calibration.make_jpsi_crctn_helpers(args, calib_filepaths, make_uncertainty_helper=True)
z_non_closure_parametrized_helper, z_non_closure_binned_helper = muon_calibration.make_Z_non_closure_helpers(args, calib_filepaths, closure_filepaths)

mc_calibration_helper, data_calibration_helper, calibration_uncertainty_helper = muon_calibration.make_muon_calibration_helpers(args)

closure_unc_helper = wremnants.muon_calibration.make_closure_uncertainty_helper(common.closure_filepaths["parametrized"])
closure_unc_helper_A = wremnants.muon_calibration.make_uniform_closure_uncertainty_helper(0, common.correlated_variation_base_size["A"])
closure_unc_helper_M = wremnants.muon_calibration.make_uniform_closure_uncertainty_helper(2, common.correlated_variation_base_size["M"])

smearing_helper, smearing_uncertainty_helper = (None, None) if args.noSmearing else muon_calibration.make_muon_smearing_helpers()

bias_helper = muon_calibration.make_muon_bias_helpers(args) if args.biasCalibration else None

theory_corrs = [*args.theoryCorr, *args.ewTheoryCorr]
corr_helpers = theory_corrections.load_corr_helpers([d.name for d in datasets if d.name in common.vprocs], theory_corrs)

# recoil initialization
if not args.noRecoil:
    from wremnants import recoil_tools
    recoilHelper = recoil_tools.Recoil("highPU", args, flavor="mumu")


def build_graph(df, dataset):
    logger.info(f"build graph for dataset: {dataset.name}")
    results = []
    isW = dataset.name in common.wprocs
    isZ = dataset.name in common.zprocs
    isWorZ = isW or isZ
    apply_theory_corr = theory_corrs and dataset.name in corr_helpers

    if dataset.is_data:
        df = df.DefinePerSample("weight", "1.0")
    else:
        df = df.Define("weight", "std::copysign(1.0, genWeight)")

    df = df.Define("isEvenEvent", "event % 2 == 0")

    weightsum = df.SumAndCount("weight")

    axes = nominal_axes
    cols = nominal_cols

    if isUnfolding and isZ:
        df = unfolding_tools.define_gen_level(df, args.genLevel, dataset.name, mode=analysis_label)
        cutsmap = {"pt_min" : template_minpt, "pt_max" : template_maxpt, "mtw_min" : args.mtCut, "abseta_max" : template_maxeta, 
                   "mass_min" : mass_min, "mass_max" : mass_max}

        if hasattr(dataset, "out_of_acceptance"):
            logger.debug("Reject events in fiducial phase space")
            df = unfolding_tools.select_fiducial_space(df, mode=analysis_label, accept=False, **cutsmap)
        else:
            logger.debug("Select events in fiducial phase space")
            df = unfolding_tools.select_fiducial_space(df, mode=analysis_label, accept=True, **cutsmap)

            unfolding_tools.add_xnorm_histograms(results, df, args, dataset.name, corr_helpers, qcdScaleByHelicity_helper, unfolding_axes, unfolding_cols)
            axes = [*nominal_axes, *unfolding_axes] 
            cols = [*nominal_cols, *unfolding_cols]

    df = df.Filter(muon_selections.hlt_string(era))

    df = muon_selections.veto_electrons(df)
    df = muon_selections.apply_met_filters(df)

    cvh_helper = data_calibration_helper if dataset.is_data else mc_calibration_helper
    jpsi_helper = data_jpsi_crctn_helper if dataset.is_data else mc_jpsi_crctn_helper

    df = muon_calibration.define_corrected_muons(df, cvh_helper, jpsi_helper, args, dataset, smearing_helper, bias_helper)

    df = muon_selections.select_veto_muons(df, nMuons=2)

    isoThreshold = args.isolationThreshold
    passIsoBoth = (args.muonIsolation[0] + args.muonIsolation[1] == 2)
    df = muon_selections.select_good_muons(df, template_minpt, template_maxpt, dataset.group, nMuons=2, use_trackerMuons=args.trackerMuons, use_isolation=passIsoBoth, isoBranch=isoBranch, isoThreshold=isoThreshold)
    
    df = muon_selections.define_trigger_muons(df)

    # iso cut applied here, if requested, because it needs the definition of trigMuons and nonTrigMuons from muon_selections.define_trigger_muons
    if not passIsoBoth:
        df = muon_selections.apply_iso_muons(df, args.muonIsolation[0], args.muonIsolation[1], isoBranch, isoThreshold)

    df = muon_selections.select_z_candidate(df, mass_min, mass_max)

    df = muon_selections.select_standalone_muons(df, dataset, args.trackerMuons, "trigMuons")
    df = muon_selections.select_standalone_muons(df, dataset, args.trackerMuons, "nonTrigMuons")

    df = muon_selections.apply_triggermatching_muon(df, dataset, "trigMuons", era=era)

    if dataset.is_data:
        df = df.DefinePerSample("nominal_weight", "1.0")
    else:
        df = df.Define("weight_pu", pileup_helper, ["Pileup_nTrueInt"])
        df = df.Define("weight_vtx", vertex_helper, ["GenVtx_z", "Pileup_nTrueInt"])
        df = df.Define("weight_newMuonPrefiringSF", muon_prefiring_helper, ["Muon_correctedEta", "Muon_correctedPt", "Muon_correctedPhi", "Muon_correctedCharge", "Muon_looseId"])

        if era == "2016PostVFP":
            weight_expr = "weight_pu*weight_newMuonPrefiringSF*L1PreFiringWeight_ECAL_Nom"
        else:
            weight_expr = "weight_pu*L1PreFiringWeight_Muon_Nom*L1PreFiringWeight_ECAL_Nom"

        if not args.noVertexWeight:
            weight_expr += "*weight_vtx"            

        columnsForSF = ["trigMuons_pt0", "trigMuons_eta0", "trigMuons_SApt0", "trigMuons_SAeta0", "trigMuons_uT0", "trigMuons_charge0",
                        "nonTrigMuons_pt0", "nonTrigMuons_eta0", "nonTrigMuons_SApt0", "nonTrigMuons_SAeta0", "nonTrigMuons_uT0", "nonTrigMuons_charge0"]
        df = muon_selections.define_muon_uT_variable(df, isWorZ, smooth3dsf=args.smooth3dsf, colNamePrefix="trigMuons")
        df = muon_selections.define_muon_uT_variable(df, isWorZ, smooth3dsf=args.smooth3dsf, colNamePrefix="nonTrigMuons")
        if not args.smooth3dsf:
            columnsForSF.remove("trigMuons_uT0")
            columnsForSF.remove("nonTrigMuons_uT0")
        
        if not args.noScaleFactors:
            df = df.Define("weight_fullMuonSF_withTrackingReco", muon_efficiency_helper, columnsForSF)
            weight_expr += "*weight_fullMuonSF_withTrackingReco"

        logger.debug(f"Exp weight defined: {weight_expr}")
        df = df.Define("exp_weight", weight_expr)
        df = theory_tools.define_theory_weights_and_corrs(df, dataset.name, corr_helpers, args)

    results.append(df.HistoBoost("weight", [hist.axis.Regular(100, -2, 2)], ["nominal_weight"], storage=hist.storage.Double()))

    if not args.noRecoil:
        leps_uncorr = ["Muon_pt[goodMuons][0]", "Muon_eta[goodMuons][0]", "Muon_phi[goodMuons][0]", "Muon_charge[goodMuons][0]", "Muon_pt[goodMuons][1]", "Muon_eta[goodMuons][1]", "Muon_phi[goodMuons][1]", "Muon_charge[goodMuons][1]"]
        leps_corr = ["trigMuons_pt0", "trigMuons_eta0", "trigMuons_phi0", "trigMuons_charge0", "nonTrigMuons_pt0", "nonTrigMuons_eta0", "nonTrigMuons_phi0", "nonTrigMuons_charge0"]
        df = recoilHelper.recoil_Z(df, results, dataset, common.zprocs_recoil, leps_uncorr, leps_corr)  # produces corrected MET as MET_corr_rec_pt/phi
    else:
        df = df.Alias("MET_corr_rec_pt", "MET_pt")
        df = df.Alias("MET_corr_rec_phi", "MET_phi")

    #TODO improve this to include muon mass?
    ###########
    # utility plots of transverse mass, with or without recoil corrections
    ###########
    met_vars = ("MET_pt", "MET_phi")
    df = df.Define("transverseMass_uncorr", f"wrem::get_mt_wlike(trigMuons_pt0, trigMuons_phi0, nonTrigMuons_pt0, nonTrigMuons_phi0, {', '.join(met_vars)})")
    results.append(df.HistoBoost("transverseMass_uncorr", [axis_mt], ["transverseMass_uncorr", "nominal_weight"]))
    ###########
    met_vars = ("MET_corr_rec_pt", "MET_corr_rec_phi")
    df = df.Define("met_wlike_TV2", f"wrem::get_met_wlike(nonTrigMuons_pt0, nonTrigMuons_phi0, {', '.join(met_vars)})")
    df = df.Define("transverseMass", "wrem::get_mt_wlike(trigMuons_pt0, trigMuons_phi0, met_wlike_TV2)")
    results.append(df.HistoBoost("transverseMass", [axis_mt], ["transverseMass", "nominal_weight"]))
    results.append(df.HistoBoost("MET", [hist.axis.Regular(20, 0, 100, name="MET")], ["MET_corr_rec_pt", "nominal_weight"]))
    df = df.Define("met_wlike_TV2_pt", "met_wlike_TV2.Mod()")
    results.append(df.HistoBoost("WlikeMET", [hist.axis.Regular(20, 0, 100, name="Wlike-MET")], ["met_wlike_TV2_pt", "nominal_weight"]))
    ###########

    # cutting after storing mt distributions for plotting, since the cut is only on corrected met
    if args.dphiMuonMetCut > 0.0:
        df = df.Define("deltaPhiMuonMet", "std::abs(wrem::deltaPhi(trigMuons_phi0,met_wlike_TV2.Phi()))")
        df = df.Filter(f"deltaPhiMuonMet > {args.dphiMuonMetCut*np.pi}")
    df = df.Filter(f"transverseMass >= {mtw_min}")

    if not args.onlyMainHistograms:
        # plot reco vertex distribution before and after PU reweigthing
        # also remove vertex weights since they depend on PU
        if dataset.is_data:
            df = df.DefinePerSample("nominal_weight_noPUandVtx", "1.0")
        else:
            df = df.Define("nominal_weight_noPUandVtx", "nominal_weight/(weight_pu*weight_vtx)")
        axis_nRecoVtx = hist.axis.Regular(50, 0.5, 50.5, name="PV_npvsGood")
        axis_fixedGridRhoFastjetAll = hist.axis.Regular(50, 0, 50, name="fixedGridRhoFastjetAll")
        results.append(df.HistoBoost("PV_npvsGood_uncorr", [axis_nRecoVtx], ["PV_npvsGood", "nominal_weight_noPUandVtx"]))
        results.append(df.HistoBoost("PV_npvsGood", [axis_nRecoVtx], ["PV_npvsGood", "nominal_weight"]))
        results.append(df.HistoBoost("fixedGridRhoFastjetAll_uncorr", [axis_nRecoVtx], ["fixedGridRhoFastjetAll", "nominal_weight_noPUandVtx"]))
        results.append(df.HistoBoost("fixedGridRhoFastjetAll", [axis_nRecoVtx], ["fixedGridRhoFastjetAll", "nominal_weight"]))

    nominal = df.HistoBoost("nominal", axes, [*cols, "nominal_weight"])
    results.append(nominal)

    if not args.noRecoil and args.recoilUnc:
        df = recoilHelper.add_recoil_unc_Z(df, results, dataset, cols, axes, "nominal")

    if not dataset.is_data and not args.onlyMainHistograms:

        df = syst_tools.add_muon_efficiency_unc_hists(results, df, muon_efficiency_helper_stat, muon_efficiency_helper_syst, axes, cols, what_analysis=thisAnalysis, smooth3D=args.smooth3dsf)
        df = syst_tools.add_L1Prefire_unc_hists(results, df, muon_prefiring_helper_stat, muon_prefiring_helper_syst, axes, cols)

        # n.b. this is the W analysis so mass weights shouldn't be propagated
        # on the Z samples (but can still use it for dummy muon scale)
        if isWorZ:

            df = syst_tools.add_theory_hists(results, df, args, dataset.name, corr_helpers, qcdScaleByHelicity_helper, axes, cols, for_wmass=False)

            reco_sel = "vetoMuonsPre"
            require_prompt = "tau" not in dataset.name
            df = muon_calibration.define_genFiltered_recoMuonSel(df, reco_sel, require_prompt)
            reco_sel_GF = muon_calibration.getColName_genFiltered_recoMuonSel(reco_sel, require_prompt)
            df = muon_calibration.define_matched_gen_muons_kinematics(df, reco_sel_GF)
            df = muon_calibration.calculate_matched_gen_muon_kinematics(df, reco_sel_GF)
            df = muon_calibration.define_matched_reco_muon_kinematics(df, reco_sel_GF)

            ####################################################
            # nuisances from the muon momemtum scale calibration
            if (args.muonCorrData in ["massfit", "lbl_massfit"]):
                input_kinematics = [
                    f"{reco_sel_GF}_recoPt",
                    f"{reco_sel_GF}_recoEta",
                    f"{reco_sel_GF}_recoCharge",
                    f"{reco_sel_GF}_genPt",
                    f"{reco_sel_GF}_genEta",
                    f"{reco_sel_GF}_genCharge"
                ]
                if diff_weights_helper:
                    df = df.Define(f'{reco_sel_GF}_response_weight', diff_weights_helper, [*input_kinematics])
                    input_kinematics.append(f'{reco_sel_GF}_response_weight')

                # muon scale variation from stats. uncertainty on the jpsi massfit
                df = df.Define(
                    "nominal_muonScaleSyst_responseWeights_tensor", data_jpsi_crctn_unc_helper,
                    [*input_kinematics, "nominal_weight"]
                )
                muonScaleSyst_responseWeights = df.HistoBoost(
                    "nominal_muonScaleSyst_responseWeights", axes,
                    [*cols, "nominal_muonScaleSyst_responseWeights_tensor"],
                    tensor_axes = data_jpsi_crctn_unc_helper.tensor_axes, storage=hist.storage.Double()
                )
                results.append(muonScaleSyst_responseWeights)

                df = muon_calibration.add_resolution_uncertainty(df, axes, results, cols, smearing_uncertainty_helper, reco_sel_GF)

                if args.nonClosureScheme in ["A-M-separated", "A-only"]:
                    # add the ad-hoc Z non-closure nuisances from the jpsi massfit to muon scale unc
                    df = df.DefinePerSample("AFlag", "0x01")
                    df = df.Define(
                        "Z_non_closure_parametrized_A", z_non_closure_parametrized_helper,
                        [*input_kinematics, "nominal_weight", "AFlag"]
                    )
                    hist_Z_non_closure_parametrized_A = df.HistoBoost(
                        "nominal_Z_non_closure_parametrized_A",
                        axes, [*cols, "Z_non_closure_parametrized_A"],
                        tensor_axes = z_non_closure_parametrized_helper.tensor_axes,
                        storage=hist.storage.Double()
                    )
                    results.append(hist_Z_non_closure_parametrized_A)

                if args.nonClosureScheme in ["A-M-separated", "binned-plus-M", "M-only"]:
                    df = df.DefinePerSample("MFlag", "0x04")
                    df = df.Define(
                        "Z_non_closure_parametrized_M", z_non_closure_parametrized_helper,
                        [*input_kinematics, "nominal_weight", "MFlag"]
                    )
                    hist_Z_non_closure_parametrized_M = df.HistoBoost(
                        "nominal_Z_non_closure_parametrized_M",
                        axes, [*cols, "Z_non_closure_parametrized_M"],
                        tensor_axes = z_non_closure_parametrized_helper.tensor_axes,
                        storage=hist.storage.Double()
                    )
                    results.append(hist_Z_non_closure_parametrized_M)

                if args.nonClosureScheme == "A-M-combined":
                    df = df.DefinePerSample("AMFlag", "0x01 | 0x04")
                    df = df.Define("Z_non_closure_parametrized", z_non_closure_parametrized_helper,
                        [
                            *input_kinematics,
                            "nominal_weight",
                            "AMFlag"
                        ]
                    )
                    hist_Z_non_closure_parametrized = df.HistoBoost(
                        "Z_non_closure_parametrized_gaus" if args.muonScaleVariation == 'smearingWeightsGaus' else "nominal_Z_non_closure_parametrized",
                        axes,
                        [*cols, "Z_non_closure_parametrized"],
                        tensor_axes = z_non_closure_parametrized_helper.tensor_axes,
                        storage=hist.storage.Double()
                    )
                    results.append(hist_Z_non_closure_parametrized)


                # extra uncertainties from non-closure stats
                df = df.Define("muonScaleClosSyst_responseWeights_tensor_splines", closure_unc_helper,
                    [*input_kinematics, "nominal_weight"]
                )
                nominal_muonScaleClosSyst_responseWeights = df.HistoBoost(
                    "nominal_muonScaleClosSyst_responseWeights", axes,
                    [*cols, "muonScaleClosSyst_responseWeights_tensor_splines"],
                    tensor_axes = closure_unc_helper.tensor_axes,
                    storage = hist.storage.Double()
                )
                results.append(nominal_muonScaleClosSyst_responseWeights)

                # extra uncertainties for A (fully correlated)
                df = df.Define("muonScaleClosASyst_responseWeights_tensor_splines", closure_unc_helper_A,
                    [*input_kinematics, "nominal_weight"]
                )
                nominal_muonScaleClosASyst_responseWeights = df.HistoBoost(
                    "nominal_muonScaleClosASyst_responseWeights", axes,
                    [*cols, "muonScaleClosASyst_responseWeights_tensor_splines"],
                    tensor_axes = closure_unc_helper_A.tensor_axes,
                    storage = hist.storage.Double()
                )
                results.append(nominal_muonScaleClosASyst_responseWeights)

                # extra uncertainties for M (fully correlated)
                df = df.Define("muonScaleClosMSyst_responseWeights_tensor_splines", closure_unc_helper_M,
                    [*input_kinematics, "nominal_weight"]
                )
                nominal_muonScaleClosMSyst_responseWeights = df.HistoBoost(
                    "nominal_muonScaleClosMSyst_responseWeights", axes,
                    [*cols, "muonScaleClosMSyst_responseWeights_tensor_splines"],
                    tensor_axes = closure_unc_helper_M.tensor_axes,
                    storage = hist.storage.Double()
                )
                results.append(nominal_muonScaleClosMSyst_responseWeights)

            ####################################################

    if hasattr(dataset, "out_of_acceptance"):
        # Rename dataset to not overwrite the original one
        dataset.name = dataset.name+"OOA"

    return results, weightsum

resultdict = narf.build_and_run(datasets, build_graph)

if not args.noScaleToData:
    scale_to_data(resultdict)
    aggregate_groups(datasets, resultdict, args.aggregateGroups)

output_tools.write_analysis_output(resultdict, f"{os.path.basename(__file__).replace('py', 'hdf5')}", args)<|MERGE_RESOLUTION|>--- conflicted
+++ resolved
@@ -18,12 +18,8 @@
 import time
 import numpy as np
 
-<<<<<<< HEAD
-parser.add_argument("--mtCut", type=int, default=45, help="Value for the transverse mass cut in the event selection") # 40 for Wmass, thus be 45 here (roughly half the boson mass)
+parser.add_argument("--mtCut", type=int, default=common.get_default_mtcut(analysis_label), help="Value for the transverse mass cut in the event selection") # 40 for Wmass, thus be 45 here (roughly half the boson mass)
 parser.add_argument("--muonIsolation", type=int, nargs=2, default=[1,1], choices=[-1, 0, 1], help="Apply isolation cut to triggering and not-triggering muon (in this order): -1/1 for failing/passing isolation, 0 for skipping it")
-=======
-parser.add_argument("--mtCut", type=int, default=common.get_default_mtcut(analysis_label), help="Value for the transverse mass cut in the event selection") # 40 for Wmass, thus be 45 here (roughly half the boson mass)
->>>>>>> bc5b3f86
 
 initargs,_ = parser.parse_known_args()
 logger = logging.setup_logger(__file__, initargs.verbose, initargs.noColorLogger)
@@ -184,6 +180,9 @@
     if not passIsoBoth:
         df = muon_selections.apply_iso_muons(df, args.muonIsolation[0], args.muonIsolation[1], isoBranch, isoThreshold)
 
+    df = df.Define("trigMuons_passIso0", f"{isoBranch}[trigMuons][0] < {isoThreshold}")
+    df = df.Define("nonTrigMuons_passIso0", f"{isoBranch}[nonTrigMuons][0] < {isoThreshold}")
+
     df = muon_selections.select_z_candidate(df, mass_min, mass_max)
 
     df = muon_selections.select_standalone_muons(df, dataset, args.trackerMuons, "trigMuons")
@@ -206,8 +205,9 @@
         if not args.noVertexWeight:
             weight_expr += "*weight_vtx"            
 
-        columnsForSF = ["trigMuons_pt0", "trigMuons_eta0", "trigMuons_SApt0", "trigMuons_SAeta0", "trigMuons_uT0", "trigMuons_charge0",
-                        "nonTrigMuons_pt0", "nonTrigMuons_eta0", "nonTrigMuons_SApt0", "nonTrigMuons_SAeta0", "nonTrigMuons_uT0", "nonTrigMuons_charge0"]
+        muonVarsForSF = ["pt0", "eta0", "SApt0", "SAeta0", "uT0", "charge0", "passIso0"]
+        columnsForSF = [f"{t}Muons_{v}" for t in ["trig", "nonTrig"] for v in muonVarsForSF]
+
         df = muon_selections.define_muon_uT_variable(df, isWorZ, smooth3dsf=args.smooth3dsf, colNamePrefix="trigMuons")
         df = muon_selections.define_muon_uT_variable(df, isWorZ, smooth3dsf=args.smooth3dsf, colNamePrefix="nonTrigMuons")
         if not args.smooth3dsf:
