import argparse
import pickle
import gzip
import ROOT

parser = argparse.ArgumentParser()
parser.add_argument("--nThreads", type=int, help="number of threads", default=None)
initargs,_ = parser.parse_known_args()

ROOT.gInterpreter.ProcessLine(".O3")
if not initargs.nThreads:
    ROOT.ROOT.EnableImplicitMT()
elif init.args.nThreads != 1:
    ROOT.ROOT.EnableImplicitMT(initargs.nThreads)
import narf
import wremnants
from wremnants import theory_tools,syst_tools
import hist
import lz4.frame
import logging
import math
import time

logging.basicConfig(level=logging.INFO)

parser.add_argument("--pdfs", type=str, nargs="*", default=["nnpdf31"], choices=theory_tools.pdfMapExtended.keys(), help="PDF sets to produce error hists for (first is central set)")
parser.add_argument("--altPdfOnlyCentral", action='store_true', help="Only store central value for alternate PDF sets")
parser.add_argument("--maxFiles", type=int, help="Max number of files (per dataset)", default=-1)
parser.add_argument("--filterProcs", type=str, nargs="*", help="Only run over processes matched by (subset) of name", default=None)
parser.add_argument("--muScaleMag", type=float, default=1e-4, help="Magnitude of dummy muon scale uncertainty")
parser.add_argument("--muScaleBins", type=int, default=1, help="Number of bins for muon scale uncertainty")
parser.add_argument("--scetlibCorr", choices=["altHist", "noUnc", "full", "altHistNoUnc"], help="Save hist for SCETlib correction with/without uncertainties, with/without modifying central weight")
parser.add_argument("--skipHelicity", action='store_true', help="Skip the qcdScaleByHelicity histogram (it can be huge)")
parser.add_argument("-p", "--postfix", type=str, help="Postfix for output file name", default=None)
args = parser.parse_args()

filt = lambda x,filts=args.filterProcs: any([f in x.name for f in filts]) 
datasets = wremnants.datasets2016.getDatasets(maxFiles=args.maxFiles, filt=filt if args.filterProcs else None)

ROOT.gInterpreter.Declare('#include "lowpu_recoil.h"')

era = "2016PostVFP"

muon_prefiring_helper, muon_prefiring_helper_stat, muon_prefiring_helper_syst = wremnants.make_muon_prefiring_helpers(era = era)

scetlibCorr_helper = wremnants.makeScetlibCorrHelper(isW=False)

qcdScaleByHelicity_helper = wremnants.makeQCDScaleByHelicityHelper(is_w_like = True)
axis_ptVgen = qcdScaleByHelicity_helper.hist.axes["ptVgen"]
axis_chargeVgen = qcdScaleByHelicity_helper.hist.axes["chargeVgen"]

wprocs = ["WplusmunuPostVFP", "WminusmunuPostVFP", "WminustaunuPostVFP", "WplustaunuPostVFP"]
zprocs = ["ZmumuPostVFP", "ZtautauPostVFP"]

# standard regular axes
axis_eta = hist.axis.Regular(48, -2.4, 2.4, name = "eta")
axis_pt = hist.axis.Regular(29, 26., 55., name = "pt")

# categorical axes in python bindings always have an overflow bin, so use a regular
# axis for the charge
axis_charge = hist.axis.Regular(2, -2., 2., underflow=False, overflow=False, name = "charge")

nominal_axes = [axis_eta, axis_pt, axis_charge]


# extra axes for dilepton validation plots
axis_mll = hist.axis.Regular(24, 60., 120., name = "mll", underflow=False, overflow=False)
axis_yll = hist.axis.Regular(40, -4.0, 4.0, name = "yll")

axis_ptll = hist.axis.Variable(
    [0, 2, 3, 4, 4.75, 5.5, 6.5, 8, 9, 10, 12, 14, 16, 18, 20, 23, 27, 32, 40, 55, 100], name = "ptll"
)

axis_costhetastarll = hist.axis.Regular(20, -1., 1., name = "costhetastarll")
axis_phistarll = hist.axis.Regular(20, -math.pi, math.pi, circular = True, name = "phistarll")

dilepton_axes = [axis_mll, axis_yll, axis_ptll, axis_costhetastarll, axis_phistarll]

# extra axes which can be used to label tensor_axes

down_up_axis = hist.axis.Regular(2, -2., 2., underflow=False, overflow=False, name = "downUpVar")

muon_efficiency_helper, muon_efficiency_helper_stat, muon_efficiency_helper_syst = wremnants.make_muon_efficiency_helpers(era = era, max_pt = axis_pt.edges[-1], is_w_like = True)

pileup_helper = wremnants.make_pileup_helper(era = era)

calibration_helper, calibration_uncertainty_helper = wremnants.make_muon_calibration_helpers()




# recoil initialization
from wremnants import recoil_tools
recoilHelper = recoil_tools.Recoil("highPU")


#def add_plots_with_systematics

def build_graph(df, dataset):
    print("build graph")
    results = []

    if dataset.is_data:
        df = df.DefinePerSample("weight", "1.0")
    else:
        df = df.Define("weight", "std::copysign(1.0, genWeight)")

    weightsum = df.SumAndCount("weight")

    df = df.Filter("HLT_IsoTkMu24 || HLT_IsoMu24")

    if dataset.is_data:
        #TODO corrections not available for data yet
        df = df.Alias("Muon_correctedPt", "Muon_cvhbsPt")
        df = df.Alias("Muon_correctedEta", "Muon_cvhbsEta")
        df = df.Alias("Muon_correctedPhi", "Muon_cvhbsPhi")
        df = df.Alias("Muon_correctedCharge", "Muon_cvhbsCharge")
    elif dataset.name in wprocs or dataset.name in zprocs:
        df = wremnants.define_corrected_muons(df, calibration_helper)
    else:
        # no track refit available for background monte carlo samples and this is "good enough"
        df = df.Alias("Muon_correctedPt", "Muon_pt")
        df = df.Alias("Muon_correctedEta", "Muon_eta")
        df = df.Alias("Muon_correctedPhi", "Muon_phi")
        df = df.Alias("Muon_correctedCharge", "Muon_charge")

    # n.b. charge = -99 is a placeholder for invalid track refit/corrections (mostly just from tracks below
    # the pt threshold of 8 GeV in the nano production)
    df = df.Define("vetoMuonsPre", "Muon_looseId && abs(Muon_dxybs) < 0.05 && Muon_correctedCharge != -99")
    df = df.Define("vetoMuons", "vetoMuonsPre && Muon_correctedPt > 10. && abs(Muon_correctedEta) < 2.4")
    df = df.Filter("Sum(vetoMuons) == 2")

    df = df.Define("goodMuons", "vetoMuons && Muon_mediumId && Muon_isGlobal && Muon_pfRelIso04_all < 0.15")
    df = df.Filter("Sum(goodMuons) == 2")

    # mu- for even event numbers, mu+ for odd event numbers
    df = df.Define("TrigMuon_charge", "event % 2 == 0 ? -1 : 1")
    df = df.Define("NonTrigMuon_charge", "-TrigMuon_charge")

    df = df.Define("trigMuons", "goodMuons && Muon_correctedCharge == TrigMuon_charge")
    df = df.Define("nonTrigMuons", "goodMuons && Muon_correctedCharge == NonTrigMuon_charge")

    df = df.Filter("Sum(trigMuons) == 1 && Sum(nonTrigMuons) == 1")

    df = df.Define("TrigMuon_pt", "Muon_correctedPt[trigMuons][0]")
    df = df.Define("TrigMuon_eta", "Muon_correctedEta[trigMuons][0]")
    df = df.Define("TrigMuon_phi", "Muon_correctedPhi[trigMuons][0]")

    df = df.Define("NonTrigMuon_pt", "Muon_correctedPt[nonTrigMuons][0]")
    df = df.Define("NonTrigMuon_eta", "Muon_correctedEta[nonTrigMuons][0]")
    df = df.Define("NonTrigMuon_phi", "Muon_correctedPhi[nonTrigMuons][0]")

    df = df.Filter("NonTrigMuon_pt > 26.")

    df = df.Define("vetoElectrons", "Electron_pt > 10 && Electron_cutBased > 0 && abs(Electron_eta) < 2.4 && abs(Electron_dxy) < 0.05 && abs(Electron_dz)< 0.2")

    df = df.Filter("Sum(vetoElectrons) == 0")

    df = df.Define("goodTrigObjs", "wrem::goodMuonTriggerCandidate(TrigObj_id,TrigObj_pt,TrigObj_l1pt,TrigObj_l2pt,TrigObj_filterBits)")
    df = df.Filter("wrem::hasTriggerMatch(TrigMuon_eta,TrigMuon_phi,TrigObj_eta[goodTrigObjs],TrigObj_phi[goodTrigObjs])")
    df = df.Filter("Flag_globalSuperTightHalo2016Filter && Flag_EcalDeadCellTriggerPrimitiveFilter && Flag_goodVertices && Flag_HBHENoiseIsoFilter && Flag_HBHENoiseFilter && Flag_BadPFMuonFilter")


    df = df.Define("TrigMuon_mom4", "ROOT::Math::PtEtaPhiMVector(TrigMuon_pt, TrigMuon_eta, TrigMuon_phi, wrem::muon_mass)")
    df = df.Define("NonTrigMuon_mom4", "ROOT::Math::PtEtaPhiMVector(NonTrigMuon_pt, NonTrigMuon_eta, NonTrigMuon_phi, wrem::muon_mass)")
    df = df.Define("Z_mom4", "ROOT::Math::PxPyPzEVector(TrigMuon_mom4)+ROOT::Math::PxPyPzEVector(NonTrigMuon_mom4)")
    df = df.Define("ptZ", "Z_mom4.pt()")
    df = df.Define("massZ", "Z_mom4.mass()")
    df = df.Define("yZ", "Z_mom4.Rapidity()")
    df = df.Define("absYZ", "std::fabs(yZ)")

    df = df.Define("csSineCosThetaPhiZ", "TrigMuon_charge == -1 ? wrem::csSineCosThetaPhi(TrigMuon_mom4, NonTrigMuon_mom4) : wrem::csSineCosThetaPhi(NonTrigMuon_mom4, TrigMuon_mom4)")

    df = df.Define("cosThetaStarZ", "csSineCosThetaPhiZ.costheta")
    df = df.Define("phiStarZ", "std::atan2(csSineCosThetaPhiZ.sinphi, csSineCosThetaPhiZ.cosphi)")


    isW = dataset.name in wprocs
    isZ = dataset.name in zprocs

    if not dataset.is_data:
        df = df.Define("weight_pu", pileup_helper, ["Pileup_nTrueInt"])
        df = df.Define("weight_fullMuonSF_withTrackingReco", muon_efficiency_helper, ["TrigMuon_pt", "TrigMuon_eta", "TrigMuon_charge", "NonTrigMuon_pt", "NonTrigMuon_eta", "NonTrigMuon_charge"])
        df = df.Define("weight_newMuonPrefiringSF", muon_prefiring_helper, ["Muon_correctedEta", "Muon_correctedPt", "Muon_correctedPhi", "Muon_looseId"])

        weight_expr = "weight*weight_pu*weight_fullMuonSF_withTrackingReco*weight_newMuonPrefiringSF"
        if isW or isZ:
            if args.pdfs[0] != "nnpdf31":
                weight_expr = f"{weight_expr}*{theory_tools.pdf_central_weight(dataset.name, args.pdfs[0])}"

            df = wremnants.define_prefsr_vars(df)

<<<<<<< HEAD
            modify_central_weight = args.scetlibCorr in ["altHist", "altHistNoUnc"]

            if args.scetlibCorr:
                df = theory_tools.define_scetlib_corr(df, weight_expr, scetlibCorr_helper,
                    modify_central_weight=modify_central_weight)
=======
            if args.scetlibCorr:
                df = theory_tools.define_scetlib_corr(df, weight_expr, scetlibCorr_helper,
                    corr_type=args.scetlibCorr)
>>>>>>> 3c353327
            else:
                df = df.Define("nominal_weight", weight_expr)
        else:
            df = df.Define("nominal_weight", weight_expr)

    else:
        df = df.DefinePerSample("nominal_weight", "1.0")
        
        
    # recoil calibration
    df = recoilHelper.recoil_setup_Z(df, results, "MET_pt", "MET_phi", "Muon_pt[goodMuons]", "Muon_phi[goodMuons]", "Muon_pt[goodMuons]")
    df = recoilHelper.recoil_apply_Z(df, results, dataset.name, ["ZmumuPostVFP"])  # produces corrected MET as MET_corr_rec_pt/phi
  
   
    # dilepton plots go here, before mass or transverse mass cuts
    df_dilepton = df
    df_dilepton = df_dilepton.Filter("TrigMuon_pt > 26.")

    dilepton_cols = ["massZ", "yZ", "ptZ", "cosThetaStarZ", "phiStarZ"]
    dilepton = df_dilepton.HistoBoost("dilepton", dilepton_axes, [*dilepton_cols, "nominal_weight"])
    results.append(dilepton)

    if (isW or isZ) and args.scetlibCorr:
        
<<<<<<< HEAD
        modify_central_weight = args.scetlibCorr in ["altHist", "altHistNoUnc"]
        results.extend(theory_tools.make_scetlibCorr_hists(df_dilepton, "dilepton", dilepton_axes, dilepton_cols, 
            scetlibCorr_helper,
            modify_central_weight=modify_central_weight, 
            skipUncertainties=args.scetlibCorr in ["noUnc", "altHistNoUnc"])
=======
        results.extend(theory_tools.make_scetlibCorr_hists(df_dilepton, "dilepton", dilepton_axes, dilepton_cols, 
            scetlibCorr_helper, corr_type=args.scetlibCorr
>>>>>>> 3c353327
        )

    df = df.Filter("massZ >= 60. && massZ < 120.")

    #TODO improve this to include muon mass?
    df = df.Define("transverseMass", "wrem::mt_wlike_nano(TrigMuon_pt, TrigMuon_phi, NonTrigMuon_pt, NonTrigMuon_phi, MET_corr_rec_pt, MET_corr_rec_phi)")

    df = df.Filter("transverseMass >= 40.")

    nominal_cols = ["TrigMuon_eta", "TrigMuon_pt", "TrigMuon_charge"]

    nominal = df.HistoBoost("nominal", nominal_axes, [*nominal_cols, "nominal_weight"])
    results.append(nominal)

    if not dataset.is_data:
        # TODO fix the helpers for w-like
        df = df.Define("effStatTnP_tensor", muon_efficiency_helper_stat, ["TrigMuon_pt", "TrigMuon_eta", "TrigMuon_charge", "NonTrigMuon_pt", "NonTrigMuon_eta", "NonTrigMuon_charge", "nominal_weight"])

        effStatTnP = df.HistoBoost("effStatTnP", nominal_axes, [*nominal_cols, "effStatTnP_tensor"], tensor_axes = muon_efficiency_helper_stat.tensor_axes)
        results.append(effStatTnP)

        df = df.Define("effSystIsoTnP_weight", muon_efficiency_helper_syst, ["TrigMuon_pt", "TrigMuon_eta", "TrigMuon_charge", "NonTrigMuon_pt", "NonTrigMuon_eta", "NonTrigMuon_charge", "nominal_weight"])

        effSystIsoTnP = df.HistoBoost("effSystIsoTnP", nominal_axes, [*nominal_cols, "effSystIsoTnP_weight"], tensor_axes = muon_efficiency_helper_syst.tensor_axes)
        results.append(effSystIsoTnP)

        #FIXME skipping EffTrackingRecoTnP_ since it's not consistently defined yet

        df = df.Define("muonL1PrefireStat_tensor", muon_prefiring_helper_stat, ["Muon_correctedEta", "Muon_correctedPt", "Muon_correctedPhi", "Muon_looseId", "nominal_weight"])

        muonL1PrefireStat = df.HistoBoost("muonL1PrefireStat", nominal_axes, [*nominal_cols, "muonL1PrefireStat_tensor"], tensor_axes = muon_prefiring_helper_stat.tensor_axes)
        results.append(muonL1PrefireStat)

        df = df.Define("muonL1PrefireSyst_tensor", muon_prefiring_helper_syst, ["Muon_correctedEta", "Muon_correctedPt", "Muon_correctedPhi", "Muon_looseId", "nominal_weight"])

        muonL1PrefireSyst = df.HistoBoost("muonL1PrefireSyst", nominal_axes, [*nominal_cols, "muonL1PrefireSyst_tensor"], tensor_axes = [down_up_axis])
        results.append(muonL1PrefireSyst)

        # n.b. this is the W analysis so mass weights shouldn't be propagated
        # on the Z samples (but can still use it for dummy muon scale)
        if isW or isZ:
            if args.scetlibCorr:
                results.extend(theory_tools.make_scetlibCorr_hists(df, "nominal", axes=nominal_axes, cols=nominal_cols, 
                    helper=scetlibCorr_helper,
                    modify_central_weight=args.scetlibCorr in ["full", "noUnc"], skipUncertainties=args.scetlibCorr in ["noUnc", "altHistNoUnc"]))

            df = theory_tools.define_scale_tensor(df)
            results.append(theory_tools.make_scale_hist(df, [*nominal_axes, axis_ptVgen], [*nominal_cols, "ptVgen"]))

            if isZ and not args.skipHelicity:
                # TODO: Should have consistent order here with the scetlib correction function
                df = df.Define("helicityWeight_tensor", qcdScaleByHelicity_helper, ["massVgen", "absYVgen", "ptVgen", "chargeVgen", "csSineCosThetaPhi", "scaleWeights_tensor", "nominal_weight"])
                qcdScaleByHelicityUnc = df.HistoBoost("qcdScaleByHelicity", [*nominal_axes, axis_ptVgen, axis_chargeVgen], [*nominal_cols, "ptVgen", "chargeVgen", "helicityWeight_tensor"], tensor_axes=qcdScaleByHelicity_helper.tensor_axes)
                results.append(qcdScaleByHelicityUnc)


            for i, pdf in enumerate(args.pdfs):
                withUnc = i == 0 or not args.altPdfOnlyCentral
                results.extend(theory_tools.define_and_make_pdf_hists(df, nominal_axes, nominal_cols, dataset.name, pdf, withUnc))

            nweights = 21 if isW else 23
            df = df.Define("massWeight_tensor", f"auto res = wrem::vec_to_tensor_t<double, {nweights}>(MEParamWeight); res = nominal_weight*res; return res;")
            df = df.Define("massWeight_tensor_wnom", f"auto res = massWeight_tensor; res = nominal_weight*res; return res;")

            if isZ:
                massWeight = df.HistoBoost("massWeight", nominal_axes, [*nominal_cols, "massWeight_tensor_wnom"])
                results.append(massWeight)

            # Don't think it makes sense to apply the mass weights to scale leptons from tau decays
            if not "tau" in dataset.name:
                df = df.Define("muonScaleDummy", f"wrem::dummyScaleFromMassWeights<{args.muScaleBins}, {nweights}>(nominal_weight, massWeight_tensor, TrigMuon_eta, {args.muScaleMag}, {str(isW).lower()})")
                scale_etabins_axis = hist.axis.Regular(args.muScaleBins, -2.4, 2.4, name="scaleEtaSlice", underflow=False, overflow=False)
                dummyMuonScaleSyst = df.HistoBoost("muonScaleSyst", nominal_axes, [*nominal_cols, "muonScaleDummy"], 
                    tensor_axes=[down_up_axis, scale_etabins_axis])
                results.append(dummyMuonScaleSyst)

            df = df.Define("Muon_cvhbsMomCov", "wrem::splitNestedRVec(Muon_cvhbsMomCov_Vals, Muon_cvhbsMomCov_Counts)")

            df = df.Define("muonScaleSyst_responseWeights_tensor", calibration_uncertainty_helper,
                           ["Muon_correctedPt",
                            "Muon_correctedEta",
                            "Muon_correctedPhi",
                            "Muon_correctedCharge",
                            "Muon_genPartIdx",
                            "Muon_cvhbsMomCov",
                            "vetoMuonsPre",
                            "GenPart_pt",
                            "GenPart_eta",
                            "GenPart_phi",
                            "GenPart_pdgId",
                            "GenPart_statusFlags",
                            "nominal_weight"])

            dummyMuonScaleSyst_responseWeights = df.HistoBoost("muonScaleSyst_responseWeights", nominal_axes, [*nominal_cols, "muonScaleSyst_responseWeights_tensor"], tensor_axes = calibration_uncertainty_helper.tensor_axes)
            results.append(dummyMuonScaleSyst_responseWeights)


    return results, weightsum

resultdict = narf.build_and_run(datasets, build_graph)

fname = "mz_wlike_with_mu_eta_pt.pkl.lz4"
if args.postfix:
    fname = fname.replace(".pkl.lz4", f"_{args.postfix}.pkl.lz4")

time0 = time.time()
print("writing output...")
with lz4.frame.open(fname, "wb") as f:
    pickle.dump(resultdict, f, protocol = pickle.HIGHEST_PROTOCOL)
print("Output", time.time()-time0)<|MERGE_RESOLUTION|>--- conflicted
+++ resolved
@@ -190,17 +190,9 @@
 
             df = wremnants.define_prefsr_vars(df)
 
-<<<<<<< HEAD
-            modify_central_weight = args.scetlibCorr in ["altHist", "altHistNoUnc"]
-
-            if args.scetlibCorr:
-                df = theory_tools.define_scetlib_corr(df, weight_expr, scetlibCorr_helper,
-                    modify_central_weight=modify_central_weight)
-=======
             if args.scetlibCorr:
                 df = theory_tools.define_scetlib_corr(df, weight_expr, scetlibCorr_helper,
                     corr_type=args.scetlibCorr)
->>>>>>> 3c353327
             else:
                 df = df.Define("nominal_weight", weight_expr)
         else:
@@ -225,16 +217,8 @@
 
     if (isW or isZ) and args.scetlibCorr:
         
-<<<<<<< HEAD
-        modify_central_weight = args.scetlibCorr in ["altHist", "altHistNoUnc"]
-        results.extend(theory_tools.make_scetlibCorr_hists(df_dilepton, "dilepton", dilepton_axes, dilepton_cols, 
-            scetlibCorr_helper,
-            modify_central_weight=modify_central_weight, 
-            skipUncertainties=args.scetlibCorr in ["noUnc", "altHistNoUnc"])
-=======
         results.extend(theory_tools.make_scetlibCorr_hists(df_dilepton, "dilepton", dilepton_axes, dilepton_cols, 
             scetlibCorr_helper, corr_type=args.scetlibCorr
->>>>>>> 3c353327
         )
 
     df = df.Filter("massZ >= 60. && massZ < 120.")
