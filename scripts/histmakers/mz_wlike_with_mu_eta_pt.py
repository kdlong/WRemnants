from utilities import boostHistHelpers as hh,common,output_tools

parser,initargs = common.common_parser()

import narf
import wremnants
from wremnants import theory_tools,syst_tools,theory_corrections
import hist
import lz4.frame
import logging
import math
import time

parser.add_argument("-e", "--era", type=str, choices=["2016PreVFP","2016PostVFP"], help="Data set to process", default="2016PostVFP")
parser.add_argument("--muonCorr", type=str, default="trackfit_only", choices=["lbl", "none", "trackfit_only"], help="Type of correction to apply to the muons")
parser.add_argument("--muScaleMag", type=float, default=1e-4, help="Magnitude of dummy muon scale uncertainty")
parser.add_argument("--muScaleBins", type=int, default=1, help="Number of bins for muon scale uncertainty")
parser.add_argument("--muonCorrMag", default=1.e-4, type=float, help="Magnitude of dummy muon momentum calibration uncertainty")
parser.add_argument("--muonCorrEtaBins", default=1, type=int, help="Number of eta bins for dummy muon momentum calibration uncertainty")
parser.add_argument("--csvars_hist", action='store_true', help="Add CS variables to dilepton hist")
args = parser.parse_args()

logging.basicConfig(level=logging.INFO)

f = next((x for x in parser._actions if x.dest == "pt"), None)
if f:
    f.default = [34,26.,60.]

filt = lambda x,filts=args.filterProcs: any([f in x.name for f in filts])
datasets = wremnants.datasets2016.getDatasets(maxFiles=args.maxFiles, filt=filt if args.filterProcs else None, 
    nanoVersion="v8" if args.v8 else "v9", base_path=args.data_path)

if not args.no_recoil:
    logging.warning("Recoil correction for high PU is not yet supported! Setting false")
    args.no_recoil = True

era = args.era

muon_prefiring_helper, muon_prefiring_helper_stat, muon_prefiring_helper_syst = wremnants.make_muon_prefiring_helpers(era = era)

qcdScaleByHelicity_helper = wremnants.makeQCDScaleByHelicityHelper(is_w_like = True)
axis_chargeVgen = qcdScaleByHelicity_helper.hist.axes["chargeVgen"]
axis_ptVgen = hist.axis.Variable(
    common.ptV_10quantiles_binning, 
    name = "ptVgen", underflow=False
)

# custom template binning
template_neta = int(args.eta[0])
template_mineta = args.eta[1]
template_maxeta = args.eta[2]
logging.info(f"Eta binning: {template_neta} bins from {template_mineta} to {template_maxeta}")
template_npt = int(args.pt[0])
template_minpt = args.pt[1]
template_maxpt = args.pt[2]
logging.info(f"Pt binning: {template_npt} bins from {template_minpt} to {template_maxpt}")

# standard regular axes
axis_eta = hist.axis.Regular(template_neta, template_mineta, template_maxeta, name = "eta")
axis_pt = hist.axis.Regular(template_npt, template_minpt, template_maxpt, name = "pt")

# categorical axes in python bindings always have an overflow bin, so use a regular
# axis for the charge
axis_charge = hist.axis.Regular(2, -2., 2., underflow=False, overflow=False, name = "charge")

nominal_axes = [axis_eta, axis_pt, axis_charge]

# axes for mT measurement
axis_mt = hist.axis.Variable([0] + list(range(40, 110, 1)) + [110, 112, 114, 116, 118, 120, 125, 130, 140, 160, 180, 200], name = "mt",underflow=False, overflow=True)
axis_eta_mT = hist.axis.Variable([-2.4, 2.4], name = "eta")

# extra axes for dilepton validation plots
axis_mll = hist.axis.Regular(60, 60., 120., name = "mll")
axis_yll = hist.axis.Regular(25, -2.5, 2.5, name = "yll")

axis_ptll = hist.axis.Variable(
    [0, 2, 3, 4, 4.75, 5.5, 6.5, 8, 9, 10, 12, 14, 16, 18, 20, 23, 27, 32, 40, 55, 100, 150], name = "ptll"
)

axis_costhetastarll = hist.axis.Regular(20, -1., 1., name = "costhetastarll")
axis_phistarll = hist.axis.Regular(20, -math.pi, math.pi, circular = True, name = "phistarll")

# extra axes which can be used to label tensor_axes

muon_efficiency_helper, muon_efficiency_helper_syst, muon_efficiency_helper_stat = wremnants.make_muon_efficiency_helpers_smooth(filename = args.sfFile, era = era, max_pt = axis_pt.edges[-1], is_w_like = True)
if args.binnedScaleFactors:
    logging.info("Using binned scale factors and uncertainties")
    # add usePseudoSmoothing=True for tests with Asimov
    muon_efficiency_helper, muon_efficiency_helper_syst, muon_efficiency_helper_stat = wremnants.make_muon_efficiency_helpers_binned(filename = args.sfFile,
                                                                                                                                     era = era,
                                                                                                                                     max_pt = axis_pt.edges[-1],
                                                                                                                                     is_w_like = True) 
else:
    logging.info("Using smoothed scale factors and uncertainties")
    muon_efficiency_helper, muon_efficiency_helper_syst, muon_efficiency_helper_stat = wremnants.make_muon_efficiency_helpers_smooth(filename = args.sfFile,
                                                                                                                                     era = era,
                                                                                                                                     max_pt = axis_pt.edges[-1],
                                                                                                                                     is_w_like = True)
logging.info(f"SF file: {args.sfFile}")

pileup_helper = wremnants.make_pileup_helper(era = era)

mc_calibration_helper, data_calibration_helper, calibration_uncertainty_helper = wremnants.make_muon_calibration_helpers()

corr_helpers = theory_corrections.load_corr_helpers(common.vprocs, args.theory_corr)

# recoil initialization
if not args.no_recoil:
    from wremnants import recoil_tools
    import ROOT
    ROOT.gInterpreter.Declare('#include "lowpu_recoil.h"')
    ROOT.gInterpreter.Declare('#include "lowpu_utils.h"')
    recoilHelper = recoil_tools.Recoil("highPU", flavor="mumu", met="RawPFMET") # DeepMETReso RawPFMET

#def add_plots_with_systematics

def build_graph(df, dataset):
    logging.info(f"build graph for dataset: {dataset.name}")
    results = []

    if dataset.is_data:
        df = df.DefinePerSample("weight", "1.0")
    else:
        df = df.Define("weight", "std::copysign(1.0, genWeight)")

    weightsum = df.SumAndCount("weight")

    df = df.Filter("HLT_IsoTkMu24 || HLT_IsoMu24")

    calibration_helper = data_calibration_helper if dataset.is_data else mc_calibration_helper
    df = wremnants.define_corrected_muons(df, calibration_helper, args.muonCorr, dataset)

    # n.b. charge = -99 is a placeholder for invalid track refit/corrections (mostly just from tracks below
    # the pt threshold of 8 GeV in the nano production)
    df = df.Define("vetoMuonsPre", "Muon_looseId && abs(Muon_dxybs) < 0.05 && Muon_correctedCharge != -99")
    df = df.Define("vetoMuons", "vetoMuonsPre && Muon_correctedPt > 10. && abs(Muon_correctedEta) < 2.4")
    df = df.Filter("Sum(vetoMuons) == 2")
    
    if args.trackerMuons:
        if dataset.group in ["Top", "Diboson"]:
            df = df.Define("Muon_category", "Muon_isTracker && Muon_highPurity")
        else:
            df = df.Define("Muon_category", "Muon_isTracker && Muon_innerTrackOriginalAlgo != 13 && Muon_innerTrackOriginalAlgo != 14 && Muon_highPurity")
    else:
        df = df.Define("Muon_category", "Muon_isGlobal")

    df = df.Define("goodMuons", "vetoMuons && Muon_mediumId && Muon_category && Muon_pfRelIso04_all < 0.15")
    df = df.Filter("Sum(goodMuons) == 2")

    # mu- for even event numbers, mu+ for odd event numbers
    df = df.Define("TrigMuon_charge", "event % 2 == 0 ? -1 : 1")
    df = df.Define("NonTrigMuon_charge", "-TrigMuon_charge")

    df = df.Define("trigMuons", "goodMuons && Muon_correctedCharge == TrigMuon_charge")
    df = df.Define("nonTrigMuons", "goodMuons && Muon_correctedCharge == NonTrigMuon_charge")

    df = df.Filter("Sum(trigMuons) == 1 && Sum(nonTrigMuons) == 1")

    df = df.Define("TrigMuon_pt", "Muon_correctedPt[trigMuons][0]")
    df = df.Define("TrigMuon_eta", "Muon_correctedEta[trigMuons][0]")
    df = df.Define("TrigMuon_phi", "Muon_correctedPhi[trigMuons][0]")

    df = df.Define("NonTrigMuon_pt", "Muon_correctedPt[nonTrigMuons][0]")
    df = df.Define("NonTrigMuon_eta", "Muon_correctedEta[nonTrigMuons][0]")
    df = df.Define("NonTrigMuon_phi", "Muon_correctedPhi[nonTrigMuons][0]")

    df = df.Filter("NonTrigMuon_pt > 26.")

    df = df.Define("TrigMuon_isStandalone", "Muon_isStandalone[trigMuons][0]")
    df = df.Define("NonTrigMuon_isStandalone", "Muon_isStandalone[nonTrigMuons][0]")
    # central NanoAOD for backgrounds do not have standalone variables, therefore cannot use cut on them when running backgrounds (for now we neglect this bias)
    # when using tracker muons the presence of standalone muons is not guaranteed, so again cannot use or cut on those (also in data or Z, regardless whether branches exist)
    # it was verified that tracking scale factors can still be used as a function of inner track coordinates, despite having been measured versus standalone ones
    # (this is true also in the case of global muons, no significant difference is observed applying tracking SF using inner or outer tracks)
    if dataset.group in ["Top", "Diboson"]:
        df = df.Alias("TrigMuon_SApt",  "TrigMuon_pt")
        df = df.Alias("TrigMuon_SAeta", "TrigMuon_eta")
        df = df.Alias("TrigMuon_SAphi", "TrigMuon_phi")
        df = df.Alias("NonTrigMuon_SApt",  "NonTrigMuon_pt")
        df = df.Alias("NonTrigMuon_SAeta", "NonTrigMuon_eta")
        df = df.Alias("NonTrigMuon_SAphi", "NonTrigMuon_phi")
    elif args.trackerMuons:
        # try to use standalone variables when possible
        df = df.Define("TrigMuon_SApt",  "TrigMuon_isStandalone ? Muon_standalonePt[trigMuons][0] : TrigMuon_pt")
        df = df.Define("TrigMuon_SAeta", "TrigMuon_isStandalone ? Muon_standaloneEta[trigMuons][0] : TrigMuon_eta")
        df = df.Define("TrigMuon_SAphi", "TrigMuon_isStandalone ? Muon_standalonePhi[trigMuons][0] : TrigMuon_phi")
        df = df.Define("NonTrigMuon_SApt",  "NonTrigMuon_isStandalone ? Muon_standalonePt[nonTrigMuons][0] : NonTrigMuon_pt")
        df = df.Define("NonTrigMuon_SAeta", "NonTrigMuon_isStandalone ? Muon_standaloneEta[nonTrigMuons][0] : NonTrigMuon_eta")
        df = df.Define("NonTrigMuon_SAphi", "NonTrigMuon_isStandalone ? Muon_standalonePhi[nonTrigMuons][0] : NonTrigMuon_phi")
    else:
        df = df.Define("TrigMuon_SApt",  "Muon_standalonePt[trigMuons][0]")
        df = df.Define("TrigMuon_SAeta", "Muon_standaloneEta[trigMuons][0]")
        df = df.Define("TrigMuon_SAphi", "Muon_standalonePhi[trigMuons][0]")
        df = df.Define("NonTrigMuon_SApt",  "Muon_standalonePt[nonTrigMuons][0]")
        df = df.Define("NonTrigMuon_SAeta", "Muon_standaloneEta[nonTrigMuons][0]")
        df = df.Define("NonTrigMuon_SAphi", "Muon_standalonePhi[nonTrigMuons][0]")

    # these next cuts are mainly needed for consistency with the reco efficiency measurement for the case with global muons
    # note, when SA does not exist this cut is still fine because of how we define these variables
    df = df.Filter("TrigMuon_SApt > 15.0 && wrem::deltaR2(TrigMuon_SAeta, TrigMuon_SAphi, TrigMuon_eta, TrigMuon_phi) < 0.09")
    df = df.Filter("NonTrigMuon_SApt > 15.0 && wrem::deltaR2(NonTrigMuon_SAeta, NonTrigMuon_SAphi, NonTrigMuon_eta, NonTrigMuon_phi) < 0.09")
    if common.muonEfficiency_standaloneNumberOfValidHits > 0 and not args.trackerMuons and not dataset.group in ["Top", "Diboson"]:
        nHitsSA = common.muonEfficiency_standaloneNumberOfValidHits
        df = df.Filter(f"Muon_standaloneNumberOfValidHits[trigMuons][0] >= {nHitsSA} && Muon_standaloneNumberOfValidHits[nonTrigMuons][0] >= {nHitsSA}")
    
    df = df.Define("vetoElectrons", "Electron_pt > 10 && Electron_cutBased > 0 && abs(Electron_eta) < 2.4 && abs(Electron_dxy) < 0.05 && abs(Electron_dz)< 0.2")

    df = df.Filter("Sum(vetoElectrons) == 0")

    if dataset.group in ["Top", "Diboson"]:
        df = df.Define("goodTrigObjs", "wrem::goodMuonTriggerCandidate(TrigObj_id,TrigObj_pt,TrigObj_l1pt,TrigObj_l2pt,TrigObj_filterBits)")
    else:
        df = df.Define("goodTrigObjs", "wrem::goodMuonTriggerCandidate(TrigObj_id,TrigObj_filterBits)")
    df = df.Filter("wrem::hasTriggerMatch(TrigMuon_eta,TrigMuon_phi,TrigObj_eta[goodTrigObjs],TrigObj_phi[goodTrigObjs])")
    df = df.Filter("Flag_globalSuperTightHalo2016Filter && Flag_EcalDeadCellTriggerPrimitiveFilter && Flag_goodVertices && Flag_HBHENoiseIsoFilter && Flag_HBHENoiseFilter && Flag_BadPFMuonFilter")


    df = df.Define("TrigMuon_mom4", "ROOT::Math::PtEtaPhiMVector(TrigMuon_pt, TrigMuon_eta, TrigMuon_phi, wrem::muon_mass)")
    df = df.Define("NonTrigMuon_mom4", "ROOT::Math::PtEtaPhiMVector(NonTrigMuon_pt, NonTrigMuon_eta, NonTrigMuon_phi, wrem::muon_mass)")
    df = df.Define("Z_mom4", "ROOT::Math::PxPyPzEVector(TrigMuon_mom4)+ROOT::Math::PxPyPzEVector(NonTrigMuon_mom4)")
    df = df.Define("ptZ", "Z_mom4.pt()")
    df = df.Define("massZ", "Z_mom4.mass()")
    df = df.Define("yZ", "Z_mom4.Rapidity()")
    df = df.Define("absYZ", "std::fabs(yZ)")

    df = df.Define("csSineCosThetaPhiZ", "TrigMuon_charge == -1 ? wrem::csSineCosThetaPhi(TrigMuon_mom4, NonTrigMuon_mom4) : wrem::csSineCosThetaPhi(NonTrigMuon_mom4, TrigMuon_mom4)")

    df = df.Define("cosThetaStarZ", "csSineCosThetaPhiZ.costheta")
    df = df.Define("phiStarZ", "std::atan2(csSineCosThetaPhiZ.sinphi, csSineCosThetaPhiZ.cosphi)")


    isW = dataset.name in common.wprocs
    isZ = dataset.name in common.zprocs
    apply_theory_corr = args.theory_corr and dataset.name in corr_helpers

    if not dataset.is_data:
        df = df.Define("weight_pu", pileup_helper, ["Pileup_nTrueInt"])
        df = df.Define("weight_fullMuonSF_withTrackingReco", muon_efficiency_helper, ["TrigMuon_pt", "TrigMuon_eta", "TrigMuon_SApt", "TrigMuon_SAeta", "TrigMuon_charge",
                                                                                      "NonTrigMuon_pt", "NonTrigMuon_eta", "NonTrigMuon_SApt", "NonTrigMuon_SAeta", "NonTrigMuon_charge"])
        df = df.Define("weight_newMuonPrefiringSF", muon_prefiring_helper, ["Muon_correctedEta", "Muon_correctedPt", "Muon_correctedPhi", "Muon_looseId"])

        weight_expr = "weight*weight_pu*weight_fullMuonSF_withTrackingReco*weight_newMuonPrefiringSF*L1PreFiringWeight_ECAL_Nom"
        df = theory_tools.define_weights_and_corrs(df, weight_expr, dataset.name, corr_helpers, args)
        if isW or isZ:
            df = theory_tools.define_pdf_columns(df, dataset.name, args.pdfs, args.altPdfOnlyCentral)
            df = theory_tools.define_scale_tensor(df)
    else:
        df = df.DefinePerSample("nominal_weight", "1.0")

    results.append(df.HistoBoost("weight", [hist.axis.Regular(100, -2, 2)], ["nominal_weight"]))
        

    # dilepton plots go here, before mass or transverse mass cuts
    df_dilepton = df
    df_dilepton = df_dilepton.Filter("TrigMuon_pt > 26.")

    dilepton_axes = [axis_mll, axis_yll, axis_ptll, axis_costhetastarll, axis_phistarll]
    dilepton_cols = ["massZ", "yZ", "ptZ", "cosThetaStarZ", "phiStarZ"]
    if not args.csvars_hist:
        dilepton_axes = dilepton_axes[:-2]
        dilepton_cols = dilepton_cols[:-2]
    
    dilepton = df_dilepton.HistoBoost("dilepton", dilepton_axes, [*dilepton_cols, "nominal_weight"])
    results.append(dilepton)
    if isW or isZ:
        results.extend(theory_tools.make_pdf_hists(df_dilepton, dataset.name, dilepton_axes, dilepton_cols, args.pdfs, "dilepton"))

    df = df.Filter("massZ >= 60. && massZ < 120.")

    # recoil calibration
    ##df = df.Filter("RawMET_sumEt >= 1250. && RawMET_sumEt < 1500.")
    if not args.no_recoil:
        df = recoilHelper.setup_MET(df, results, dataset, "Muon_pt[goodMuons]", "Muon_phi[goodMuons]", "Muon_pt[goodMuons]")
        df = recoilHelper.setup_recoil_Z(df, results)
        df = recoilHelper.auxHists(df, results)
        df = recoilHelper.apply_recoil_Z(df, results, dataset, ["ZmumuPostVFP"])  # produces corrected MET as MET_corr_rec_pt/phi
        #if isZ: df = recoilHelper.recoil_Z_unc_lowPU(df, results, "", "", axis_mt, axis_mll)

    if apply_theory_corr:
        results.extend(theory_tools.make_theory_corr_hists(df_dilepton, "dilepton", dilepton_axes, dilepton_cols, 
            corr_helpers[dataset.name], args.theory_corr, modify_central_weight=not args.theory_corr_alt_only,
            with_uncertainties=True)
        )

    if isW or isZ:
        results.extend(theory_tools.make_pdf_hists(df_dilepton, dataset.name, dilepton_axes, dilepton_cols, args.pdfs, "dilepton"))
        results.append(theory_tools.make_scale_hist(df_dilepton, [*dilepton_axes, axis_ptVgen, axis_chargeVgen], [*dilepton_cols, "ptVgen", "chargeVgen"], "dilepton"))

    dilepton = df_dilepton.HistoBoost("dilepton", dilepton_axes, [*dilepton_cols, "nominal_weight"])
    results.append(dilepton)

    df = df.Filter("massZ >= 60. && massZ < 120.")

    #TODO improve this to include muon mass?
    met_vars = ("MET_pt", "MET_phi")
    if not args.no_recoil:
        df = df.Define("transverseMass_uncorr", f"wrem::mt_wlike_nano(TrigMuon_pt, TrigMuon_phi, NonTrigMuon_pt, NonTrigMuon_phi, {', '.join(met_vars)})")
        #met_vars = (x.replace("MET", "MET_corr_rec") for x in met_vars)

    df = df.Define("transverseMass", f"wrem::mt_wlike_nano(TrigMuon_pt, TrigMuon_phi, NonTrigMuon_pt, NonTrigMuon_phi, {', '.join(met_vars)})")

    df = df.Filter("transverseMass >= 45.") # 40 for Wmass, thus be 45 here (roughly half the boson mass)
    
    nominal_cols = ["TrigMuon_eta", "TrigMuon_pt", "TrigMuon_charge"]

    nominal = df.HistoBoost("nominal", nominal_axes, [*nominal_cols, "nominal_weight"])
    results.append(nominal)

    if not dataset.is_data and not args.onlyMainHistograms:

        for key,helper in muon_efficiency_helper_stat.items():
            df = df.Define(f"effStatTnP_{key}_tensor", helper, ["TrigMuon_pt", "TrigMuon_eta", "TrigMuon_charge", "NonTrigMuon_pt", "NonTrigMuon_eta", "NonTrigMuon_charge", "nominal_weight"])
            effStatTnP = df.HistoBoost(f"effStatTnP_{key}", nominal_axes, [*nominal_cols, f"effStatTnP_{key}_tensor"], tensor_axes = helper.tensor_axes)
            results.append(effStatTnP)
<<<<<<< HEAD
        
=======

>>>>>>> 34e2e9af
        df = df.Define("effSystTnP_weight", muon_efficiency_helper_syst, ["TrigMuon_pt", "TrigMuon_eta", "TrigMuon_SApt", "TrigMuon_SAeta", "TrigMuon_charge",
                                                                          "NonTrigMuon_pt", "NonTrigMuon_eta", "NonTrigMuon_SApt", "NonTrigMuon_SAeta", "NonTrigMuon_charge",
                                                                          "nominal_weight"])
        effSystTnP = df.HistoBoost("effSystTnP", nominal_axes, [*nominal_cols, "effSystTnP_weight"], tensor_axes = muon_efficiency_helper_syst.tensor_axes)
        results.append(effSystTnP)

        df = df.Define("muonL1PrefireStat_tensor", muon_prefiring_helper_stat, ["Muon_correctedEta", "Muon_correctedPt", "Muon_correctedPhi", "Muon_looseId", "nominal_weight"])
        muonL1PrefireStat = df.HistoBoost("muonL1PrefireStat", nominal_axes, [*nominal_cols, "muonL1PrefireStat_tensor"], tensor_axes = muon_prefiring_helper_stat.tensor_axes)
        results.append(muonL1PrefireStat)

        df = df.Define("muonL1PrefireSyst_tensor", muon_prefiring_helper_syst, ["Muon_correctedEta", "Muon_correctedPt", "Muon_correctedPhi", "Muon_looseId", "nominal_weight"])
        muonL1PrefireSyst = df.HistoBoost("muonL1PrefireSyst", nominal_axes, [*nominal_cols, "muonL1PrefireSyst_tensor"], tensor_axes = [common.down_up_axis])
        results.append(muonL1PrefireSyst)

        df = df.Define("ecalL1Prefire_tensor", f"wrem::twoPointScaling(nominal_weight/L1PreFiringWeight_ECAL_Nom, L1PreFiringWeight_ECAL_Dn, L1PreFiringWeight_ECAL_Up)")
        ecalL1Prefire = df.HistoBoost("ecalL1Prefire", nominal_axes, [*nominal_cols, "ecalL1Prefire_tensor"], tensor_axes = [common.down_up_axis])
        results.append(ecalL1Prefire)
        # n.b. this is the W analysis so mass weights shouldn't be propagated
        # on the Z samples (but can still use it for dummy muon scale)
        if isW or isZ:

            if apply_theory_corr:
                results.extend(theory_tools.make_theory_corr_hists(df, "nominal", axes=nominal_axes, cols=nominal_cols, 
                    helpers=corr_helpers[dataset.name], generators=args.theory_corr, modify_central_weight=not args.theory_corr_alt_only,
                    with_uncertainties=True)
                )

            results.append(theory_tools.make_scale_hist(df, [*nominal_axes, axis_ptVgen, axis_chargeVgen], [*nominal_cols, "ptVgen", "chargeVgen"]))
            results.extend(theory_tools.make_pdf_hists(df, dataset.name, nominal_axes, nominal_cols, args.pdfs))

            if isZ:
                # there is no W backgrounds for the Wlike, make QCD scale histograms only for Z
                # should probably remove the charge here, because the Z only has a single charge and the pt distribution does not depend on which charged lepton is selected
                if not args.skipHelicity:
                    # TODO: Should have consistent order here with the scetlib correction function
                    df = df.Define("helicityWeight_tensor", qcdScaleByHelicity_helper, ["massVgen", "absYVgen", "ptVgen", "chargeVgen", "csSineCosThetaPhi", "scaleWeights_tensor", "nominal_weight"])
                    qcdScaleByHelicityUnc = df.HistoBoost("qcdScaleByHelicity", [*nominal_axes, axis_ptVgen, axis_chargeVgen], [*nominal_cols, "ptVgen", "chargeVgen", "helicityWeight_tensor"], tensor_axes=qcdScaleByHelicity_helper.tensor_axes)
                    results.append(qcdScaleByHelicityUnc)

            masswargs = (nominal_axes, nominal_cols) if not isW else (None, None)
            df, masswhist = syst_tools.define_mass_weights(df, isW, *masswargs)
            if masswhist:
                results.append(masswhist)

            if isZ:
                massWeight = df.HistoBoost("massWeight", nominal_axes, [*nominal_cols, "massWeight_tensor_wnom"])
                results.append(massWeight)

            # Don't think it makes sense to apply the mass weights to scale leptons from tau decays
            if not "tau" in dataset.name:
                # TODO: Move to syst_tools
                netabins = args.muonCorrEtaBins
                nweights = 21
                mag = args.muonCorrMag
                df = df.Define(f"muonScaleDummy{netabins}Bins", f"wrem::dummyScaleFromMassWeights<{netabins}, {nweights}>(nominal_weight, massWeight_tensor, TrigMuon_eta, {mag}, {str(isW).lower()})")
                scale_etabins_axis = hist.axis.Regular(netabins, -2.4, 2.4, name="scaleEtaSlice", underflow=False, overflow=False)
                dummyMuonScaleSyst = df.HistoBoost("muonScaleSyst", nominal_axes, [*nominal_cols, f"muonScaleDummy{netabins}Bins"],
                    tensor_axes=[common.down_up_axis, scale_etabins_axis])

                results.append(dummyMuonScaleSyst)

            df = df.Define("Muon_cvhMomCov", "wrem::splitNestedRVec(Muon_cvhMomCov_Vals, Muon_cvhMomCov_Counts)")

            df = df.Define("muonScaleSyst_responseWeights_tensor", calibration_uncertainty_helper,
                           ["Muon_correctedPt",
                            "Muon_correctedEta",
                            "Muon_correctedPhi",
                            "Muon_correctedCharge",
                            "Muon_genPartIdx",
                            "Muon_cvhMomCov",
                            "vetoMuonsPre",
                            "GenPart_pt",
                            "GenPart_eta",
                            "GenPart_phi",
                            "GenPart_pdgId",
                            "GenPart_statusFlags",
                            "nominal_weight"])
<<<<<<< HEAD

=======
>>>>>>> 34e2e9af
            dummyMuonScaleSyst_responseWeights = df.HistoBoost("muonScaleSyst_responseWeights", nominal_axes, [*nominal_cols, "muonScaleSyst_responseWeights_tensor"], tensor_axes = calibration_uncertainty_helper.tensor_axes)
            results.append(dummyMuonScaleSyst_responseWeights)

    return results, weightsum

resultdict = narf.build_and_run(datasets, build_graph)

output_tools.write_analysis_output(resultdict, "mz_wlike_with_mu_eta_pt.pkl.lz4", args)<|MERGE_RESOLUTION|>--- conflicted
+++ resolved
@@ -312,11 +312,7 @@
             df = df.Define(f"effStatTnP_{key}_tensor", helper, ["TrigMuon_pt", "TrigMuon_eta", "TrigMuon_charge", "NonTrigMuon_pt", "NonTrigMuon_eta", "NonTrigMuon_charge", "nominal_weight"])
             effStatTnP = df.HistoBoost(f"effStatTnP_{key}", nominal_axes, [*nominal_cols, f"effStatTnP_{key}_tensor"], tensor_axes = helper.tensor_axes)
             results.append(effStatTnP)
-<<<<<<< HEAD
-        
-=======
-
->>>>>>> 34e2e9af
+
         df = df.Define("effSystTnP_weight", muon_efficiency_helper_syst, ["TrigMuon_pt", "TrigMuon_eta", "TrigMuon_SApt", "TrigMuon_SAeta", "TrigMuon_charge",
                                                                           "NonTrigMuon_pt", "NonTrigMuon_eta", "NonTrigMuon_SApt", "NonTrigMuon_SAeta", "NonTrigMuon_charge",
                                                                           "nominal_weight"])
@@ -394,10 +390,7 @@
                             "GenPart_pdgId",
                             "GenPart_statusFlags",
                             "nominal_weight"])
-<<<<<<< HEAD
-
-=======
->>>>>>> 34e2e9af
+
             dummyMuonScaleSyst_responseWeights = df.HistoBoost("muonScaleSyst_responseWeights", nominal_axes, [*nominal_cols, "muonScaleSyst_responseWeights_tensor"], tensor_axes = calibration_uncertainty_helper.tensor_axes)
             results.append(dummyMuonScaleSyst_responseWeights)
 
