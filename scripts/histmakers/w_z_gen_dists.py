--- conflicted
+++ resolved
@@ -238,7 +238,6 @@
                 results.append(df.HistoBoost("nominal_sublPhoton", [axis_photonPt, axis_photonEta], ["sublPhotonPt", "sublPhotonEta", "nominal_weight"], storage=hist.storage.Weight()))
                 results.append(df.HistoBoost("nominal_trailPhoton", [axis_photonPt, axis_photonEta], ["trailPhotonPt", "trailPhotonEta", "nominal_weight"], storage=hist.storage.Weight()))
 
-<<<<<<< HEAD
             if args.applySelection:
                 # histograms for comparisons to unfolded results; apply acceptance cuts on pre/post FSR objects
                 if isZ:
@@ -289,12 +288,6 @@
                 axis_pt = hist.axis.Regular(30, 26, 56, name = "postfsrLep_pt", overflow=True, underflow=True)
                 results.append(df_fiducial_preFSR.HistoBoost("nominal_prefsr", [axis_eta, axis_pt], ["absetagen", "ptgen", "nominal_weight"], storage=hist.storage.Weight()))
                 results.append(df_fiducial_postFSR.HistoBoost("nominal_postfsr", [axis_eta, axis_pt], ["postfsrLep_absEta", "postfsrLep_pt", "nominal_weight"], storage=hist.storage.Weight()))
-=======
-                # postfsr definition
-                axis_eta = hist.axis.Regular(25, 0, 2.5, name = "postfsrLep_absEta", overflow=True, underflow=False)
-                axis_pt = hist.axis.Regular(50, 20, 70, name = "postfsrLep_pt", overflow=True, underflow=True)
-                results.append(df_fiducial.HistoBoost("nominal_postfsr", [axis_eta, axis_pt], ["postfsrLep_absEta", "postfsrLep_pt", "nominal_weight"], storage=hist.storage.Weight()))
->>>>>>> 45ba433a
 
     if 'powheg' in dataset.name:
         return results, weightsum
