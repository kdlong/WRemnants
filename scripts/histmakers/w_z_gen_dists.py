--- conflicted
+++ resolved
@@ -114,12 +114,9 @@
         axis_ewLogDeltaM = hist.axis.Regular(90, -5, 4, name = "ewLogDeltaM")
         ew_axes = [axis_ewMll, axis_ewLogDeltaM]
         results.append(df.HistoBoost("nominal_ew", ew_axes, [*ew_cols, "nominal_weight"], storage=hist.storage.Weight()))
-<<<<<<< HEAD
-=======
         # auxiliary hists
         axis_ewMlly = hist.axis.Variable(massBins, name = "ewMlly")
         results.append(df.HistoBoost("nominal_ewMlly", [axis_ewMlly], ["ewMlly", "nominal_weight"], storage=hist.storage.Weight()))
->>>>>>> e9d98818
 
     nominal_gen = df.HistoBoost("nominal_gen", nominal_axes, [*nominal_cols, "nominal_weight"], storage=hist.storage.Double())
 
