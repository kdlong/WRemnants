--- conflicted
+++ resolved
@@ -238,63 +238,10 @@
                 results.append(df.HistoBoost("nominal_sublPhoton", [axis_photonPt, axis_photonEta], ["sublPhotonPt", "sublPhotonEta", "nominal_weight"], storage=hist.storage.Weight()))
                 results.append(df.HistoBoost("nominal_trailPhoton", [axis_photonPt, axis_photonEta], ["trailPhotonPt", "trailPhotonEta", "nominal_weight"], storage=hist.storage.Weight()))
 
-<<<<<<< HEAD
                 # postfsr definition
                 axis_eta = hist.axis.Regular(25, 0, 2.5, name = "postfsrLep_absEta", overflow=True, underflow=False)
                 axis_pt = hist.axis.Regular(50, 20, 70, name = "postfsrLep_pt", overflow=True, underflow=True)
                 results.append(df_fiducial.HistoBoost("nominal_postfsr", [axis_eta, axis_pt], ["postfsrLep_absEta", "postfsrLep_pt", "nominal_weight"], storage=hist.storage.Weight()))
-=======
-            if args.applySelection:
-                # histograms for comparisons to unfolded results; apply acceptance cuts on pre/post FSR objects
-                if isZ:
-                    mass_min = 60
-                    mass_max = 120
-                    pt_min = 26
-                    pt_max = 60
-                    mt_min = 45
-                    ptV_max = 100
-                    absY_max = 2.5
-                    # mz_wlike_with_mu_eta_pt.py selection, don't cut on chosen lepton pt,eta as this will be used in binning
-                    df_fiducial_preFSR = df.Filter(f"""
-                        ptOthergen>{pt_min} && ptOthergen<{pt_max} 
-                        && absetaOthergen<2.4
-                        && massVgen > {mass_min} && massVgen < {mass_max}
-                        && mTVgen > {mt_min}
-                        """)
-                    df_fiducial_postFSR = df.Filter(f"""
-                        postfsrOtherLep_pt>{pt_min} && postfsrOtherLep_pt<{pt_max} 
-                        && postfsrOtherLep_absEta<2.4
-                        && postfsrMV > {mass_min} && postfsrMV < {mass_max}
-                        && postfsrMT > {mt_min}
-                        """)
-                    # Z dilepton selection
-                    df_fiducial_preFSR_dilepton = df.Filter(f"""
-                        (std::fabs(genl.eta()) < 2.4) && (std::fabs(genlanti.eta()) < 2.4) 
-                        && (genl.pt() > {pt_min}) && (genlanti.pt() > {pt_min}) 
-                        && (genl.pt() < {pt_max}) && (genlanti.pt() < {pt_max}) 
-                        && (massVgen > {mass_min}) && (massVgen < {mass_max})
-                        && (ptVgen < {ptV_max}) && (absYVgen < {absY_max})
-                        """)
-                    df_fiducial_postFSR_dilepton = df.Filter(f"""
-                        (postfsrLep_absEta < 2.4) && (postfsrOtherLep_absEta < 2.4) 
-                        && (postfsrLep_pt > {pt_min}) && (postfsrOtherLep_pt > {pt_min}) 
-                        && (postfsrLep_pt < {pt_max}) && (postfsrOtherLep_pt < {pt_max}) 
-                        && (postfsrMV > {mass_min}) && (postfsrMV < {mass_max})
-                        && (postfsrPTV < {ptV_max}) && (postfsrabsYV < {absY_max})
-                        """)
-                    results.append(df_fiducial_preFSR_dilepton.HistoBoost("dilepton_prefsr", [gen_axes["ptVGen"], gen_axes["absYVGen"]], ["ptVgen", "absYVgen", "nominal_weight"], storage=hist.storage.Weight()))
-                    results.append(df_fiducial_postFSR_dilepton.HistoBoost("dilepton_postfsr", [gen_axes["ptVGen"], gen_axes["absYVGen"]], ["postfsrPTV", "postfsrabsYV", "nominal_weight"], storage=hist.storage.Weight()))
-                elif isW:
-                    # mw_with_mu_eta_pt.py selection, don't cut on chosen lepton pt,eta as this will be used in binning
-                    mt_min = 40
-                    df_fiducial_preFSR = df.Filter(f"mTVgen > {mt_min}")
-                    df_fiducial_postFSR = df.Filter(f"postfsrMT > {mt_min}")
-
-                axis_eta = hist.axis.Regular(24, 0, 2.4, name = "postfsrLep_absEta", overflow=True, underflow=False)
-                axis_pt = hist.axis.Regular(30, 26, 56, name = "postfsrLep_pt", overflow=True, underflow=True)
-                results.append(df_fiducial_preFSR.HistoBoost("nominal_prefsr", [axis_eta, axis_pt], ["absetagen", "ptgen", "nominal_weight"], storage=hist.storage.Weight()))
-                results.append(df_fiducial_postFSR.HistoBoost("nominal_postfsr", [axis_eta, axis_pt], ["postfsrLep_absEta", "postfsrLep_pt", "nominal_weight"], storage=hist.storage.Weight()))
->>>>>>> b4645661
 
     if 'powheg' in dataset.name:
         return results, weightsum
