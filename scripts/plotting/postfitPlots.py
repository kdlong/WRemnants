import mplhep as hep
import matplotlib as mpl
import matplotlib.pyplot as plt
import itertools
import os
import hist
import numpy as np
import argparse
import pandas as pd
import itertools

from narf import ioutils

from utilities import common, logging, differential, boostHistHelpers as hh
from utilities.styles import styles
from wremnants import plot_tools, histselections as sel
from utilities.io_tools import output_tools, combinetf_input, combinetf2_input

import pdb

hep.style.use(hep.style.ROOT)

parser = common.plot_parser()
parser.add_argument("infile", type=str, help="hdf5 file from combinetf2 or root file from combinetf1")
parser.add_argument("-r", "--rrange", type=float, nargs=2, default=[0.9,1.1], help="y range for ratio plot")
parser.add_argument("--ylim", type=float, nargs=2, help="Min and max values for y axis (if not specified, range set automatically)")
parser.add_argument("--logy", action='store_true', help="Make the yscale logarithmic")
parser.add_argument("--yscale", type=float, help="Scale the upper y axis by this factor (useful when auto scaling cuts off legend)")
parser.add_argument("--noRatio", action='store_true', help="Don't make the ratio in the plot")
parser.add_argument("--noData", action='store_true', help="Don't plot the data")
parser.add_argument("--prefit", action='store_true', help="Make prefit plot, else postfit")
parser.add_argument("--selectionAxes", type=str, default=["charge", "passIso", "passMT", "cosThetaStarll"], 
    help="List of axes where for each bin a seperate plot is created")
parser.add_argument("--axlim", type=float, nargs='*', help="min and max for axes (2 values per axis)")

args = parser.parse_args()

logger = logging.setup_logger(__file__, args.verbose, args.noColorLogger)

outdir = output_tools.make_plot_dir(args.outpath, args.outfolder, eoscp=args.eoscp)

fittype = "prefit" if args.prefit else "postfit"
ratio = not args.noRatio
data = not args.noData


# load .hdf5 file first, must exist in combinetf and combinetf2
fitresult_h5py = combinetf_input.get_fitresult(args.infile.replace(".root",".hdf5"))
if "results" in fitresult_h5py.keys():
    fitresult = ioutils.pickle_load_h5py(fitresult_h5py["results"])
    combinetf2 = True
elif os.path.isfile(args.infile.replace(".hdf5",".root")):
    fitresult = combinetf_input.get_fitresult(args.infile.replace(".hdf5",".root"))
    combinetf2 = False
else:
    raise IOError("Unknown source, input file must be either from combinetf2 or combinetf1 (in case of combinetf1 both .root and .hdf5 files must exist)")

# order of the processes in the plots
procs_sort = ["Wmunu", "Fake", "Zmumu", "Wtaunu", "Top", "DYlowMass", "Other", "Ztautau", "Diboson", "PhotonInduced"][::-1]

def get_labels_colors_procs_sorted(procs):
    procs = sorted(procs, key=lambda x: procs_sort.index(x) if x in procs_sort else len(procs_sort))
    logger.info(f"Found processes {procs} in fitresult")
    labels = [styles.process_labels.get(p, p) for p in procs]
    colors = [styles.process_colors.get(p, "red") for p in procs]
    return labels, colors, procs

translate_selection = {
    "charge": {
        0 : "minus",
        1 : "plus"
    }
}

def make_plot(h_data, h_inclusive, h_stack, axes, colors=None, labels=None, suffix="", chi2=None, meta=None, saturated_chi2=False, lumi=None):
    axes_names = [a.name for a in axes]
    axis_name = "_".join([a for a in axes_names])
    if len(h_data.axes) > 1:
        # make unrolled 1D histograms
        if "eta" in axes_names: # convention is to plot eta-pt 
            axes_names = axes_names[::-1]
        h_data = sel.unrolledHist(h_data, binwnorm=1, obs=axes_names)
        h_inclusive = sel.unrolledHist(h_inclusive, binwnorm=1, obs=axes_names)
        h_stack = [sel.unrolledHist(h, binwnorm=1, obs=axes_names) for h in h_stack]

    if ratio:
        fig, ax1, ax2 = plot_tools.figureWithRatio(h_data, styles.xlabels.get(axis_name, "Bin number"), "Entries/bin", args.ylim, "Data/Pred.", args.rrange)
    else:
        fig, ax1 = plot_tools.figure(h_data, styles.xlabels.get(axis_name, "Bin number"), "Entries/bin", args.ylim)

    hep.histplot(
        h_stack,
        xerr=False,
        yerr=False,
        histtype="fill",
        color=colors,
        label=labels,
        stack=True,
        density=False,
        binwnorm=1.0,
        ax=ax1,
        zorder=1,
        flow='none',
    )

    if data:
        hep.histplot(
            h_data,
            yerr=True,
            histtype="errorbar",
            color="black",
            label="Data",
            binwnorm=1.0,
            ax=ax1,
            alpha=1.,
            zorder=2,
            flow='none',
        )    

    if ratio:

        hep.histplot(
            hh.divideHists(h_inclusive, h_inclusive, cutoff=1e-8, rel_unc=True, flow=False, by_ax_name=False),
            histtype="step",
            color="grey",
            alpha=0.5,
            yerr=False,
            ax=ax2,
            linewidth=2,
            flow='none',
        )

        if data:
            hep.histplot(
                hh.divideHists(h_data, h_inclusive, cutoff=0.01, rel_unc=True),
                histtype="errorbar",
                color="black",
                label="Data",
                yerr=True,
                linewidth=2,
                ax=ax2
            )

            # for uncertaity bands
            edges = h_inclusive.axes[0].edges

            # need to divide by bin width
            binwidth = edges[1:]-edges[:-1]
            if h_inclusive.storage_type != hist.storage.Weight:
                raise ValueError(f"Did not find uncertainties in {fittype} hist. Make sure you run combinetf with --computeHistErrors!")
            nom = h_inclusive.values() / binwidth
            std = np.sqrt(h_inclusive.variances()) / binwidth

            hatchstyle = '///'
            ax1.fill_between(edges, 
                    np.append(nom+std, (nom+std)[-1]), 
                    np.append(nom-std, (nom-std)[-1]),
                step='post',facecolor="none", zorder=2, hatch=hatchstyle, edgecolor="k", linewidth=0.0, label="Uncertainty")

            ax2.fill_between(edges, 
                    np.append((nom+std)/nom, ((nom+std)/nom)[-1]), 
                    np.append((nom-std)/nom, ((nom-std)/nom)[-1]),
                step='post',facecolor="none", zorder=2, hatch=hatchstyle, edgecolor="k", linewidth=0.0)

    scale = max(1, np.divide(*ax1.get_figure().get_size_inches())*0.3)

    if chi2 is not None:
        if saturated_chi2:
            chi2_name = "\chi_{\mathrm{sat.}}^2/ndf"
        else:
            chi2_name = "\chi^2/ndf"
        plt.text(0.05, 0.94, f"${chi2_name} = {round(chi2[0],1)}/{chi2[1]}$", horizontalalignment='left', verticalalignment='top', transform=ax1.transAxes,
            fontsize=20*args.scaleleg*scale)

    plot_tools.redo_axis_ticks(ax1, "x")
    plot_tools.redo_axis_ticks(ax2, "x")

    hep.cms.label(ax=ax1, lumi=float(f"{lumi:.3g}") if lumi is not None else None, fontsize=20*args.scaleleg*scale, 
        label=args.cmsDecor, data=data)

    plot_tools.addLegend(ax1, ncols=2, text_size=20*args.scaleleg)
    plot_tools.fix_axes(ax1, ax2, yscale=args.yscale)

    to_join = [fittype, args.postfix, axis_name, suffix]
    outfile = "_".join(filter(lambda x: x, to_join))

    plot_tools.save_pdf_and_png(outdir, outfile)

    stack_yields = None
    unstacked_yields = None
    kwargs=dict()
    if meta is not None:
        if "meta_info_input" in meta:
            analysis_meta_info={"Combinetf2Output" : meta["meta_info"], "AnalysisOutput": meta["meta_info_input"]["meta_info"]}
        else:
            analysis_meta_info={"AnalysisOutput" : meta["meta_info"]}
        kwargs["analysis_meta_info"] = analysis_meta_info

    plot_tools.write_index_and_log(outdir, outfile, 
        yield_tables={
            "Stacked processes" : pd.DataFrame([(k, sum(h.values()), sum(h.variances())**0.5) for k,h in zip(labels, h_stack)], columns=["Process", "Yield", "Uncertainty"]), 
            "Unstacked processes" : pd.DataFrame([(k, sum(h.values()), sum(h.variances())**0.5) for k,h in zip(["Data", "Inclusive"], [h_data, h_inclusive])], columns=["Process", "Yield", "Uncertainty"])},
        args=args, **kwargs
    )

def make_plots(hist_data, hist_inclusive, hist_stack, axes, channel="", *opts, **kwopts):
    # make plots in slices (e.g. for charge plus an minus separately)
    selection_axes = [a for a in axes if a.name in args.selectionAxes]
    if len(selection_axes) > 0:
        selection_bins = [np.arange(a.size) for a in axes if a.name in args.selectionAxes]
        other_axes = [a for a in axes if a not in selection_axes]

        for bins in itertools.product(*selection_bins):
            idxs = {a.name: i for a, i in zip(selection_axes, bins) }

            h_data = hist_data[idxs]
            h_inclusive = hist_inclusive[idxs]
            h_stack = [h[idxs] for h in hist_stack]

            suffix = f"{channel}_" + "_".join([f"{a}{i}" for a, i in idxs.items()])
            logger.info(f"Make plot for axes {[a.name for a in other_axes]}, in bins {idxs}")
            make_plot(h_data, h_inclusive, h_stack, other_axes, suffix=suffix, *opts, **kwopts)
    else:
        make_plot(hist_data, hist_inclusive, hist_stack, axes, suffix=channel, *opts, **kwopts)

if combinetf2:
    meta = ioutils.pickle_load_h5py(fitresult_h5py["meta"])
    meta_input=meta["meta_info_input"]
    procs = meta["procs"].astype(str)
    labels, colors, procs = get_labels_colors_procs_sorted(procs)

    chi2=None
    if f"chi2_{fittype}" in fitresult:
        chi2 = fitresult[f"chi2_{fittype}"], fitresult[f"ndf"]

    for channel, info in meta_input["channel_info"].items():
        hist_data = fitresult["hist_data_obs"][channel].get()
        hist_inclusive = fitresult[f"hist_{fittype}_inclusive"][channel].get()
        hist_stack = fitresult[f"hist_{fittype}"][channel].get()
        hist_stack = [hist_stack[{"processes" : p}] for p in procs]

        make_plots(hist_data, hist_inclusive, hist_stack, info["axes"], channel=channel, colors=colors, labels=labels, chi2=chi2, meta=meta, lumi=info["lumi"])
else:
    # combinetf1
    import ROOT

    procs = [k.replace("expproc_","").replace(f"_{fittype};1", "") for k in fitresult.keys() if fittype in k and k.startswith("expproc_") and "hybrid" not in k]
<<<<<<< HEAD
    procs = sorted(procs, key=lambda x: procs_sort.index(x) if x in procs_sort else len(procs_sort))

    labels = [styles.process_labels.get(p, p) for p in procs]
    colors = [styles.process_colors.get(p, "red") for p in procs]

    logger.info(f"Found processes {procs} in fitresult")

    # get axes from the directory name
    filename_parts = [x for x in filter(lambda x: x, args.infile.split("/"))]
    analysis = filename_parts[-2].split("_")[0]
    if analysis=="ZMassDilepton":
        all_axes = {
            "mll": hist.axis.Regular(60, 60., 120., name = "mll", overflow=False, underflow=False),
            "yll": hist.axis.Regular(20, -2.5, 2.5, name = "yll", overflow=False, underflow=False),
            "ptll": hist.axis.Variable([0, 2, 3, 4, 5, 6, 7, 8, 9, 10, 11, 13, 15, 17, 20, 23, 27, 32, 40, 54, 100], name = "ptll", underflow=False, overflow=False),
        }
    elif analysis=="ZMassWLike":
        all_axes = {
            "pt": hist.axis.Regular(34, 26, 60, name = "pt", overflow=False, underflow=False),
            "eta": hist.axis.Regular(48, -2.4, 2.4, name = "eta", overflow=False, underflow=False),
            "charge": common.axis_charge,
            "ptGen": hist.axis.Regular(33, 27, 60, name = "ptGen", overflow=False, underflow=False),
            "absEtaGen": hist.axis.Variable(differential.eta_binning, name = "absEtaGen", overflow=False, underflow=False),
            "qGen": common.axis_charge,
        }
    elif analysis=="WMass":
        all_axes = {
            # "pt": hist.axis.Regular(30, 26, 56, name = "pt", overflow=False, underflow=False),
            # "pt": hist.axis.Regular(31, 26, 57, name = "pt", overflow=False, underflow=False),
            "pt": hist.axis.Regular(29, 27, 56, name = "ptGen", overflow=False, underflow=False),
            "eta": hist.axis.Regular(48, -2.4, 2.4, name = "eta", overflow=False, underflow=False),
            "charge": common.axis_charge,
            "passIso": common.axis_passIso,
            "passMT": common.axis_passMT,
            "ptGen": hist.axis.Regular(29, 27, 56, name = "ptGen", overflow=False, underflow=False),
            "absEtaGen": hist.axis.Variable(differential.eta_binning, name = "absEtaGen", overflow=False, underflow=False),
            "qGen": common.axis_charge,
        }
    axes = [all_axes[part] for part in filename_parts[-2].split("_") if part in all_axes.keys()]
    if args.axlim:
        nv = len(args.axlim)
        if nv % 2:
            raise ValueError("if --axlim is specified it must have two values per axis!")
        axlim = np.array(args.axlim).reshape((int(nv/2), 2))
        axes = [ax if lim is None else hist.axis.Variable(ax.edges[(ax.edges >= lim[0]) & (ax.edges <= lim[1])], flow=False) 
                    for ax,lim in itertools.zip_longest(axes, axlim)]
    shape = [len(a) for a in axes]

    hist_data = fitresult["obs;1"].to_hist()
    nBins = hist_data.shape[0]
    values = np.reshape(hist_data.values(), shape)
    hist_data = hist.Hist(*axes, storage=hist.storage.Weight(), data=np.stack((values, values), axis=-1))  

    # last bin can be masked channel; slice with [:nBins]
    hist_inclusive = fitresult[f"expfull_{fittype};1"].to_hist()[:nBins]
    hist_inclusive = hist.Hist(*axes, storage=hist.storage.Weight(), 
        data=np.stack((np.reshape(hist_inclusive.values(), shape), np.reshape(hist_inclusive.variances(), shape)), axis=-1))  
    hist_stack = [fitresult[f"expproc_{p}_{fittype};1"].to_hist()[:nBins] for p in procs]
    hist_stack = [hist.Hist(*axes, storage=hist.storage.Weight(), 
        data=np.stack((np.reshape(h.values(), shape), np.reshape(h.variances(), shape)), axis=-1)) for h in hist_stack]

    if not args.prefit:
        rfile = ROOT.TFile.Open(args.infile)
        ttree = rfile.Get("fitresults")
        ttree.GetEntry(0)
        chi2 = [2*(ttree.nllvalfull - ttree.satnllvalfull), np.product([len(a) for a in axes]) - ttree.ndofpartial]
=======
    labels, colors, procs = get_labels_colors_procs_sorted(procs)

    if "meta" in fitresult_h5py:
        # the fit was probably done on a file generated via the hdf5 writer and we can use the axes information
        meta = ioutils.pickle_load_h5py(fitresult_h5py["meta"])
        ch_start=0
        for channel, info in meta["channel_info"].items():
            shape = [len(a) for a in info["axes"]]

            ch_end = ch_start+np.product(shape) # in combinetf1 the channels are concatenated and we need to index one after the other

            hist_data = fitresult["obs;1"].to_hist()
            values = np.reshape(hist_data.values()[ch_start:ch_end], shape)
            hist_data = hist.Hist(*info["axes"], storage=hist.storage.Weight(), data=np.stack((values, values), axis=-1))  

            # last bin can be masked channel; slice with [:nBins]
            hist_inclusive = fitresult[f"expfull_{fittype};1"].to_hist()
            hist_inclusive = hist.Hist(*info["axes"], storage=hist.storage.Weight(), 
                data=np.stack((np.reshape(hist_inclusive.values()[ch_start:ch_end], shape), np.reshape(hist_inclusive.variances()[ch_start:ch_end], shape)), axis=-1))  
            hist_stack = [fitresult[f"expproc_{p}_{fittype};1"].to_hist() for p in procs]
            hist_stack = [hist.Hist(*info["axes"], storage=hist.storage.Weight(), 
                data=np.stack((np.reshape(h.values()[ch_start:ch_end], shape), np.reshape(h.variances()[ch_start:ch_end], shape)), axis=-1)) for h in hist_stack]

            if not args.prefit:
                rfile = ROOT.TFile.Open(args.infile.replace(".hdf5",".root"))
                ttree = rfile.Get("fitresults")
                ttree.GetEntry(0)
                chi2 = [2*(ttree.nllvalfull - ttree.satnllvalfull), np.product([len(a) for a in info["axes"]]) - ttree.ndofpartial]
            else:
                chi2 = None

            make_plots(hist_data, hist_inclusive, hist_stack, info["axes"], channel=channel, colors=colors, labels=labels, chi2=chi2, meta=meta, saturated_chi2=True, lumi=info["lumi"])
            ch_start = ch_end
>>>>>>> 1a190754
    else:
        # the fit was probably done on a file generated via the root writer and we can't use the axes information

        # get axes from the directory name
        filename_parts = [x for x in filter(lambda x: x, args.infile.split("/"))]
        analysis = filename_parts[-2].split("_")[0]
        if analysis=="ZMassDilepton":
            all_axes = {
                # "mll": hist.axis.Regular(60, 60., 120., name = "mll", overflow=False, underflow=False),
                "mll": hist.axis.Variable([60,70,75,78,80,82,84,85,86,87,88,89,90,91,92,93,94,95,96,97,98,100,102,105,110,120], name = "mll", overflow=False, underflow=False),
                "etaAbsEta": hist.axis.Variable([-2.4, -2.0, -1.6, -1.4, -1.2, -1.0, -0.6, 0.0, 0.6, 1.0, 1.2, 1.4, 1.6, 2.0, 2.4], name = "etaAbsEta", overflow=False, underflow=False),
                "cosThetaStarll": hist.axis.Regular(2, -1., 1., name = "cosThetaStarll", underflow=False, overflow=False),
                "yll": hist.axis.Regular(20, -2.5, 2.5, name = "yll", overflow=False, underflow=False),
                "ptll": hist.axis.Variable([0, 2, 3, 4, 5, 6, 7, 8, 9, 10, 11, 13, 15, 17, 20, 23, 27, 32, 40, 54, 100], name = "ptll", underflow=False, overflow=False),
            }
        elif analysis=="ZMassWLike":
            all_axes = {
                "pt": hist.axis.Regular(34, 26, 60, name = "pt", overflow=False, underflow=False),
                "eta": hist.axis.Regular(48, -2.4, 2.4, name = "eta", overflow=False, underflow=False),
                "charge": common.axis_charge,
                "ptGen": hist.axis.Regular(33, 27, 60, name = "ptGen", overflow=False, underflow=False),
                "absEtaGen": hist.axis.Variable(differential.eta_binning, name = "absEtaGen", overflow=False, underflow=False),
                "qGen": common.axis_charge,
            }
        elif analysis=="WMass":
            all_axes = {
                # "pt": hist.axis.Regular(30, 26, 56, name = "pt", overflow=False, underflow=False),
                # "pt": hist.axis.Regular(31, 26, 57, name = "pt", overflow=False, underflow=False),
                "pt": hist.axis.Regular(29, 27, 56, name = "ptGen", overflow=False, underflow=False),
                "eta": hist.axis.Regular(48, -2.4, 2.4, name = "eta", overflow=False, underflow=False),
                "charge": common.axis_charge,
                "passIso": common.axis_passIso,
                "passMT": common.axis_passMT,
                "ptGen": hist.axis.Regular(29, 27, 56, name = "ptGen", overflow=False, underflow=False),
                "absEtaGen": hist.axis.Variable(differential.eta_binning, name = "absEtaGen", overflow=False, underflow=False),
                "qGen": common.axis_charge,
            }
        axes = [all_axes[part] for part in filename_parts[-2].split("_") if part in all_axes.keys()]
        if args.axlim:
            nv = len(args.axlim)
            if nv % 2:
                raise ValueError("if --axlim is specified it must have two values per axis!")
            axlim = np.array(args.axlim).reshape((int(nv/2), 2))
            axes = [ax if lim is not None else hist.axis.Variable(ax.edges[(ax.edges >= lim[0]) & (ax.edges <= lim[1])]) 
                        for ax,lim in itertools.zip_longest(axes, axlim)]
        shape = [len(a) for a in axes]

        hist_data = fitresult["obs;1"].to_hist()
        nBins = hist_data.shape[0]
        values = np.reshape(hist_data.values(), shape)
        hist_data = hist.Hist(*axes, storage=hist.storage.Weight(), data=np.stack((values, values), axis=-1))  

        # last bin can be masked channel; slice with [:nBins]
        hist_inclusive = fitresult[f"expfull_{fittype};1"].to_hist()[:nBins]
        hist_inclusive = hist.Hist(*axes, storage=hist.storage.Weight(), 
            data=np.stack((np.reshape(hist_inclusive.values(), shape), np.reshape(hist_inclusive.variances(), shape)), axis=-1))  
        hist_stack = [fitresult[f"expproc_{p}_{fittype};1"].to_hist()[:nBins] for p in procs]
        hist_stack = [hist.Hist(*axes, storage=hist.storage.Weight(), 
            data=np.stack((np.reshape(h.values(), shape), np.reshape(h.variances(), shape)), axis=-1)) for h in hist_stack]

        if not args.prefit:
            rfile = ROOT.TFile.Open(args.infile.replace(".hdf5",".root"))
            ttree = rfile.Get("fitresults")
            ttree.GetEntry(0)
            chi2 = [2*(ttree.nllvalfull - ttree.satnllvalfull), np.product([len(a) for a in axes]) - ttree.ndofpartial]
        else:
            chi2 = None

        make_plots(hist_data, hist_inclusive, hist_stack, axes, colors=colors, labels=labels, chi2=chi2, saturated_chi2=True)

if output_tools.is_eosuser_path(args.outpath) and args.eoscp:
    output_tools.copy_to_eos(args.outpath, args.outfolder)<|MERGE_RESOLUTION|>--- conflicted
+++ resolved
@@ -245,13 +245,16 @@
     import ROOT
 
     procs = [k.replace("expproc_","").replace(f"_{fittype};1", "") for k in fitresult.keys() if fittype in k and k.startswith("expproc_") and "hybrid" not in k]
-<<<<<<< HEAD
-    procs = sorted(procs, key=lambda x: procs_sort.index(x) if x in procs_sort else len(procs_sort))
-
-    labels = [styles.process_labels.get(p, p) for p in procs]
-    colors = [styles.process_colors.get(p, "red") for p in procs]
-
-    logger.info(f"Found processes {procs} in fitresult")
+    labels, colors, procs = get_labels_colors_procs_sorted(procs)
+
+    if "meta" in fitresult_h5py:
+        # the fit was probably done on a file generated via the hdf5 writer and we can use the axes information
+        meta = ioutils.pickle_load_h5py(fitresult_h5py["meta"])
+        ch_start=0
+        for channel, info in meta["channel_info"].items():
+            shape = [len(a) for a in info["axes"]]
+
+            ch_end = ch_start+np.product(shape) # in combinetf1 the channels are concatenated and we need to index one after the other
 
     # get axes from the directory name
     filename_parts = [x for x in filter(lambda x: x, args.infile.split("/"))]
@@ -294,40 +297,6 @@
                     for ax,lim in itertools.zip_longest(axes, axlim)]
     shape = [len(a) for a in axes]
 
-    hist_data = fitresult["obs;1"].to_hist()
-    nBins = hist_data.shape[0]
-    values = np.reshape(hist_data.values(), shape)
-    hist_data = hist.Hist(*axes, storage=hist.storage.Weight(), data=np.stack((values, values), axis=-1))  
-
-    # last bin can be masked channel; slice with [:nBins]
-    hist_inclusive = fitresult[f"expfull_{fittype};1"].to_hist()[:nBins]
-    hist_inclusive = hist.Hist(*axes, storage=hist.storage.Weight(), 
-        data=np.stack((np.reshape(hist_inclusive.values(), shape), np.reshape(hist_inclusive.variances(), shape)), axis=-1))  
-    hist_stack = [fitresult[f"expproc_{p}_{fittype};1"].to_hist()[:nBins] for p in procs]
-    hist_stack = [hist.Hist(*axes, storage=hist.storage.Weight(), 
-        data=np.stack((np.reshape(h.values(), shape), np.reshape(h.variances(), shape)), axis=-1)) for h in hist_stack]
-
-    if not args.prefit:
-        rfile = ROOT.TFile.Open(args.infile)
-        ttree = rfile.Get("fitresults")
-        ttree.GetEntry(0)
-        chi2 = [2*(ttree.nllvalfull - ttree.satnllvalfull), np.product([len(a) for a in axes]) - ttree.ndofpartial]
-=======
-    labels, colors, procs = get_labels_colors_procs_sorted(procs)
-
-    if "meta" in fitresult_h5py:
-        # the fit was probably done on a file generated via the hdf5 writer and we can use the axes information
-        meta = ioutils.pickle_load_h5py(fitresult_h5py["meta"])
-        ch_start=0
-        for channel, info in meta["channel_info"].items():
-            shape = [len(a) for a in info["axes"]]
-
-            ch_end = ch_start+np.product(shape) # in combinetf1 the channels are concatenated and we need to index one after the other
-
-            hist_data = fitresult["obs;1"].to_hist()
-            values = np.reshape(hist_data.values()[ch_start:ch_end], shape)
-            hist_data = hist.Hist(*info["axes"], storage=hist.storage.Weight(), data=np.stack((values, values), axis=-1))  
-
             # last bin can be masked channel; slice with [:nBins]
             hist_inclusive = fitresult[f"expfull_{fittype};1"].to_hist()
             hist_inclusive = hist.Hist(*info["axes"], storage=hist.storage.Weight(), 
@@ -346,7 +315,6 @@
 
             make_plots(hist_data, hist_inclusive, hist_stack, info["axes"], channel=channel, colors=colors, labels=labels, chi2=chi2, meta=meta, saturated_chi2=True, lumi=info["lumi"])
             ch_start = ch_end
->>>>>>> 1a190754
     else:
         # the fit was probably done on a file generated via the root writer and we can't use the axes information
 
