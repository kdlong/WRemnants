import mplhep as hep
import matplotlib as mpl
import matplotlib.pyplot as plt
import itertools
import os
import hist
import numpy as np
import argparse
import pandas as pd
import itertools

from narf import ioutils

from utilities import common, logging, differential, boostHistHelpers as hh
from utilities.styles import styles
from wremnants import plot_tools
from utilities.io_tools import output_tools, combinetf_input, combinetf2_input

import pdb

hep.style.use(hep.style.ROOT)

parser = common.plot_parser()
parser.add_argument("infile", type=str, help="hdf5 file from combinetf2 or root file from combinetf1")
parser.add_argument("-r", "--rrange", type=float, nargs=2, default=[0.9,1.1], help="y range for ratio plot")
parser.add_argument("--ylim", type=float, nargs=2, help="Min and max values for y axis (if not specified, range set automatically)")
parser.add_argument("--logy", action='store_true', help="Make the yscale logarithmic")
parser.add_argument("--yscale", type=float, help="Scale the upper y axis by this factor (useful when auto scaling cuts off legend)")
parser.add_argument("--noRatio", action='store_true', help="Don't make the ratio in the plot")
parser.add_argument("--noData", action='store_true', help="Don't plot the data")
parser.add_argument("--prefit", action='store_true', help="Make prefit plot, else postfit")
parser.add_argument("--selectionAxes", type=str, default=["charge", "passIso", "passMT", "cosThetaStarll"], 
    help="List of axes where for each bin a seperate plot is created")
parser.add_argument("--axlim", type=float, nargs='*', help="min and max for axes (2 values per axis)")
parser.add_argument("--invertAxes", action='store_true', help="Invert the order of the axes when plotting")

args = parser.parse_args()

logger = logging.setup_logger(__file__, args.verbose, args.noColorLogger)

outdir = output_tools.make_plot_dir(args.outpath, args.outfolder, eoscp=args.eoscp)

fittype = "prefit" if args.prefit else "postfit"
ratio = not args.noRatio
data = not args.noData


# load .hdf5 file first, must exist in combinetf and combinetf2
fitresult_h5py = combinetf_input.get_fitresult(args.infile.replace(".root",".hdf5"))
if "results" in fitresult_h5py.keys():
    fitresult = ioutils.pickle_load_h5py(fitresult_h5py["results"])
    combinetf2 = True
elif os.path.isfile(args.infile.replace(".hdf5",".root")):
    fitresult = combinetf_input.get_fitresult(args.infile.replace(".hdf5",".root"))
    combinetf2 = False
else:
    raise IOError("Unknown source, input file must be either from combinetf2 or combinetf1 (in case of combinetf1 both .root and .hdf5 files must exist)")

translate_selection = {
    "charge": {
        0 : "minus",
        1 : "plus"
    }
}

def make_plot(h_data, h_inclusive, h_stack, axes, colors=None, labels=None, suffix="", chi2=None, meta=None, saturated_chi2=False, lumi=None):
    axes_names = [a.name for a in axes]

    if any(x in axes_names for x in ["ptll", "mll", "ptVgen", "ptVGen"]):
        # in case of variable bin width normalize to unit
        binwnorm = 1.0
        ylabel="Events/unit"
    else:
        binwnorm = None
        ylabel="Events/bin"

    if len(h_data.axes) > 1:
        if "eta" in axes_names[-1]:
            axes_names = axes_names[::-1]
        if args.invertAxes:
            logger.info("invert eta order")
            axes_names = axes_names[::-1]

        # make unrolled 1D histograms
        h_data = hh.unrolledHist(h_data, binwnorm=binwnorm, obs=axes_names)
        h_inclusive = hh.unrolledHist(h_inclusive, binwnorm=binwnorm, obs=axes_names)
        h_stack = [hh.unrolledHist(h, binwnorm=binwnorm, obs=axes_names) for h in h_stack]

    axis_name = "_".join([a for a in axes_names])
    xlabel=f"{'-'.join([styles.xlabels.get(s,s).replace('(GeV)','') for s in axes_names])} bin"
    if ratio:
        fig, ax1, ax2 = plot_tools.figureWithRatio(h_data, xlabel, ylabel, args.ylim, "Data/Pred.", args.rrange)
    else:
        fig, ax1 = plot_tools.figure(h_data, xlabel, ylabel, args.ylim)

    hep.histplot(
        h_stack,
        xerr=False,
        yerr=False,
        histtype="fill",
        color=colors,
        label=labels,
        stack=True,
        density=False,
        binwnorm=binwnorm,
        ax=ax1,
        zorder=1,
        flow='none',
    )

    if data:
        hep.histplot(
            h_data,
            yerr=True,
            histtype="errorbar",
            color="black",
            label="Data",
            binwnorm=binwnorm,
            ax=ax1,
            alpha=1.,
            zorder=2,
            flow='none',
        )    

    if ratio:

        hep.histplot(
            hh.divideHists(h_inclusive, h_inclusive, cutoff=1e-8, rel_unc=True, flow=False, by_ax_name=False),
            histtype="step",
            color="grey",
            alpha=0.5,
            yerr=False,
            ax=ax2,
            linewidth=2,
            flow='none',
        )

        if data:
            hep.histplot(
                hh.divideHists(h_data, h_inclusive, cutoff=0.01, rel_unc=True),
                histtype="errorbar",
                color="black",
                label="Data",
                yerr=True,
                linewidth=2,
                ax=ax2
            )

            # for uncertaity bands
            edges = h_inclusive.axes[0].edges

            # need to divide by bin width
            binwidth = edges[1:]-edges[:-1]
            if h_inclusive.storage_type != hist.storage.Weight:
                raise ValueError(f"Did not find uncertainties in {fittype} hist. Make sure you run combinetf with --computeHistErrors!")
            nom = h_inclusive.values() / binwidth
            std = np.sqrt(h_inclusive.variances()) / binwidth

            hatchstyle = '///'
            ax1.fill_between(edges, 
                    np.append(nom+std, (nom+std)[-1]), 
                    np.append(nom-std, (nom-std)[-1]),
                step='post',facecolor="none", zorder=2, hatch=hatchstyle, edgecolor="k", linewidth=0.0, label="Uncertainty")

            ax2.fill_between(edges, 
                    np.append((nom+std)/nom, ((nom+std)/nom)[-1]), 
                    np.append((nom-std)/nom, ((nom-std)/nom)[-1]),
                step='post',facecolor="none", zorder=2, hatch=hatchstyle, edgecolor="k", linewidth=0.0)

    scale = max(1, np.divide(*ax1.get_figure().get_size_inches())*0.3)

    if chi2 is not None:
        if saturated_chi2:
            chi2_name = "\chi_{\mathrm{sat.}}^2/ndf"
        else:
            chi2_name = "\chi^2/ndf"
        if len(h_data.values())<100:
            plt.text(0.05, 0.94, f"${chi2_name}$", horizontalalignment='left', verticalalignment='top', transform=ax1.transAxes,
                fontsize=20*args.scaleleg*scale)  
            plt.text(0.05, 0.86, f"$= {round(chi2[0],1)}/{chi2[1]}$", horizontalalignment='left', verticalalignment='top', transform=ax1.transAxes,
                fontsize=20*args.scaleleg*scale)  
        else:
            plt.text(0.05, 0.94, f"${chi2_name} = {round(chi2[0],1)}/{chi2[1]}$", horizontalalignment='left', verticalalignment='top', transform=ax1.transAxes,
                fontsize=20*args.scaleleg*scale)

    plot_tools.redo_axis_ticks(ax1, "x")
    plot_tools.redo_axis_ticks(ax2, "x")

    hep.cms.label(ax=ax1, lumi=float(f"{lumi:.3g}") if lumi is not None else None, fontsize=20*args.scaleleg*scale, 
        label=args.cmsDecor, data=data)

    if len(h_stack) < 10:
        plot_tools.addLegend(ax1, ncols=np.ceil(len(h_stack)/3), text_size=20*args.scaleleg*scale)
    plot_tools.fix_axes(ax1, ax2, yscale=args.yscale)

    to_join = [fittype, args.postfix, axis_name, suffix]
    outfile = "_".join(filter(lambda x: x, to_join))

    plot_tools.save_pdf_and_png(outdir, outfile)

    stack_yields = None
    unstacked_yields = None
    kwargs=dict()
    if meta is not None:
        if "meta_info_input" in meta:
            analysis_meta_info={"Combinetf2Output" : meta["meta_info"], "AnalysisOutput": meta["meta_info_input"]["meta_info"]}
        else:
            analysis_meta_info={"AnalysisOutput" : meta["meta_info"]}
        kwargs["analysis_meta_info"] = analysis_meta_info

    plot_tools.write_index_and_log(outdir, outfile, 
        yield_tables={
            "Stacked processes" : pd.DataFrame([(k, sum(h.values()), sum(h.variances())**0.5) for k,h in zip(labels, h_stack)], columns=["Process", "Yield", "Uncertainty"]), 
            "Unstacked processes" : pd.DataFrame([(k, sum(h.values()), sum(h.variances())**0.5) for k,h in zip(["Data", "Inclusive"], [h_data, h_inclusive])], columns=["Process", "Yield", "Uncertainty"])},
        args=args, **kwargs
    )

def make_plots(hist_data, hist_inclusive, hist_stack, axes, channel="", *opts, **kwopts):
    # make plots in slices (e.g. for charge plus an minus separately)
    selection_axes = [a for a in axes if a.name in args.selectionAxes]
    if len(selection_axes) > 0:
        selection_bins = [np.arange(a.size) for a in axes if a.name in args.selectionAxes]
        other_axes = [a for a in axes if a not in selection_axes]

        for bins in itertools.product(*selection_bins):
            idxs = {a.name: i for a, i in zip(selection_axes, bins) }

            h_data = hist_data[idxs]
            h_inclusive = hist_inclusive[idxs]
            h_stack = [h[idxs] for h in hist_stack]

            if "run" in [a.name for a in selection_axes]:
                idx = idxs["run"]
                lumis = common.run_edges_lumi
                lumi = np.diff(lumis)[idx]
                logger.info(f"Axis 'run' found in histogram selection_axes, set lumi to {lumi}")
                kwopts["run"] = lumi

            suffix = f"{channel}_" + "_".join([f"{a}{i}" for a, i in idxs.items()])
            logger.info(f"Make plot for axes {[a.name for a in other_axes]}, in bins {idxs}")
            make_plot(h_data, h_inclusive, h_stack, other_axes, suffix=suffix, *opts, **kwopts)
    else:
        make_plot(hist_data, hist_inclusive, hist_stack, axes, suffix=channel, *opts, **kwopts)

if combinetf2:
    meta = ioutils.pickle_load_h5py(fitresult_h5py["meta"])
    meta_input=meta["meta_info_input"]
    procs = meta["procs"].astype(str)
    labels, colors, procs = styles.get_labels_colors_procs_sorted(procs)

    chi2=None
    if f"chi2_{fittype}" in fitresult:
        chi2 = fitresult[f"chi2_{fittype}"], fitresult[f"ndf_{fittype}"]

    for channel, info in meta_input["channel_info"].items():
        if channel.endswith("masked"):
            continue
        hist_data = fitresult["hist_data_obs"][channel].get()
        hist_inclusive = fitresult[f"hist_{fittype}_inclusive"][channel].get()
        hist_stack = fitresult[f"hist_{fittype}"][channel].get()
        hist_stack = [hist_stack[{"processes" : p}] for p in procs]

        make_plots(hist_data, hist_inclusive, hist_stack, info["axes"], channel=channel, colors=colors, labels=labels, chi2=chi2, meta=meta, lumi=info["lumi"])
else:
    # combinetf1
    import ROOT

    procs = [k.replace("expproc_","").replace(f"_{fittype};1", "") for k in fitresult.keys() if fittype in k and k.startswith("expproc_") and "hybrid" not in k]
    labels, colors, procs = styles.get_labels_colors_procs_sorted(procs)

    if "meta" in fitresult_h5py:
        # the fit was probably done on a file generated via the hdf5 writer and we can use the axes information
        meta = ioutils.pickle_load_h5py(fitresult_h5py["meta"])
        ch_start=0
        for channel, info in meta["channel_info"].items():
            if channel.endswith("masked"):
                continue
<<<<<<< HEAD

=======
>>>>>>> 1e5936ca
            shape = [len(a) for a in info["axes"]]

            ch_end = ch_start+np.product(shape) # in combinetf1 the channels are concatenated and we need to index one after the other

            hist_data = fitresult["obs;1"].to_hist()
            values = np.reshape(hist_data.values()[ch_start:ch_end], shape)
            hist_data = hist.Hist(*info["axes"], storage=hist.storage.Weight(), data=np.stack((values, values), axis=-1))  

            # last bin can be masked channel; slice with [:nBins]
            hist_inclusive = fitresult[f"expfull_{fittype};1"].to_hist()
            hist_inclusive = hist.Hist(*info["axes"], storage=hist.storage.Weight(), 
                data=np.stack((np.reshape(hist_inclusive.values()[ch_start:ch_end], shape), np.reshape(hist_inclusive.variances()[ch_start:ch_end], shape)), axis=-1))  
            hist_stack = [fitresult[f"expproc_{p}_{fittype};1"].to_hist() for p in procs]
            hist_stack = [hist.Hist(*info["axes"], storage=hist.storage.Weight(), 
                data=np.stack((np.reshape(h.values()[ch_start:ch_end], shape), np.reshape(h.variances()[ch_start:ch_end], shape)), axis=-1)) for h in hist_stack]

            if not args.prefit:
                rfile = ROOT.TFile.Open(args.infile.replace(".hdf5",".root"))
                ttree = rfile.Get("fitresults")
                ttree.GetEntry(0)
                chi2 = [2*(ttree.nllvalfull - ttree.satnllvalfull), np.product([len(a) for a in info["axes"]]) - ttree.ndofpartial]
            else:
                chi2 = None

            make_plots(hist_data, hist_inclusive, hist_stack, info["axes"], channel=channel, colors=colors, labels=labels, chi2=chi2, meta=meta, saturated_chi2=True, lumi=info["lumi"])
            ch_start = ch_end
    else:
        # the fit was probably done on a file generated via the root writer and we can't use the axes information

        # get axes from the directory name
        filename_parts = [x for x in filter(lambda x: x, args.infile.split("/"))]
        analysis = filename_parts[-2].split("_")[0]
        if analysis=="ZMassDilepton":
            all_axes = {
                # "mll": hist.axis.Regular(60, 60., 120., name = "mll", overflow=False, underflow=False),
                "mll": hist.axis.Variable([60,70,75,78,80,82,84,85,86,87,88,89,90,91,92,93,94,95,96,97,98,100,102,105,110,120], name = "mll", overflow=False, underflow=False),
                "etaAbsEta": hist.axis.Variable([-2.4, -2.0, -1.6, -1.4, -1.2, -1.0, -0.6, 0.0, 0.6, 1.0, 1.2, 1.4, 1.6, 2.0, 2.4], name = "etaAbsEta", overflow=False, underflow=False),
                "cosThetaStarll": hist.axis.Regular(2, -1., 1., name = "cosThetaStarll", underflow=False, overflow=False),
                "yll": hist.axis.Regular(20, -2.5, 2.5, name = "yll", overflow=False, underflow=False),
                "ptll": hist.axis.Variable([0, 2, 3, 4, 5, 6, 7, 8, 9, 10, 11, 13, 15, 17, 20, 23, 27, 32, 40, 54, 100], name = "ptll", underflow=False, overflow=False),
            }
        elif analysis=="ZMassWLike":
            all_axes = {
                "pt": hist.axis.Regular(34, 26, 60, name = "pt", overflow=False, underflow=False),
                "eta": hist.axis.Regular(48, -2.4, 2.4, name = "eta", overflow=False, underflow=False),
                "charge": common.axis_charge,
                "ptGen": hist.axis.Regular(33, 27, 60, name = "ptGen", overflow=False, underflow=False),
                "absEtaGen": hist.axis.Variable(differential.eta_binning, name = "absEtaGen", overflow=False, underflow=False),
                "qGen": common.axis_charge,
            }
        elif analysis=="WMass":
            all_axes = {
                "pt": hist.axis.Regular(30, 26, 56, name = "pt", overflow=False, underflow=False),
                # "pt": hist.axis.Regular(31, 26, 57, name = "pt", overflow=False, underflow=False),
                #"pt": hist.axis.Regular(29, 27, 56, name = "ptGen", overflow=False, underflow=False),
                "eta": hist.axis.Regular(48, -2.4, 2.4, name = "eta", overflow=False, underflow=False),
                "charge": common.axis_charge,
                "passIso": common.axis_passIso,
                "passMT": common.axis_passMT,
                "ptGen": hist.axis.Regular(29, 27, 56, name = "ptGen", overflow=False, underflow=False),
                "absEtaGen": hist.axis.Variable(differential.eta_binning, name = "absEtaGen", overflow=False, underflow=False),
                "qGen": common.axis_charge,
            }
        else:
            raise ValueError(f"Unknown analysis {analysis}, can't set the axes")

        axes = [all_axes[part] for part in filename_parts[-2].split("_") if part in all_axes.keys()]
        if args.axlim:
            nv = len(args.axlim)
            if nv % 2:
                raise ValueError("if --axlim is specified it must have two values per axis!")
            axlim = np.array(args.axlim).reshape((int(nv/2), 2))
            axes = [ax if lim is not None else hist.axis.Variable(ax.edges[(ax.edges >= lim[0]) & (ax.edges <= lim[1])]) 
                        for ax,lim in itertools.zip_longest(axes, axlim)]
        shape = [len(a) for a in axes]

        hist_data = fitresult["obs;1"].to_hist()
        nBins = hist_data.shape[0]
        values = np.reshape(hist_data.values(), shape)
        hist_data = hist.Hist(*axes, storage=hist.storage.Weight(), data=np.stack((values, values), axis=-1))  

        # last bin can be masked channel; slice with [:nBins]
        hist_inclusive = fitresult[f"expfull_{fittype};1"].to_hist()[:nBins]
        hist_inclusive = hist.Hist(*axes, storage=hist.storage.Weight(), 
            data=np.stack((np.reshape(hist_inclusive.values(), shape), np.reshape(hist_inclusive.variances(), shape)), axis=-1))  
        hist_stack = [fitresult[f"expproc_{p}_{fittype};1"].to_hist()[:nBins] for p in procs]
        hist_stack = [hist.Hist(*axes, storage=hist.storage.Weight(), 
            data=np.stack((np.reshape(h.values(), shape), np.reshape(h.variances(), shape)), axis=-1)) for h in hist_stack]

        if not args.prefit:
            rfile = ROOT.TFile.Open(args.infile.replace(".hdf5",".root"))
            ttree = rfile.Get("fitresults")
            ttree.GetEntry(0)
            chi2 = [2*(ttree.nllvalfull - ttree.satnllvalfull), np.product([len(a) for a in axes]) - ttree.ndofpartial]
        else:
            chi2 = None

        make_plots(hist_data, hist_inclusive, hist_stack, axes, colors=colors, labels=labels, chi2=chi2, saturated_chi2=True)

if output_tools.is_eosuser_path(args.outpath) and args.eoscp:
    output_tools.copy_to_eos(outdir, args.outpath, args.outfolder)<|MERGE_RESOLUTION|>--- conflicted
+++ resolved
@@ -275,10 +275,6 @@
         for channel, info in meta["channel_info"].items():
             if channel.endswith("masked"):
                 continue
-<<<<<<< HEAD
-
-=======
->>>>>>> 1e5936ca
             shape = [len(a) for a in info["axes"]]
 
             ch_end = ch_start+np.product(shape) # in combinetf1 the channels are concatenated and we need to index one after the other
