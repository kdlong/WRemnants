--- conflicted
+++ resolved
@@ -10,11 +10,7 @@
 import hist
 import pdb
 
-<<<<<<< HEAD
-from utilities import boostHistHelpers as hh, logging, input_tools, common
-=======
-from utilities import boostHistHelpers as hh, logging, input_tools, output_tools
->>>>>>> 0fb0a250
+from utilities import boostHistHelpers as hh, logging, input_tools, common, output_tools
 from wremnants import plot_tools
 
 hep.style.use(hep.style.ROOT)
@@ -37,11 +33,8 @@
 parser.add_argument("--scaleleg", type=float, default=1.0, help="Scale legend text")
 parser.add_argument("--plots", type=str, nargs="+", default=["postfit"], choices=["prefit", "postfit"], help="Define which plots to make")
 parser.add_argument("--lumi", type=float, default=16.8, help="Luminosity used in the fit, needed to get the absolute cross section")
-<<<<<<< HEAD
 parser.add_argument("-c", "--channels", type=str, nargs="+", choices=["plus", "minus", "all"], default=["plus", "minus"], help="Select channel to plot")
-=======
 parser.add_argument("--eoscp", action='store_true', help="Override use of xrdcp and use the mount instead")
->>>>>>> 0fb0a250
 
 args = parser.parse_args()
 
@@ -354,7 +347,6 @@
     if mode == "dilepton":
         channels = ["all"]
     else:
-<<<<<<< HEAD
         channels = args.channels
 
     if "all" in channels:
@@ -363,151 +355,6 @@
         plot("prefit", bins=(None,int(nbins_reco/2)), channel="minus")
     if "plus" in channels:
         plot("prefit", bins=(int(nbins_reco/2), nbins_reco), channel="plus")
-=======
-        yLabel="d$\sigma$ [pb]"
-        scale= args.lumi * 1000
-
-    # read nominal values and uncertainties from fit result and fill histograms
-    pois = input_tools.getPOInames(rfile, poi_type=poi_type)
-
-    df = get_results(rfile, pois, scale=scale)
-
-    hist_xsec = hist.Hist(
-        hist.axis.Regular(bins=len(df), start=0, stop=max(df["bin"].values)+1, underflow=False, overflow=False), storage=hist.storage.Weight())
-    hist_xsec_stat = hist.Hist(
-        hist.axis.Regular(bins=len(df), start=0, stop=max(df["bin"].values)+1, underflow=False, overflow=False), storage=hist.storage.Weight())
-
-    hist_xsec.view(flow=False)[...] = np.stack([df["norm"].values, (df["Total"].values)**2], axis=-1)
-    hist_xsec_stat.view(flow=False)[...] = np.stack([df["norm"].values, (df["stat"].values)**2], axis=-1)
-
-    if asimov:
-        df_asimov = get_results(asimov, pois, scale=scale)
-
-        ha_xsec = hist.Hist(
-            hist.axis.Regular(bins=len(df), start=0, stop=max(df["bin"].values)+1, underflow=False, overflow=False))
-
-        ha_xsec.view(flow=False)[...] = df_asimov["norm"].values
-
-    # make plots
-    if args.ylim is None:
-        ylim = (0, 1.1 * max((df["norm"]+df["Total"]).values))
-    else:
-        ylim = args.ylim
-
-    if args.rrange is None:
-        rrange = [0.99,1.01] if normalize else [0.97,1.03]
-    else:
-        rrange = args.rrange
-
-    fig, ax1, ax2 = plot_tools.figureWithRatio(hist_xsec, "Bin number", yLabel, ylim, "Data/Pred.", rrange)
-
-    hep.histplot(
-        hist_xsec,
-        yerr=True,
-        histtype="errorbar",
-        color="black",
-        label="Data",
-        ax=ax1,
-        alpha=1.,
-        binwnorm=binwnorm,
-        zorder=2,
-    )    
-
-    hep.histplot(
-        hh.divideHists(hist_xsec, hist_xsec, cutoff=0.01, rel_unc=True),
-        histtype="errorbar",
-        color="black",
-        label="Data",
-        yerr=True,
-        linewidth=2,
-        ax=ax2
-    )
-
-    hep.histplot(
-        hh.divideHists(hist_xsec_stat, hist_xsec, cutoff=0.01, rel_unc=True),
-        histtype="errorbar",
-        color="black",
-        label="Data",
-        yerr=True,
-        linewidth=2,
-        ax=ax2, capsize=2, elinewidth=0, markersize=0
-    )
-
-    if asimov:
-        hep.histplot(
-            ha_xsec,
-            yerr=False,
-            histtype="step",
-            color="blue",
-            label="Model",
-            ax=ax1,
-            alpha=1.,
-            binwnorm=binwnorm,
-            zorder=2,
-        ) 
-
-        hep.histplot(
-            hh.divideHists(ha_xsec, hist_xsec, cutoff=0.01, rel_unc=True),
-            histtype="step",
-            color="blue",
-            label="Model",
-            yerr=False,
-            ax=ax2
-        )
-
-    plot_tools.addLegend(ax1, ncols=4, text_size=20*args.scaleleg)
-    plot_tools.fix_axes(ax1, ax2, yscale=args.yscale)
-
-    scale = max(1, np.divide(*ax1.get_figure().get_size_inches())*0.3)
-    hep.cms.label(ax=ax1, lumi=float(f"{args.lumi:.3g}"), fontsize=20*args.scaleleg*scale, 
-        label=cms_decor, data=not args.noData)
-
-    if poi_type=="mu":
-        outfile = "mu"
-    elif normalize:
-        outfile = "unfolded_xsec_normalized"
-    else: 
-        outfile = "unfolded_xsec" 
-
-    outfile += (f"_{args.postfix}" if args.postfix else "")
-    plot_tools.save_pdf_and_png(outdir, outfile)
-
-    if asimov:
-        asimov_yields = make_yields_df([ha_xsec], ["Model"], per_bin=True)
-        asimov_yields["Uncertainty"] *= 0 # artificially set uncertainty on model hard coded to 0
-    data_yields = make_yields_df([hist_xsec], ["Data"], per_bin=True)
-    plot_tools.write_index_and_log(outdir, outfile, nround=4 if normalize else 2,
-        yield_tables={"Data" : data_yields, "Model": asimov_yields} if asimov else {"Data" : data_yields},
-        analysis_meta_info=None,
-        args=args,
-    )
-
-
-
-if "xsec" in args.plots:
-    plot_xsec_unfolded(poi_type="pmaskedexp")
-    plot_xsec_unfolded(poi_type="pmaskedexpnorm")
-
-if "prefit" in args.plots:
-    plot("prefit", bins=(None, nbins_reco))
-    plot("prefit", bins=(None,int(nbins_reco/2)), channel="minus")
-    plot("prefit", bins=(int(nbins_reco/2), nbins_reco), channel="plus")
-
-if "postfit" in args.plots:
-    plot("postfit", bins=(None, nbins_reco))
-    plot("postfit", bins=(None,int(nbins_reco/2)), channel="minus")
-    plot("postfit", bins=(int(nbins_reco/2), nbins_reco), channel="plus")
-
-if "correlation" in args.plots:
-    plot_matrix_poi("correlation_matrix_channelmu")
-    plot_matrix_poi("correlation_matrix_channelpmaskedexp")
-    plot_matrix_poi("correlation_matrix_channelpmaskedexpnorm")
-
-if "covariance" in args.plots:
-    plot_matrix_poi("covariance_matrix_channelmu")
-    plot_matrix_poi("covariance_matrix_channelpmaskedexp")
-    plot_matrix_poi("covariance_matrix_channelpmaskedexpnorm")
 
 if output_tools.is_eosuser_path(args.outpath) and args.eoscp:
-    output_tools.copy_to_eos(args.outpath, args.outfolder)
->>>>>>> 0fb0a250
+    output_tools.copy_to_eos(args.outpath, args.outfolder)