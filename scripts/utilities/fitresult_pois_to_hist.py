import h5py
import os
import narf

from utilities import common, logging
from utilities.io_tools.conversion_tools import fitresult_pois_to_hist
from utilities.io_tools import output_tools

import pdb

parser = common.base_parser()
parser.add_argument("--observed", type=str, default=None, help="fitresult file with observed results")
parser.add_argument("--expected", type=str, default=None, help="fitresult file with expected results")
parser.add_argument("-o", "--outfolder", type=str, default="./", help="Output folder")
parser.add_argument("--outputFile", type=str, default="results_unfolded", help="Output file name")
parser.add_argument("--override", action="store_true", help="Override output file if it exists")
parser.add_argument("--h5py", action="store_true", help="Dump output into hdf5 file using narf, use pickle by default")
args = parser.parse_args()
logger = logging.setup_logger(__file__, args.verbose, args.noColorLogger)

if not args.observed and not args.expected:
    raise IOError(f"Result from expected or observed fit must be specified with '--observed' or '--expected'")
result = {}
meta = None

if args.observed:
    result, meta = fitresult_pois_to_hist(args.observed.replace(".root",".hdf5"), result, uncertainties=None)
if args.expected:
    result, meta_exp = fitresult_pois_to_hist(args.expected.replace(".root",".hdf5"), result, uncertainties=None, expected=True)
    if not args.observed:
        meta = meta_exp
        meta_exp = None

# saving the result histograms
outfile = f"{args.outfolder}/{args.outputFile}{ '.hdf5' if args.h5py else '.pkl'}"
if os.path.isfile(outfile) and not args.override:
    raise IOError(f"The file {outfile} already exists, use '--override' to override it")

if not os.path.exists(args.outfolder):
    logger.info(f"Creating output folder {args.outfolder}")
    os.makedirs(args.outfolder)

res_dict = {
    "results" : result,
    "combine_meta" : meta,
    "meta_info" : narf.ioutils.make_meta_info_dict(args=args, wd=common.base_dir),
}

if args.h5py:
    from narf import ioutils
    with h5py.File(outfile, "w") as f:
        logger.debug(f"Pickle and dump results")
<<<<<<< HEAD
        ioutils.pickle_dump_h5py("results", result, f)
        if meta is not None:
            ioutils.pickle_dump_h5py("meta", meta, f)
        if meta_exp is not None:
            ioutils.pickle_dump_h5py("meta_exp", meta_exp, f)
else:
    import pickle
    with open(outfile, "wb") as f:
        meta_info = {} 
        if meta is not None:
            meta_info["meta"] = meta
        if meta_exp is not None:
            meta_info["meta_exp"] = meta_exp
        pickle.dump({"results": result, **meta_info}, f)
=======
        for k,v in res_dict.items():
            ioutils.pickle_dump_h5py(k, v, f)
else:
    import pickle
    with open(outfile, "wb") as f:
        pickle.dump(res_dict, f)
>>>>>>> 45ba433a
<|MERGE_RESOLUTION|>--- conflicted
+++ resolved
@@ -4,7 +4,6 @@
 
 from utilities import common, logging
 from utilities.io_tools.conversion_tools import fitresult_pois_to_hist
-from utilities.io_tools import output_tools
 
 import pdb
 
@@ -42,34 +41,20 @@
 
 res_dict = {
     "results" : result,
-    "combine_meta" : meta,
     "meta_info" : narf.ioutils.make_meta_info_dict(args=args, wd=common.base_dir),
 }
+if meta is not None:
+    res_dict["combine_meta"] = meta
+if meta_exp is not None:
+    res_dict["combine_meta_exp"] = meta_exp
 
 if args.h5py:
     from narf import ioutils
     with h5py.File(outfile, "w") as f:
         logger.debug(f"Pickle and dump results")
-<<<<<<< HEAD
-        ioutils.pickle_dump_h5py("results", result, f)
-        if meta is not None:
-            ioutils.pickle_dump_h5py("meta", meta, f)
-        if meta_exp is not None:
-            ioutils.pickle_dump_h5py("meta_exp", meta_exp, f)
-else:
-    import pickle
-    with open(outfile, "wb") as f:
-        meta_info = {} 
-        if meta is not None:
-            meta_info["meta"] = meta
-        if meta_exp is not None:
-            meta_info["meta_exp"] = meta_exp
-        pickle.dump({"results": result, **meta_info}, f)
-=======
         for k,v in res_dict.items():
             ioutils.pickle_dump_h5py(k, v, f)
 else:
     import pickle
     with open(outfile, "wb") as f:
-        pickle.dump(res_dict, f)
->>>>>>> 45ba433a
+        pickle.dump(res_dict, f)