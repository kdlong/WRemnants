import hist
import numpy as np
from functools import reduce
import collections
from utilities import common, logging

logger = logging.child_logger(__name__)

def valsAndVariances(h1, h2, allowBroadcast=True, transpose=True):
    if not allowBroadcast and len(h1.axes) != len(h2.axes):
        raise ValueError("Incompatible hists for math operation")

    flow = True
    for i,j in zip(h1.axes.traits, h2.axes.traits):
        flow = i.overflow == j.overflow and i.underflow == j.underflow
        if not flow:
            break

    if len(h1.axes) == len(h2.axes):
        return (h1.values(flow=flow), h2.values(flow=flow), h1.variances(flow=flow), h2.variances(flow=flow))
    else:
        outshape = h1.view(flow=flow).shape if len(h1.shape) > len(h2.shape) else h2.view(flow=flow).shape
        # The transpose is because numpy works right to left in broadcasting, and we've put the
        # syst axis on the right
        try:
            res = [None if x is None else np.broadcast_to(x.T if transpose else x, outshape[::-1] if transpose else outshape) for x in \
                    [h1.values(flow=flow), h2.values(flow=flow), h1.variances(flow=flow), h2.variances(flow=flow)]]
        except ValueError as e:
            logger.error(f"Failed to broadcast hists! h1.axes.name {h1.axes.name}, h2.axes.name {h2.axes.name}")
            raise e
        return [None if x is None else x.T for x in res] if transpose else res

def broadcastOutHist(h1, h2):
    if len(h1.axes) == len(h2.axes):
        return h1 if h1.axes[-1].size >= h2.axes[-1].size else h2
    return h1 if len(h1.axes) > len(h2.axes) else h2

# returns h1/h2
def divideHists(h1, h2, cutoff=1e-5, allowBroadcast=True, rel_unc=False, createNew=True):
    # To get the broadcast shape right
    outh = h1 if not allowBroadcast else broadcastOutHist(h1, h2)

    h1vals,h2vals,h1vars,h2vars = valsAndVariances(h1, h2, allowBroadcast)
    out = np.zeros_like(h2vals)
    # By the argument that 0/0 = 1
    out[(np.abs(h2vals) < cutoff) & (np.abs(h1vals) < cutoff)] = 1.
    val = np.divide(h1vals, h2vals, out=out, where=np.abs(h2vals)>cutoff)

    if h1._storage_type() != hist.storage.Weight() or h2._storage_type() != hist.storage.Weight():
        newh = hist.Hist(*outh.axes, data=val)
        return newh
    else:
        relvars = relVariances(h1vals, h2vals, h1vars, h2vars)
        if rel_unc:
            # Treat the divisor as a constant
            var = val*val*relvars[0]
        else:
            var = val*val*sum(relvars)
        if createNew:
            newh = hist.Hist(*outh.axes, storage=hist.storage.Weight(),
                             data=np.stack((val, var), axis=-1))
            return newh
        else:
            outh.values(flow=True)[...] = val
            outh.variances(flow=True)[...] = var
            return outh

def relVariance(hvals, hvars, cutoff=1e-3, fillOnes=False):
    nonzero = np.abs(hvals) > cutoff
    if fillOnes:
        out = np.ones(hvars.shape)
    else:
        out = np.copy(hvars)
    np.divide(hvars, hvals*hvals, out=out, where=nonzero)
    return out

def relVariances(h1vals, h2vals, h1vars, h2vars):
    rel1 = relVariance(h1vals, h1vars)
    rel2 = relVariance(h2vals, h2vars)
    return (rel1, rel2)

# TODO: Implement this rather than relying on pdf unc function
#def rssHist(h):

def sqrtHist(h):
    rootval = np.sqrt(h.values(flow=True))
    rooth = h.copy()

    if h._storage_type() == hist.storage.Double():
        rooth[...] = rootval
    else:
        relvar = relVariance(h.values(flow=True), h.variances(flow=True))
        newvar = 0.5*rootval*rootval*relvar
        rooth[...] = np.stack((rootval, newvar), axis=-1)

    return rooth

def multiplyWithVariance(vals1, vals2, vars1, vars2):
    val = np.multiply(vals1, vals2)
    var = val*val*sum(relVariances(vals1, vals2, vars1, vars2))
    return val, var

def multiplyHists(h1, h2, allowBroadcast=True, transpose=True, createNew=True):
<<<<<<< HEAD
    h1vals,h2vals,h1vars,h2vars = valsAndVariances(h1, h2, allowBroadcast, transpose)
    val,var = multiplyWithVariance(h1vals, h2vals, h1vars, h2vars)
    outh = h1 if not allowBroadcast else broadcastOutHist(h1, h2)
    if createNew:
        newh = hist.Hist(*outh.axes, storage=hist.storage.Weight(),
                         data=np.stack((val, var), axis=-1))
        return newh
    else:
        outh.values(flow=True)[...] = val
        outh.variances(flow=True)[...] = var
=======
    h1vals, h2vals, h1vars, h2vars = valsAndVariances(h1, h2, allowBroadcast, transpose)
    outh = h1 if not allowBroadcast else broadcastOutHist(h1, h2)

    if createNew:
        if h1._storage_type() == hist.storage.Double() or h2._storage_type() == hist.storage.Double():
            val = np.multiply(h1vals, h2vals)
            return hist.Hist(*outh.axes, data=val)
        else:
            val,var = multiplyWithVariance(h1vals, h2vals, h1vars, h2vars)
            return hist.Hist(*outh.axes, storage=hist.storage.Weight(), data=np.stack((val, var), axis=-1))
    else:
        if h1._storage_type() == hist.storage.Double() or h2._storage_type() == hist.storage.Double():
            val = np.multiply(h1vals, h2vals)
        else:
            val,var = multiplyWithVariance(h1vals, h2vals, h1vars, h2vars)
            outh.variances(flow=True)[...] = var

        outh.values(flow=True)[...] = val

>>>>>>> 04ba26e8
        return outh

def addHists(h1, h2, allowBroadcast=True, createNew=True):
    h1vals,h2vals,h1vars,h2vars = valsAndVariances(h1, h2, allowBroadcast)
    outh = h1 if not allowBroadcast else broadcastOutHist(h1, h2)
    if createNew:
        if h1._storage_type() == hist.storage.Double() or h2._storage_type() == hist.storage.Double():
            return hist.Hist(*outh.axes, data=h1vals+h2vals)
        else:
            return hist.Hist(*outh.axes, storage=hist.storage.Weight(),
                            data=np.stack((h1vals+h2vals, h1vars+h2vars), axis=-1))            
    else:
        outh.values(flow=True)[...] = h1vals + h2vals
        if h1._storage_type() == hist.storage.Weight() and h2._storage_type() == hist.storage.Weight():
            outh.variances(flow=True)[...] = h1vars + h2vars
        return outh                

def sumHists(hists):
    return reduce(addHists, hists)

<<<<<<< HEAD
def mirrorHist(hvar, hnom, cutoff=1, createNew=True):
    if createNew:
        div = divideHists(hnom, hvar, cutoff)
        hnew = multiplyHists(div, hnom)
        return hnew
    else:
        # double copy needed because divideHists may update any of the two input histograms, which we don't want
        # maybe at this point skipping the internal copy is not useful anymore
        hnew = hvar.copy()
        hnomiNew = hnom.copy()
        hnew = divideHists(hnomiNew, hnew, cutoff, createNew=False)
        hnew = multiplyHists(hnew, hnomiNew, createNew=False)
        return hnew
        
=======
def mirrorHist(hvar, hnom, cutoff=1):
    div = divideHists(hnom, hvar, cutoff)
    hnew = multiplyHists(div, hnom, createNew=False)
    return hnew

>>>>>>> 04ba26e8
def extendHistByMirror(hvar, hnom, downAsUp=False, downAsNomi=False):
    if downAsUp:
        hmirror = hvar.copy()
    elif downAsNomi:
        # use multiplyHists to broadcast the nominal into the mirror, there might be a more direct way
        hmirror = hvar.copy()
        hmirror.view(flow=True)[...]
        hmirror.values(flow=True)[...]    = np.ones_like(hmirror.values(flow=True))
        hmirror.variances(flow=True)[...] = np.zeros_like(hmirror.variances(flow=True))
        hmirror = multiplyHists(hmirror, hnom, createNew=False) 
    else:
        hmirror = mirrorHist(hvar, hnom, createNew=False)
    mirrorAx = hist.axis.Integer(0,2, name="mirror", overflow=False, underflow=False)

    if hvar._storage_type() == hist.storage.Double() or hnom._storage_type() == hist.storage.Double():
        hnew = hist.Hist(*hvar.axes, mirrorAx)
        hnew.view(flow=True)[...] = np.stack((hvar.values(flow=True), hmirror.values(flow=True)), axis=-1)
    else:
        hnew = hist.Hist(*hvar.axes, mirrorAx, storage=hist.storage.Weight())
        hnew.view(flow=True)[...] = np.stack((hvar.view(flow=True), hmirror.view(flow=True)), axis=-1)        
    
    return hnew

def addSystAxis(h, size=1, offset=0):

    if h._storage_type() == hist.storage.Double():
        hnew = hist.Hist(*h.axes,hist.axis.Regular(size,offset,size+offset, name="systIdx"))
        # Broadcast to new shape
        newvals = hnew.values()+h.values()[...,np.newaxis]
        hnew[...] = newvals
    else:
        hnew = hist.Hist(*h.axes,hist.axis.Regular(size,offset,size+offset, name="systIdx"), storage=hist.storage.Weight())
        # Broadcast to new shape
        newvals = hnew.values()+h.values()[...,np.newaxis]
        newvars = hnew.variances()+h.variances()[...,np.newaxis]
        hnew[...] = np.stack((newvals, newvars), axis=-1)

    return hnew

def clipNegativeVals(h, clipValue=0, createNew=True):
    vals = h.values(flow=True)
    vals[vals<0] = clipValue
    if createNew:
        if h._storage_type() == hist.storage.Double():
            hnew = hist.Hist(*h.axes)
            hnew[...] = vals
        else:
            hnew = hist.Hist(*h.axes, storage=hist.storage.Weight())
            hnew[...] = np.stack((vals, h.variances(flow=True)), axis=-1)

        return hnew
    else:
        h.values(flow=True)[...] = vals
        return h
    
def scaleHist(h, scale, createNew=True):
    if createNew:
        if h._storage_type() == hist.storage.Double():
            hnew = hist.Hist(*h.axes)
        else:
            hnew = hist.Hist(*h.axes, storage=hist.storage.Weight())
            hnew.variances(flow=True)[...] = scale * h.variances(flow=True)

        hnew.values(flow=True)[...] = scale * h.values(flow=True)

        return hnew
    else:
        h.values(flow=True)[...] *= scale
        if h._storage_type() == hist.storage.Weight():
            h.variances(flow=True)[...] *= scale
        return h
    
def normalize(h, scale=1e6, createNew=True):
    scale = scale/h.sum(flow=True).value
    return scaleHist(h, scale, createNew)

def makeAbsHist(h, axis_name):
    ax = h.axes[axis_name]
    axidx = list(h.axes).index(ax)
    if ax.size == 1 and -ax.edges[0] == ax.edges[-1]:
        abs_ax = hist.axis.Regular(1, 0, ax.edges[-1], underflow=False, name=f"abs{axis_name}")
        return hist.Hist(*h.axes[:axidx], abs_ax, *h.axes[axidx+1:], storage=h._storage_type(), data=h.view())

    if 0 not in ax.edges:
        raise ValueError("Can't mirror around 0 if it isn't a bin boundary")
    abs_ax = hist.axis.Variable(ax.edges[ax.index(0.):], underflow=False, name=f"abs{axis_name}")
    hnew = hist.Hist(*h.axes[:axidx], abs_ax, *h.axes[axidx+1:], storage=h._storage_type())
    
    s = hist.tag.Slicer()
    hnew[...] = h[{axis_name : s[ax.index(0):]}].view() + np.flip(h[{axis_name : s[:ax.index(0)]}].view(), axis=axidx)
    return hnew

def rebinHist(h, axis_name, edges):
    if type(edges) == int:
        return h[{axis_name : hist.rebin(edges)}]

    ax = h.axes[axis_name]
    ax_idx = [a.name for a in h.axes].index(axis_name)
    if not all([np.isclose(x, ax.edges).any() for x in edges]):
        raise ValueError(f"Cannot rebin histogram due to incompatible edges for axis '{ax.name}'\n"
                            f"Edges of histogram are {ax.edges}, requested rebinning to {edges}")
        
    # If you rebin to a subset of initial range, keep the overflow and underflow
    overflow = ax.traits.overflow or (edges[-1] < ax.edges[-1] and not np.isclose(edges[-1], ax.edges[-1]))
    underflow = ax.traits.underflow or (edges[0] > ax.edges[0] and not np.isclose(edges[0], ax.edges[0]))
    flow = overflow or underflow
    new_ax = hist.axis.Variable(edges, name=ax.name, overflow=overflow, underflow=underflow)
    axes = list(h.axes)
    axes[ax_idx] = new_ax
    
    hnew = hist.Hist(*axes, name=h.name, storage=h._storage_type())

    # Offset from bin edge to avoid numeric issues
    offset = 0.5*np.min(ax.edges[1:]-ax.edges[:-1])
    edges_eval = edges+offset
    edge_idx = ax.index(edges_eval)
    # Avoid going outside the range, reduceat will add the last index anyway
    if edge_idx[-1] == ax.size+ax.traits.overflow:
        edge_idx = edge_idx[:-1]

    if underflow:
        # Only if the original axis had an underflow should you offset
        if ax.traits.underflow:
            edge_idx += 1
        edge_idx = np.insert(edge_idx, 0, 0)

    # Take is used because reduceat sums i:len(array) for the last entry, in the case
    # where the final bin isn't the same between the initial and rebinned histogram, you
    # want to drop this value. Add tolerance of 1/2 min bin width to avoid numeric issues
    hnew.values(flow=flow)[...] = np.add.reduceat(h.values(flow=flow), edge_idx, 
            axis=ax_idx).take(indices=range(new_ax.size+underflow+overflow), axis=ax_idx)
    if hnew._storage_type() == hist.storage.Weight():
        hnew.variances(flow=flow)[...] = np.add.reduceat(h.variances(flow=flow), edge_idx, 
                axis=ax_idx).take(indices=range(new_ax.size+underflow+overflow), axis=ax_idx)
    return hnew

def mergeAxes(ax1, ax2):
    if ax1.edges[0] < ax2.edges[0]:
        tmp = ax1
        ax1 = ax2
        ax2 = tmp

    if np.array_equal(ax1.edges, ax2.edges):
        return ax1

    ax1_edges = ax1.edges
    ax1_merge_idx = len(ax1.edges)
    while ax1_edges[ax1_merge_idx-1] not in ax2.edges:
        ax1_merge_idx -= 1

    ax1_edges = ax1_edges[:ax1_merge_idx]
    if not ax1_edges.size:
        raise ValueError("Didn't find any common edges in two axes, can't merge")

    merge_idx = list(ax2.edges).index(ax1_edges[-1])+1
    if merge_idx < 1 or merge_idx > ax2.size+1:
        raise ValueError("Can't merge axes unless there is a common point of intersection! "
            f"Merge index was {merge_idx} "
            f"The edges were {ax1.edges} (size={ax1.size}), and {ax2.edges} (size={ax2.size})")

    new_edges = np.concatenate((ax1_edges, ax2.edges[merge_idx:]))
    return hist.axis.Variable(new_edges, name=ax1.name)

def findAxes(hists, axis_idx):
    if type(axis_idx) in [list, tuple]:
        return [h.axes[[ax for ax in axis_idx if ax in h.axes.name][0]] for h in hists]
    else:
        return [h.axes[axis_idx] for h in hists]

def findCommonBinning(hists, axis_idx):
    if len(hists) < 2:
        raise ValueError("Can only find common binning between > 1 hists")

    orig_axes = findAxes(hists, axis_idx)
    # Set intersection with tolerance for floats
    common_edges = np.array(orig_axes[0].edges)
    for ax in orig_axes[1:]:
        common_edges = common_edges[np.isclose(np.array(ax.edges)[:,np.newaxis], common_edges).any(0)]

    edges = np.sort(common_edges)
    logger.debug(f"Common edges are {common_edges}")

    if len(edges) < 2:
        raise ValueError(f"Found < 2 common edges, cannot rebin. Axes were {orig_axes}")
    return edges

def rebinHistsToCommon(hists, axis_idx, keep_full_range=False):
    orig_axes = findAxes(hists, axis_idx)
    new_edges = findCommonBinning(hists, axis_idx)
    rebinned_hists = [rebinHist(h, ax.name, new_edges) for h,ax in zip(hists, orig_axes)]

    # TODO: This assumes that the range extension only happens in one direction,
    # specifically, that the longer range hist has higher values
    if keep_full_range:
        full_hists = []
        hists_by_max = sorted(hists, key=lambda x: x.axes[axis_idx].edges[-1])
        new_ax = rebinned_hists[0].axes[axis_idx]
        for h in hists_by_max:
            new_ax = mergeAxes(new_ax, h.axes[axis_idx])

        for h,rebinh in zip(hists, rebinned_hists):
            axes = list(rebinh.axes)
            axes[axis_idx] = new_ax
            newh = hist.Hist(*axes, name=rebinh.name, storage=h._storage_type())
            merge_idx = new_ax.index(rebinh.axes[axis_idx].edges[-1])
            # TODO: true the overflow/underflow properly
            low_vals = rebinh.view()
            max_idx = min(h.axes[axis_idx].size, h.axes[axis_idx].index(newh.axes[axis_idx].edges[-1]))
            vals = np.append(low_vals, np.take(h.view(), range(merge_idx, max_idx), axis_idx))
            zero_pad_shape = list(newh.shape)
            zero_pad_shape[axis_idx] -= vals.shape[axis_idx]
            vals = np.append(vals, np.full(zero_pad_shape, 
                hist.accumulators.WeightedSum(0, 0) if newh._storage_type() == hist.storage.Weight() else 0.))
            newh[...] = vals
            full_hists.append(newh)

        new_edges = findCommonBinning(full_hists, axis_idx)
        rebinned_hists = [rebinHist(h, h.axes[axis_idx].name, new_edges) for h in full_hists]

    return rebinned_hists
   
def projectNoFlow(h, proj_ax, exclude=[]):
    s = hist.tag.Slicer()
    if type(proj_ax) == str:
        proj_ax = [proj_ax]
    hnoflow = h[{ax : s[0:hist.overflow:hist.sum] for ax in h.axes.name if ax not in exclude+list(proj_ax)}]
    return hnoflow.project(*proj_ax) 

def syst_min_and_max_env_hist(h, proj_ax, syst_ax, indices, no_flow=[]):
    hup = syst_min_or_max_env_hist(h, proj_ax, syst_ax, indices, no_flow=no_flow, do_min=False)
    hdown = syst_min_or_max_env_hist(h, proj_ax, syst_ax, indices, no_flow=no_flow, do_min=True)
    hnew = hist.Hist(*hup.axes, common.down_up_axis, storage=hup._storage_type())
    hnew[...,0] = hdown.view(flow=True)
    hnew[...,1] = hup.view(flow=True)
    return hnew

def syst_min_or_max_env_hist(h, proj_ax, syst_ax, indices, no_flow=[], do_min=True):
    if syst_ax not in h.axes.name:
        logger.warning(f"Did not find syst axis {syst_ax} in histogram. Returning nominal!")
        return h

    # Keep the order of the hist
    proj_ax = [ax for ax in h.axes.name if ax in proj_ax]
    systax_idx = h.axes.name.index(syst_ax)
    if systax_idx != h.ndim-1:
        raise ValueError("Required to have the syst axis at index -1")

    if len(indices) < 2:
        logger.warning(f"Requires at least two histograms for envelope. Returning nominal!")
        return h

    if type(indices[0]) == str:
        if all(x.isdigit() for x in indices):
            indices == [int(x) for x in indices]
        else:
            indices = h.axes[syst_ax].index(indices)

    if max(indices) > h.axes[syst_ax].size:
        logger.warning(f"Range of indices exceeds length of syst axis '{syst_ax}.' Returning nominal!")
        return h

    if syst_ax in proj_ax:
        proj_ax.pop(proj_ax.index(syst_ax))
        
    hvar = projectNoFlow(h, (*proj_ax, syst_ax), exclude=no_flow)

    view = np.take(hvar.view(flow=True), indices, axis=-1)
    fullview = np.take(h.view(flow=True), indices, axis=-1)

    # Move project axis to second to last position so the broadcasting works
    # NOTE: Be careful that you keep track of the actual order, keeping in mind that things are moving
    names = list(h.axes.name)
    initial_order = []
    for ax in proj_ax:
        idx = names.index(ax)
        initial_order.append(idx)
        names.insert(-2, names.pop(idx))
        fullview = np.moveaxis(fullview, idx, -2)
    
    op = np.argmin if do_min else np.argmax
    # Index of min/max values considering only the eventual projection  
    idx = op(view.value if hasattr(view, "value") else view, axis=-1)
    opview = fullview[(*np.indices(fullview.shape[:-1]), idx)]

    hnew = h[{syst_ax : 0}]
    # Now that the syst ax has been collapsed, project axes will be at last position
    # Move the axes back to where they belong
    names = list(h.axes.name)
    for idx in reversed(initial_order):
        opview = np.moveaxis(opview, -1, idx)

    hnew[...] = opview
    return hnew

def combineUpDownVarHists(down_hist, up_hist):
    if up_hist.axes != down_hist.axes:
        raise RuntimeError("input up and down histograms have different axes, can't combine")
    else:
        hnew = hist.Hist(*up_hist.axes, common.down_up_axis, storage=up_hist._storage_type())
        hnew.view(flow=True)[...] = np.stack((down_hist.view(flow=True), up_hist.view(flow=True)), axis = -1)
        return hnew

def smoothTowardsOne(h):
    if h._storage_type() == hist.storage.Double():
        logger.warning("Tried to smoothTowardsOne but histogram has no variances. Proceed without doing anything!")
        return h

    vals = h.values(flow=True)
    vars = h.variances(flow=True)
    relErr = np.minimum(1., relVariance(vals, vars, fillOnes=True))
    newvals = (1.-relErr) * vals + relErr
    hnew = hist.Hist(*h.axes, storage=hist.storage.Weight())
    hnew.values(flow=True)[...]    = newvals
    hnew.variances(flow=True)[...] = vars
    return hnew

def set_flow(h, val="nearest"):
    raise NotImplementedError("This function doesn't actually work :(")
    for i, ax in enumerate(h.axes):
        if ax.traits.underflow:
            nearest_vals = np.take(h.values(flow=True), 1, i) 
            # FIXME Take+assign doesn't work :(
            np.take(h.values(flow=True), 0, i)[...] = nearest_vals if val == "nearest" else np.full_like(nearest_vals, val)
        if ax.traits.overflow:
            nearest_vals = np.take(h.values(flow=True), -2, i) 
            np.take(h.values(flow=True), -1, i)[...] = nearest_vals if val == "nearest" else np.full_like(nearest_vals, val)
    return h<|MERGE_RESOLUTION|>--- conflicted
+++ resolved
@@ -101,18 +101,6 @@
     return val, var
 
 def multiplyHists(h1, h2, allowBroadcast=True, transpose=True, createNew=True):
-<<<<<<< HEAD
-    h1vals,h2vals,h1vars,h2vars = valsAndVariances(h1, h2, allowBroadcast, transpose)
-    val,var = multiplyWithVariance(h1vals, h2vals, h1vars, h2vars)
-    outh = h1 if not allowBroadcast else broadcastOutHist(h1, h2)
-    if createNew:
-        newh = hist.Hist(*outh.axes, storage=hist.storage.Weight(),
-                         data=np.stack((val, var), axis=-1))
-        return newh
-    else:
-        outh.values(flow=True)[...] = val
-        outh.variances(flow=True)[...] = var
-=======
     h1vals, h2vals, h1vars, h2vars = valsAndVariances(h1, h2, allowBroadcast, transpose)
     outh = h1 if not allowBroadcast else broadcastOutHist(h1, h2)
 
@@ -129,10 +117,7 @@
         else:
             val,var = multiplyWithVariance(h1vals, h2vals, h1vars, h2vars)
             outh.variances(flow=True)[...] = var
-
         outh.values(flow=True)[...] = val
-
->>>>>>> 04ba26e8
         return outh
 
 def addHists(h1, h2, allowBroadcast=True, createNew=True):
@@ -153,28 +138,11 @@
 def sumHists(hists):
     return reduce(addHists, hists)
 
-<<<<<<< HEAD
-def mirrorHist(hvar, hnom, cutoff=1, createNew=True):
-    if createNew:
-        div = divideHists(hnom, hvar, cutoff)
-        hnew = multiplyHists(div, hnom)
-        return hnew
-    else:
-        # double copy needed because divideHists may update any of the two input histograms, which we don't want
-        # maybe at this point skipping the internal copy is not useful anymore
-        hnew = hvar.copy()
-        hnomiNew = hnom.copy()
-        hnew = divideHists(hnomiNew, hnew, cutoff, createNew=False)
-        hnew = multiplyHists(hnew, hnomiNew, createNew=False)
-        return hnew
-        
-=======
 def mirrorHist(hvar, hnom, cutoff=1):
     div = divideHists(hnom, hvar, cutoff)
     hnew = multiplyHists(div, hnom, createNew=False)
     return hnew
 
->>>>>>> 04ba26e8
 def extendHistByMirror(hvar, hnom, downAsUp=False, downAsNomi=False):
     if downAsUp:
         hmirror = hvar.copy()
@@ -186,7 +154,7 @@
         hmirror.variances(flow=True)[...] = np.zeros_like(hmirror.variances(flow=True))
         hmirror = multiplyHists(hmirror, hnom, createNew=False) 
     else:
-        hmirror = mirrorHist(hvar, hnom, createNew=False)
+        hmirror = mirrorHist(hvar, hnom)
     mirrorAx = hist.axis.Integer(0,2, name="mirror", overflow=False, underflow=False)
 
     if hvar._storage_type() == hist.storage.Double() or hnom._storage_type() == hist.storage.Double():
