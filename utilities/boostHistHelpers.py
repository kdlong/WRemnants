--- conflicted
+++ resolved
@@ -510,19 +510,6 @@
             np.take(h.values(flow=True), -1, i)[...] = nearest_vals if val == "nearest" else np.full_like(nearest_vals, val)
     return h
 
-<<<<<<< HEAD
-def swap_histogram_bins(histo, axis1, axis1_bin1, axis1_bin2, axis2=None, axis2_slize=None, flow=False, axis1_replace=None):
-    # swap content from axis1: axis1_bin1 with axis1: axis1_bin2 
-    # optionally for a subset of the histogram defined by axis2: axis2_slize
-    # optionally the selected bin content can be replaced by axis1_replace (example use case: setting up and down variations to nominal)
-    if axis2 is not None and axis2_slize is None:
-        raise ValueError(f"Requested to flip bins for axis {axis2} but the corresponding slizes 'axis2_slize' are not set")
-    if isinstance(axis2_slize, slice):
-        # for some reason complex slicing didn't work, convert to bin number
-        tmp_slice = []
-        for x in ("start", "stop", "step"):
-            s = getattr(axis2_slize,x)
-=======
 def swap_histogram_bins(histo, axis1, axis1_bin1, axis1_bin2, axis2=None, axis2_slice=None, flow=False, axis1_replace=None):
     # swap content from axis1: axis1_bin1 with axis1: axis1_bin2 
     # optionally for a subset of the histogram defined by axis2: axis2_slice
@@ -534,40 +521,10 @@
         tmp_slice = []
         for x in ("start", "stop", "step"):
             s = getattr(axis2_slice,x)
->>>>>>> c742cc2c
             if isinstance(s, complex):
                 tmp_slice.append(histo.axes[axis2].index(s.imag))
             else:
                 tmp_slice.append(s)
-<<<<<<< HEAD
-        axis2_slize = slice(*tmp_slice)
-
-    slizes1 = []
-    slizes2 = []
-    slizesR = []
-    for a in histo.axes.name:
-        if a == axis1:
-            slizes1.append(histo.axes[a].index(axis1_bin1))
-            slizes2.append(histo.axes[a].index(axis1_bin2))
-            if axis1_replace:
-                slizesR.append(histo.axes[a].index(axis1_replace))
-        elif axis2 is not None and a == axis2:                  
-            slizes1.append(axis2_slize)
-            slizes2.append(axis2_slize)
-            if axis1_replace:
-                slizesR.append(axis2_slize)
-        else:
-            slizes1.append(slice(None))
-            slizes2.append(slice(None))
-            if axis1_replace:
-                slizesR.append(slice(None))
-
-    # swap bins in specified slizes
-    data = histo.view(flow=flow)
-    new_histo = histo.copy()
-    new_histo.view(flow=flow)[*slizes2] = data[*slizes1] if axis1_replace is None else data[*slizesR]
-    new_histo.view(flow=flow)[*slizes1] = data[*slizes2] if axis1_replace is None else data[*slizesR]
-=======
         axis2_slice = slice(*tmp_slice)
 
     slices1 = []
@@ -595,5 +552,4 @@
     new_histo = histo.copy()
     new_histo.view(flow=flow)[*slices2] = data[*slices1] if axis1_replace is None else data[*slicesR]
     new_histo.view(flow=flow)[*slices1] = data[*slices2] if axis1_replace is None else data[*slicesR]
->>>>>>> c742cc2c
     return new_histo