--- conflicted
+++ resolved
@@ -38,13 +38,8 @@
     new_vals = np.moveaxis(new_vals, np.arange(len(moves)), list(moves.keys()))
 
     if new_vals.shape != h2.values(flow=flow).shape:
-<<<<<<< HEAD
-        raise ValueError(f"Broadcast shape {new_vals.shape} (from h1.shape={h1.view(flow=flow).shape}) " \
-                            f"does not match desired shape h2.shape={h2.view(flow=flow).shape}")
-=======
         raise ValueError(f"Broadcast shape {new_vals.shape} (from h1.shape={h1.values(flow=flow).shape}, axes={h1.axes.name}) " \
                             f"does not match desired shape {h2.view(flow=flow).shape} (axes={h2.axes.name})")
->>>>>>> 4d1bda02
 
     if h1.storage_type == hist.storage.Weight:
         new_vars = np.broadcast_to(h1.variances(flow=flow), broadcast_shape)
