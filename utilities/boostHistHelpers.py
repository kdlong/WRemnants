--- conflicted
+++ resolved
@@ -171,16 +171,12 @@
         hnew[...] = np.stack((newvals, newvars), axis=-1)
 
     return hnew
-<<<<<<< HEAD
-    
-=======
 
 def clipNegativeVals(h, clipValue=0, createNew=False):
     newh = h.copy() if createNew else h
     np.clip(newh.values(flow=True), a_min=clipValue, a_max=None, out=newh.values(flow=True))
     return newh
 
->>>>>>> 190eb9aa
 def scaleHist(h, scale, createNew=True):
     if createNew:
         if h._storage_type == hist.storage.Double():
