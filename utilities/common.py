import hist
import pathlib
import argparse
import numpy as np
import os
from utilities import logging
from enum import Enum
import re

base_dir = f"{pathlib.Path(__file__).parent}/../"
wremnants_dir = f"{pathlib.Path(__file__).parent}/../wremnants"
data_dir =  f"{pathlib.Path(__file__).parent}/../wremnants-data/data/"

BR_TAUToMU = 0.1739
BR_TAUToE = 0.1782
# cross sections in pb
xsec_ZmmPostVFP = 2001.9
xsec_WpmunuPostVFP = 11765.9
xsec_WmmunuPostVFP = 8703.87
xsec_ZmmMass10to50PostVFP = 6997.0
Z_TAU_TO_LEP_RATIO = (1.-(1. - BR_TAUToMU - BR_TAUToE)**2)

wprocs = ["WplusmunuPostVFP", "WminusmunuPostVFP", "WminustaunuPostVFP", "WplustaunuPostVFP", 
    'Wplusmunu_MiNNLO-noqedisr', 'Wminusmunu_MiNNLO-noqedisr',
    'Wplusmunu_horace-lo-photos', 'Wplusmunu_horace-lo-photos-mecoff', 'Wplusmunu_horace-nlo', 'Wplusmunu_horace-lo', 'Wplusmunu_horace-qed', 
    'Wminusmunu_horace-lo-photos', 'Wminusmunu_horace-lo-photos-mecoff', 'Wminusmunu_horace-nlo', 'Wminusmunu_horace-lo', 'Wminusmunu_horace-qed',
    'Wplusmunu_winhac-lo-photos', 'Wplusmunu_winhac-lo', 'Wplusmunu_winhac-nlo', 
    'Wminusmunu_winhac-lo-photos', 'Wminusmunu_winhac-lo', 'Wminusmunu_winhac-nlo']
zprocs = ["ZmumuPostVFP", "ZtautauPostVFP", "ZmumuMiNLO", "ZmumuNNLOPS", 'Zmumu_MiNNLO-noqedisr',
    'Zmumu_horace-lo-photos', 'Zmumu_horace-lo-photos-isroff', 'Zmumu_horace-lo-photos-mecoff', 'Zmumu_horace-nlo', 'Zmumu_horace-lo', 'Zmumu_horace-new', 'Zmumu_horace-qed',
    'Zmumu_horace-alpha-fsr-off-isr-off', 'Zmumu_horace-alpha-old-fsr-off-isr-off', 'Zmumu_horace-alpha-old-fsr-off-isr-pythia',
    'Zmumu_renesance-lo', 'Zmumu_renesance-nlo',
          'Zmumu_powheg-lo', 'Zmumu_powheg-nloew-qedveto', 'Zmumu_powheg-nloew',
    ]

vprocs = wprocs+zprocs
zprocs_recoil = ["ZmumuPostVFP"]
wprocs_recoil = ["WplusmunuPostVFP", "WminusmunuPostVFP"]

wprocs_lowpu = ["Wminusmunu", "Wminusenu", "Wminustaunu", "Wplusmunu", "Wplusenu", "Wplustaunu"]
zprocs_lowpu = ["Zmumu", "Zee", "Ztautau"]
vprocs_lowpu = wprocs_lowpu+zprocs_lowpu
zprocs_recoil_lowpu = ["Zmumu", "Zee"]
wprocs_recoil_lowpu = ["Wminusmunu", "Wminusenu", "Wplusmunu", "Wplusenu"]

background_MCprocs = ["Top", "Diboson", "QCD", "DYlowMass"]
zprocs_all = zprocs_lowpu+zprocs
wprocs_all = wprocs_lowpu+wprocs
vprocs_all = vprocs_lowpu+vprocs

# input files for muon momentum scale nuisances
calib_dir = f"{data_dir}/calibration/"
closure_dir = f"{data_dir}/closure/"
calib_filepaths = {
    'mc_corrfile': {
        'idealMC_massfit': f"{calib_dir}/calibrationJMC_smeared_v718_nominal.root",
        'idealMC_lbltruth_massfit': f"{calib_dir}/calibrationJMC_smeared_v718_nominalLBL.root"
    },
    'data_corrfile': {
        'massfit': f"{calib_dir}/calibrationJDATA_ideal.root",
        'lbl_massfit': f"{calib_dir}/calibrationJDATA_MCstat_inclusive_binsel.root"
        # 'lbl_massfit': f"{calib_dir}/calibrationJZ_DATA_MCstat_binsel.root"
    },
    'mc_resofile': f"{calib_dir}/sigmaMC_LBL_JYZ.root",
    'data_resofile': f"{calib_dir}/sigmaDATA_LBL_JYZ.root",
    'tflite_file': f"{calib_dir}/muon_response.tflite"
    # 'tflite_file': f"{calib_dir}/muon_response_nosmearing.tflite"
}
closure_filepaths = {
    'parametrized': f"{closure_dir}/parametrizedClosureZ_ORkinweight_binsel_MCstat_fullres.root",
    # 'parametrized': f"{closure_dir}/parametrizedClosureZ_ORkinweight_binsel_MCstat_simul.root",
    'binned': f"{closure_dir}/closureZ_LBL_smeared_v721.root"
}

# some constants for momentum scale uncertainties
correlated_variation_base_size = {
    "A" : 1e-5,
    "M" : 1e-6,
    }

## 5% quantiles from aMC@NLO used in SMP-18-012
#ptV_5quantiles_binning = [0.0, 1.971, 2.949, 3.838, 4.733, 5.674, 6.684, 7.781, 8.979, 10.303, 11.777, 13.435, 15.332, 17.525, 20.115, 23.245, 27.173, 32.414, 40.151, 53.858, 13000.0]
## 10% quantiles from aMC@NLO used in SMP-18-012 with some rounding <== This one worked fine with toys
ptV_10quantiles_binning = [0.0, 2.95, 4.73, 6.68, 8.98, 11.78, 15.33, 20.11, 27.17, 40.15, 13000.]
# Integer rounded version of the 5% quantiles h[::hist.rebin(2)] for 10% quantiles
ptV_binning = [0, 2, 3, 4, 5, 6, 7, 8, 9, 10, 11, 13, 15, 17, 20, 23, 27, 32, 40, 54, 13000]
ptV_corr_binning = ptV_binning[:-4]+list(range(30,110,10))
absYV_binning = [0, 0.25, 0.5, 0.75, 1, 1.25, 1.5, 1.75, 2, 2.25, 2.5, 2.75, 3, 3.25, 3.5, 3.75, 4]

# categorical axes in python bindings always have an overflow bin, so use a regular axis for the charge
axis_charge = hist.axis.Regular(2, -2., 2., underflow=False, overflow=False, name = "charge")

down_up_axis = hist.axis.Regular(2, -2., 2., underflow=False, overflow=False, name = "downUpVar")
down_nom_up_axis = hist.axis.Regular(3, -1.5, 1.5, underflow=False, overflow=False, name = "downNomUpVar")

# run edges chosen to separate eras (era F post VFP: [278769, 278808], era G [278820, 280385], era F [281613, 284044])
run_edges = np.array([278768, 278808, 279588, 279767, 280017, 280385, 282037, 283270, 283478, 283934, 284044])
run_edges_lumi = np.array([0.0, 0.419, 2.332, 4.329, 6.247, 8.072, 10.152, 12.265, 14.067, 15.994, 16.812])

# for fake estimation
# binary categories for simple ABCD method
passIsoName = "passIso"
passMTName = "passMT"

passIso = {passIsoName: True}
failIso = {passIsoName: False}
passMT = {passMTName: True}
failMT = {passMTName: False}

axis_passIso = hist.axis.Boolean(name = passIsoName)
axis_passMT = hist.axis.Boolean(name = passMTName)

# axes with only a few bins for beyond simple ABCD methods
axis_isoCat = hist.axis.Variable([0,4,8], name = "iso",underflow=False, overflow=True)
axis_relIsoCat = hist.axis.Variable([0,0.15,0.3], name = "relIso",underflow=False, overflow=True)


def get_binning_fakes_pt(min_pt, max_pt):
    edges = np.arange(min_pt,32,1)
    edges = np.append(edges, [e for e in [33,35,38,41,44,47,50,53,56] if e<max_pt][:-1])
    edges = np.append(edges, [max_pt])
    ## the following lines are used to replace the previous ones when studying different pT binning and the MC stat
    # edges = np.arange(min_pt,32,1)
    # edges = np.append(edges, [e for e in [33,36,40,46,56] if e<max_pt][:-1])
    # edges = np.append(edges, [max_pt])
    # edges = np.arange(min_pt,32,1)
    # edges = np.append(edges, [e for e in [33,36,40,46,56] if e<max_pt][:-1])
    # edges = np.append(edges, [max_pt])
    #edges = np.arange(min_pt,32.1,1.2)  
    #edges = np.append(edges, [e for e in [34.4, 38, 44, 56] if e<max_pt][:-1])
    #edges = np.append(edges, [max_pt])
    #edges = np.arange(min_pt,32,2)
    #edges = np.append(edges, [e for e in [32, 36, 40, 46, 56] if e<max_pt][:-1])
    #edges = np.append(edges, [max_pt])
    #edges = np.arange(min_pt, max_pt, 3)
    #edges = np.append(edges, [max_pt])

    return edges


def get_binning_fakes_mt(mt_cut=40, high_mt_bins=False):
    edges = np.array([0, int(mt_cut/2.), mt_cut])
    if high_mt_bins:
        # needed for extended 2D method
        edges = np.append(edges, [e for e in [30,32,34,36,38,40,44,49,55,62] if e>mt_cut])
    return edges


def get_binning_fakes_relIso(high_iso_bins=False):
    edges = [0,0.15]
    if high_iso_bins:
        # needed for extended 2D method
        edges.append(0.3)
    return edges


def get_dilepton_ptV_binning(fine=False):
    return [0, 2, 3, 4, 5, 6, 7, 8, 9, 10, 11, 13, 15, 17, 20, 23, 27, 32, 40, 54, 100] if not fine else range(60)

def get_gen_axes(dilepton_ptV_binning=None, inclusive=False, flow=False):
    if dilepton_ptV_binning is None:
        dilepton_ptV_binning = get_dilepton_ptV_binning()

    gen_axes = {
        "ptVGen": hist.axis.Variable(dilepton_ptV_binning[:-1], name = "ptVGen", underflow=False, overflow=flow),
        # "absYVGen": hist.axis.Regular(10, 0, 2.5, name = "absYVGen", underflow=False, overflow=flow)
        "absYVGen": hist.axis.Variable([0, 0.35, 0.7, 1.1, 1.5, 2.5], name = "absYVGen", underflow=False, overflow=flow),
    }
    # if inclusive:
    #     binning = (*gen_axes["absYVGen"].edges[:-1], 5.)
    #     gen_axes["absYVGen"] = hist.axis.Variable(binning, name="absYVGen", underflow=False, overflow=flow)

    return gen_axes


def get_default_ptbins(analysis_label, unfolding=False, gen=False):
    vals = [30,26.,56.] if analysis_label[0] == "w" else [34,26.,60.]
    if unfolding and gen:
        raise ValueError("Inconsistent arguments for 'unfolding' and 'gen.' Must be unique")

    if unfolding:
        vals[0] += 2
        vals[2] += 2
    elif gen:
        vals[0] -= 2
        vals[1] += 2
    return vals


def get_default_etabins(analysis_label=None):
    return (48,-2.4,2.4)


def get_default_mtcut(analysis_label=None):
    return 40. if analysis_label[0] == "w" else 45.


def get_default_mz_window():
    return 60, 120


# following list is used in other scripts to track what steps are charge dependent
# but assumes the corresponding efficiencies were made that way
muonEfficiency_chargeDependentSteps = ["reco", "tracking", "idip", "trigger", "antitrigger"] # antitrigger = P(failTrig|IDIP), similar to antiiso = P(failIso|trigger)
muonEfficiency_altBkgSyst_effSteps = ["reco", "tracking"]
muonEfficiency_standaloneNumberOfValidHits = 1 # to use as "var >= this" (if this=0 the define for the cut is not used at all)


def getIsoMtRegionID(passIso=True, passMT=True):
    return passIso * 1 + passMT * 2


def getIsoMtRegionFromID(regionID):
    return {passIsoName : regionID & 1,
            passMTName  : regionID & 2}


def set_parser_default(parser, argument, newDefault):
    # change the default argument of the parser, must be called before parse_arguments
    logger = logging.child_logger(__name__)
    f = next((x for x in parser._actions if x.dest ==argument), None)
    if f:
        logger.info(f" Modifying default of {f.dest} from {f.default} to {newDefault}")
        f.default = newDefault
    else:
        logger.warning(f" Parser argument {argument} not found!")
    return parser


def set_subparsers(subparser, name, analysis_label):

    if name is None:
        return subparser

    # options in common between unfolding/theoryAgnostic but not known to the main parser
    subparser.add_argument("--poiAsNoi", action='store_true',
                           help="Make histogram to do the POIs as NOIs trick (some postprocessing will happen later in CardTool.py)")

    if name == "unfolding":
        # specific for unfolding
        axmap = {
            "w_lowpu" : ["ptVGen"],
            "w_mass" : ["ptGen", "absEtaGen"],
            "z_dilepton" : ["ptVGen", "absYVGen"],
        }
        axmap["z_lowpu"] = axmap["w_lowpu"]
        axmap["z_wlike"] = ["qGen", *axmap["w_mass"]]
        if analysis_label not in axmap:
            raise ValueError(f"Unknown analysis {analysis_label}!")
        subparser.add_argument("--genAxes", type=str, nargs="+", 
                               default=axmap[analysis_label], choices=["qGen", "ptGen", "absEtaGen", "ptVGen", "absYVGen", "helicitySig"],
                               help="Generator level variable")
        subparser.add_argument("--genLevel", type=str, default='postFSR', choices=["preFSR", "postFSR"],
                               help="Generator level definition for unfolding")
        subparser.add_argument("--genBins", type=int, nargs="+", default=[18, 0] if "wlike" in analysis_label else [16, 0],
                               help="Number of generator level bins")
        subparser.add_argument("--fitresult", type=str, help="Fitresult to be used to reweight the gen distribution (e.g. for iterative POI as NOI unfolding)")
        subparser.add_argument("--inclusive", action='store_true', help="No fiducial selection (mass window only)")
    elif "theoryAgnostic" in name:
        # specific for theory agnostic
        subparser.add_argument("--genAxes", type=str, nargs="+", default=["ptVgenSig", "absYVgenSig", "helicitySig"], choices=["qGen", "ptVgenSig", "absYVgenSig", "helicitySig"], help="Generator level variable")
        subparser.add_argument("--genPtVbinEdges", type=float, nargs="*", default=[],
                               help="Bin edges of gen ptV axis for theory agnostic")
        subparser.add_argument("--genAbsYVbinEdges", type=float, nargs="*", default=[],
                               help="Bin edges of gen |yV| axis for theory agnostic")
        if name == "theoryAgnosticPolVar":
            subparser.add_argument("--theoryAgnosticFilePath", type=str, default=".",
                                   help="Path where input files are stored")
            subparser.add_argument("--theoryAgnosticFileTag", type=str, default="x0p30_y3p00_V9", choices=["x0p30_y3p00_V4", "x0p30_y3p00_V5", "x0p40_y3p50_V6", "x0p30_y3p00_V7", "x0p30_y3p00_V8", "x0p30_y3p00_V9"],
                                   help="Tag for input files")
            subparser.add_argument("--theoryAgnosticSplitOOA", action='store_true',
                                   help="Define out-of-acceptance signal template as an independent process")

    else:
        raise NotImplementedError(f"Subparser {name} is not defined. Please check!")

    return subparser


def common_histmaker_subparsers(parser, analysis_label):

    parser.add_argument("--analysisMode", type=str, default=None,
                        choices=["unfolding", "theoryAgnosticNormVar", "theoryAgnosticPolVar"],
                        help="Select analysis mode to run. Default is the traditional analysis")
    
    tmpKnownArgs,_ = parser.parse_known_args()
    unfolding = tmpKnownArgs.analysisMode == "unfolding"
    parser.add_argument("--eta", nargs=3, type=float, help="Eta binning as 'nbins min max' (only uniform for now)", default=get_default_etabins(analysis_label))
    parser.add_argument("--pt", nargs=3, type=float, help="Pt binning as 'nbins,min,max' (only uniform for now)", default=get_default_ptbins(analysis_label, unfolding=unfolding))
    parser = set_subparsers(parser, tmpKnownArgs.analysisMode, analysis_label)

    return parser


def base_parser():
    parser = argparse.ArgumentParser()
    parser.add_argument("-v", "--verbose", type=int, default=3, choices=[0,1,2,3,4],
                        help="Set verbosity level with logging, the larger the more verbose")
    parser.add_argument("--noColorLogger", action="store_true", help="Do not use logging with colors")
    return parser


def common_parser(analysis_label=""):
    for_reco_highPU = "gen" not in analysis_label and "lowpu" not in analysis_label
    parser = base_parser()
    parser.add_argument("-j", "--nThreads", type=int, default=0, help="number of threads (0 or negative values use all available threads)")
    initargs,_ = parser.parse_known_args()

    # initName for this internal logger is needed to avoid conflicts with the main logger named "wremnants" by default,
    # otherwise the logger is apparently propagated back to the root logger causing each following message to be printed twice 
    common_logger = logging.setup_logger(__file__, initargs.verbose, initargs.noColorLogger, initName="common_logger_wremnants")
    
    import ROOT
    ROOT.ROOT.EnableImplicitMT(max(0,initargs.nThreads))
    import narf
    import wremnants
    from wremnants import theory_corrections,theory_tools

    class PDFFilterAction(argparse.Action):
        def __call__(self, parser, namespace, values, option_string=None):
            # Filter unique values, but keep first item in its position
            if "herapdf20" in values:
                values.append("herapdf20ext")
            unique_values = [values[0], *set([x for x in values[1:]])] if len(values) >= 1 else []
            setattr(namespace, self.dest, unique_values)

    class NoneFilterAction(argparse.Action):
        def __call__(self, parser, namespace, values, option_string=None):
            # Filter unique values, but keep first item in its position
            filtered_values = [x for x in values if x not in ["none", None]]
            setattr(namespace, self.dest, filtered_values)

    parser.add_argument("--pdfs", type=str, nargs="*", default=["ct18z", "msht20mcrange_renorm", "msht20mbrange_renorm"], 
        choices=theory_tools.pdfMap.keys(), help="PDF sets to produce error hists for. If empty, use PDF set used in production (weight=1).", action=PDFFilterAction)
    parser.add_argument("--altPdfOnlyCentral", action='store_true', help="Only store central value for alternate PDF sets")
    parser.add_argument("--maxFiles", type=int, help="Max number of files (per dataset)", default=None)
    parser.add_argument("--filterProcs", type=str, nargs="*", help="Only run over processes matched by group name or (subset) of name", default=[])
    parser.add_argument("--excludeProcs", type=str, nargs="*", help="Exclude processes matched by group name or (subset) of name", default=[])  # no need to exclude QCD MC here, histograms can always be made, they are fast and light, so they are always available for tests
    parser.add_argument("-p", "--postfix", type=str, help="Postfix for output file name", default=None)
    parser.add_argument("--forceDefaultName", action='store_true', help="Don't modify the name of the output file with some default strings")
    parser.add_argument("--theoryCorr", nargs="*", type=str, action=NoneFilterAction,
        default=["scetlib_dyturbo", "scetlib_dyturboCT18ZVars", "scetlib_dyturboCT18Z_pdfas"], choices=theory_corrections.valid_theory_corrections(), 
        help="Apply corrections from indicated generator. First will be nominal correction.")
    parser.add_argument("--theoryCorrCentralWeight", choices=['nominal', 'first', 'none'], default='nominal', type=str, 
            help="Modify the central weight with the theory correction: 'none': the central value isn't correted. 'nominal': the nominal hist takes the central value of the first corr. " \
            "If 'first', all corrs have the first corr central value (so their uncertainties are usable)")
    parser.add_argument("--ewTheoryCorr", nargs="*", type=str, action=NoneFilterAction, choices=theory_corrections.valid_ew_theory_corrections(), 
        default=["renesanceEW", "powhegFOEW", "pythiaew_ISR", "horaceqedew_FSR", "horacelophotosmecoffew_FSR", ],
        help="Add EW theory corrections without modifying the default theoryCorr list. Will be appended to args.theoryCorr")
    parser.add_argument("--skipHelicity", action='store_true', help="Skip the qcdScaleByHelicity histogram (it can be huge)")
    parser.add_argument("--noRecoil", action='store_true', help="Don't apply recoild correction")
    parser.add_argument("--recoilHists", action='store_true', help="Save all recoil related histograms for calibration and validation")
    parser.add_argument("--recoilUnc", action='store_true', help="Run the recoil calibration with uncertainties (slower)")
    parser.add_argument("--highptscales", action='store_true', help="Apply highptscales option in MiNNLO for better description of data at high pT")
    parser.add_argument("--dataPath", type=str, default=None, help="Access samples from this path (default reads from local machine), for eos use 'root://eoscms.cern.ch//store/cmst3/group/wmass/w-mass-13TeV/NanoAOD/'")
    parser.add_argument("--noVertexWeight", action='store_true', help="Do not apply reweighting of vertex z distribution in MC to match data")
    parser.add_argument("--validationHists", action='store_true', help="make histograms used only for validations")
    parser.add_argument("--onlyMainHistograms", action='store_true', help="Only produce some histograms, skipping (most) systematics to run faster when those are not needed")
    parser.add_argument("--met", type=str, choices=["DeepMETReso", "DeepMETResp", "RawPFMET", "DeepMETPVRobust", "DeepMETPVRobustNoPUPPI"], help="Choice of MET", default="DeepMETPVRobust")
    parser.add_argument("-o", "--outfolder", type=str, default="", help="Output folder")
    parser.add_argument("--appendOutputFile", type=str, default="", help="Append analysis output to specified output file")
    parser.add_argument("--sequentialEventLoops", action='store_true', help="Run event loops sequentially for each process to reduce memory usage")
    parser.add_argument("-e", "--era", type=str, choices=["2016PreVFP","2016PostVFP", "2017", "2018", "2017H", "2023_PUAVE1", "2023_PUAVE2", "2023_PUAVE5", "2023_PUAVE10"], help="Data set to process", default="2016PostVFP")
    parser.add_argument("--scale_A", default=1.0, type=float, help="scaling of the uncertainty on the b-field scale parameter A")
    parser.add_argument("--scale_e", default=1.0, type=float, help="scaling of the uncertainty on the material scale parameter e")
    parser.add_argument("--scale_M", default=1.0, type=float, help="scaling of the uncertainty on the alignment scale parameter M")
    parser.add_argument("--nonClosureScheme", type=str, default = "A-M-combined", choices=["none", "A-M-separated", "A-M-combined", "binned", "binned-plus-M", "A-only", "M-only"], help = "source of the Z non-closure nuisances")
    parser.add_argument("--correlatedNonClosureNP", action="store_false", help="disable the de-correlation of Z non-closure nuisance parameters after the jpsi massfit")
    parser.add_argument("--dummyNonClosureA", action="store_true", help="read values for the magnetic part of the Z non-closure from a file")
    parser.add_argument("--dummyNonClosureAMag", default=6.8e-5, type=float, help="magnitude of the dummy value for the magnetic part of the Z non-closure")
    parser.add_argument("--dummyNonClosureM", action="store_true", help="use a dummy value for the alignment part of the Z non-closure")
    parser.add_argument("--dummyNonClosureMMag", default=0., type=float, help="magnitude of the dummy value for the alignment part of the Z non-closure")
    parser.add_argument("--noScaleToData", action="store_true", help="Do not scale the MC histograms with xsec*lumi/sum(gen weights) in the postprocessing step")
    parser.add_argument("--aggregateGroups", type=str, nargs="*", default=["Diboson", "Top"], help="Sum up histograms from members of given groups in the postprocessing step")
    parser.add_argument("--muRmuFPolVarFilePath", type=str, default=f"{data_dir}/MiNNLOmuRmuFPolVar/", help="Path where input files are stored")
    parser.add_argument("--muRmuFPolVarFileTag", type=str, default="x0p50_y4p00_ConstrPol5ExtYdep_Trad", choices=["x0p50_y4p00_ConstrPol5ExtYdep_Trad","x0p50_y4p00_ConstrPol5Ext_Trad"],help="Tag for input files")
    parser.add_argument("--nToysMC", type=int, help="random toys for data and MC", default=-1)
    parser.add_argument("--varianceScalingForToys", type=int, default=1, help="Scaling of variance for toys (effective mc statistics corresponds to 1./scaling)")
    parser.add_argument("--randomSeedForToys", type=int, default=0, help="random seed for toys")

    if for_reco_highPU:
        # additional arguments specific for histmaker of reconstructed objects at high pileup (mw, mz_wlike, and mz_dilepton)
        parser.add_argument("--dphiMuonMetCut", type=float, help="Threshold to cut |deltaPhi| > thr*np.pi between muon and met", default=0.0)
        parser.add_argument("--muonCorrMC", type=str, default="idealMC_lbltruth", 
            choices=["none", "trackfit_only", "trackfit_only_idealMC", "lbl", "idealMC_lbltruth", "idealMC_massfit", "idealMC_lbltruth_massfit"], 
            help="Type of correction to apply to the muons in simulation")
        parser.add_argument("--muonCorrData", type=str, default="lbl_massfit", 
            choices=["none", "trackfit_only", "lbl", "massfit", "lbl_massfit"], 
            help="Type of correction to apply to the muons in data")
        parser.add_argument("--muScaleBins", type=int, default=1, help="Number of bins for muon scale uncertainty")
        parser.add_argument("--muonScaleVariation", choices=["smearingWeightsGaus", "smearingWeightsSplines", "massWeights"], default="smearingWeightsSplines",  help="method to generate nominal muon scale variation histograms")
        parser.add_argument("--dummyMuScaleVar", action='store_true', help='Use a dummy 1e-4 variation on the muon scale instead of reading from the calibration file')
        parser.add_argument("--muonCorrMag", default=1.e-4, type=float, help="Magnitude of dummy muon momentum calibration uncertainty")
        parser.add_argument("--muonCorrEtaBins", default=1, type=int, help="Number of eta bins for dummy muon momentum calibration uncertainty")
        parser.add_argument("--excludeFlow", action='store_true', help="Excludes underflow and overflow bins in main axes")
        parser.add_argument("--biasCalibration", type=str, default=None, choices=["binned","parameterized", "A", "M"], help="Adjust central value by calibration bias hist for simulation")
        parser.add_argument("--noSmearing", action='store_true', help="Disable resolution corrections")
        # options for efficiencies
        parser.add_argument("--trackerMuons", action='store_true', help="Use tracker muons instead of global muons (need appropriate scale factors too). This is obsolete")
        parser.add_argument("--binnedScaleFactors", action='store_true', help="Use binned scale factors (different helpers)")
        parser.add_argument("--noSmooth3dsf", dest="smooth3dsf", action='store_false', help="If true (default) use smooth 3D scale factors instead of the original 2D ones (but eff. systs are still obtained from 2D version)")
        parser.add_argument("--isoEfficiencySmoothing", action='store_true', help="If isolation SF was derived from smooth efficiencies instead of direct smoothing") 
        parser.add_argument("--noScaleFactors", action="store_true", help="Don't use scale factors for efficiency (legacy option for tests)")
        parser.add_argument("--isolationDefinition", choices=["iso04vtxAgn", "iso04", "iso04chg", "iso04chgvtxAgn"], default="iso04vtxAgn",  help="Isolation type (and corresponding scale factors)")
        parser.add_argument("--isolationThreshold", default=0.15, type=float, help="Threshold for isolation cut")
        parser.add_argument("--reweightPixelMultiplicity", action='store_true', help="Reweight events based on number of valid pixel hits for the muons")
        parser.add_argument("--requirePixelHits", action='store_true', help="Require good muons to have at least one valid pixel hit used in the track refit.")
        parser.add_argument("--pixelMultiplicityStat", action='store_true', help="Include (very small) statistical uncertainties for pixel multiplicity variation")
        parser.add_argument("--vetoRecoPt", default=15, type=float, help="Lower threshold for muon pt in the veto definition")


    commonargs,_ = parser.parse_known_args()

    if for_reco_highPU:
        if commonargs.trackerMuons:
            common_logger.warning("Using tracker muons, but keep in mind that scale factors are obsolete and not recommended.")
            sfFile = "scaleFactorProduct_16Oct2022_TrackerMuonsHighPurity_vertexWeight_OSchargeExceptTracking.root"
        else:
            # note: for trigger and isolation one would actually use 3D SF vs eta-pt-ut.
            # However, even when using the 3D SF one still needs the 2D ones to read the syst/nomi ratio,
            # since the dataAltSig tag-and-probe fits were not run in 3D (it is assumed for simplicity that the syst/nomi ratio is independent from uT)
            #
            # 2D SF without ut-dependence, still needed to compute systematics when uing 3D SF
            if commonargs.era == "2016PostVFP":
                sfFile = "allSmooth_GtoHout.root" if commonargs.isolationDefinition == "iso04" else "allSmooth_GtoHout_vtxAgnIso.root"
            elif commonargs.era == "2018":
                if commonargs.isolationDefinition == "iso04":
                    raise NotImplementedError(f"For Era {commonargs.era} Isolation Definition {commonargs.isolationDefinition} is not supported")
                else:
                    sfFile = "allSmooth_2018_vtxAgnIso.root"
            elif commonargs.era == "2017": 
                if commonargs.isolationDefinition == "iso04":
                    raise NotImplementedError(f"For Era {commonargs.era} Isolation Definition {commonargs.isolationDefinition} is not supported")
                else:
                    sfFile = "allSmooth_2017_vtxAgnIso.root"
            else:
                raise NotImplementedError(f"Era {commonargs.era} is not yet supported")

        sfFile = f"{data_dir}/muonSF/{sfFile}"
    else:
        sfFile = ""

    parser.add_argument("--sfFile", type=str, help="File with muon scale factors", default=sfFile)
    parser = common_histmaker_subparsers(parser, analysis_label)

    class PrintParserAction(argparse.Action):                                            
        def __init__(self, option_strings, dest, nargs=0, **kwargs):
            if nargs != 0:
                raise ValueError('nargs for PrintParserAction must be 0 since it does not require any argument')
            super().__init__(option_strings, dest, nargs=nargs, **kwargs)
        def __call__(self, parser, namespace, values, option_string=None):
            # meant to substitute the native help message of the parser printing the whole parser with its arguments
            # needed because when we call parse_args only the options defined until there will fall in the help message
            thisLogger = logging.child_logger(__name__)
            thisLogger.warning("Printing parser with all its arguments")
            thisLogger.warning("")
            thisLogger.warning(namespace)
            thisLogger.warning("")

    parser.add_argument("--printParser", action=PrintParserAction, help="Print the whole parser with its arguments (use it as the last argument or default values might not be displayed correctly)")
    
    return parser,initargs


def plot_parser():
    parser = base_parser()
    parser.add_argument("-o", "--outpath", type=str, default=os.path.expanduser("~/www/WMassAnalysis"), help="Base path for output")
    parser.add_argument("-f", "--outfolder", type=str, default="./test", help="Subfolder for output")
    parser.add_argument("-p", "--postfix", type=str, help="Postfix for output file name")
<<<<<<< HEAD
    parser.add_argument("--cmsDecor", default="Work in progress", type=str, choices=[" ", "Preliminary", "Work in progress", "Internal"], help="CMS label")
=======
    parser.add_argument("--cmsDecor", default="Preliminary", type=str, choices=[None,"Preliminary", "Work in progress", "Internal"], help="CMS label")
>>>>>>> 41f6bcd9
    parser.add_argument("--lumi", type=float, default=16.8, help="Luminosity used in the fit, needed to get the absolute cross section")
    parser.add_argument("--logoPos", type=int, default=2, help="CMS logo position")
    parser.add_argument("--eoscp", action='store_true', help="Override use of xrdcp and use the mount instead")
    parser.add_argument("--noSciy", action='store_true', help="Don't allow scientific notation for y axis")
    parser.add_argument("--legPos", type=str, default="upper right", help="Set legend position")
    parser.add_argument("--legSize", type=str, default="small", help="Legend text size (small: axis ticks size, large: axis label size, number)")
    parser.add_argument("--legCols", type=int, default=2, help="Number of columns in legend")
    parser.add_argument("--yscale", type=float, help="Scale the upper y axis by this factor (useful when auto scaling cuts off legend)")

    return parser


def natural_sort_key(s):
    # Sort string in a number aware way by plitting the string into alphabetic and numeric parts
    parts = re.split(r'(\d+)', s)
    return [int(part) if part.isdigit() else part.lower() for part in parts]


def natural_sort(strings):
    return sorted(strings, key=natural_sort_key)


def natural_sort_dict(dictionary):
    sorted_keys = natural_sort(dictionary.keys())
    sorted_dict = {key: dictionary[key] for key in sorted_keys}
    return sorted_dict


'''
INPUT -------------------------------------------------------------------------
|* (str) string: the string to be converted to list
|
ROUTINE -----------------------------------------------------------------------
|* converts a string to a string element in a list
|  - if not comma-separated, then the whole string becomes one single element
OUTPUT ------------------------------------------------------------------------
|* (float) string: the list-lized string
+------------------------------------------------------------------------------
'''
def string_to_list(string):
	if type(string) == str:
		string = string.split(",") # items have to be comma-separated 
		return string
	elif type(string) == list:
		return string
	else:
		raise TypeError(
            "string_to_list(): cannot convert an input that is"
            "neither a single string nor a list of strings to a list"
        )


'''
INPUT -------------------------------------------------------------------------
|* list(str): a list of strings
|
ROUTINE -----------------------------------------------------------------------
|* convert the list of string to a single string by join()
|
OUTPUT ------------------------------------------------------------------------
|* (str): the resulted string
+------------------------------------------------------------------------------
'''
def list_to_string(list_str):
	if type(list_str) == str:
		return list_str
	elif type(list_str) == list:
		string = ""
		return string.join(list_str)
	else:
		raise TypeError(
            "list_to_string(): cannot convert an input that is"
            " neither a single string or a list of strings"
        )<|MERGE_RESOLUTION|>--- conflicted
+++ resolved
@@ -166,9 +166,9 @@
         # "absYVGen": hist.axis.Regular(10, 0, 2.5, name = "absYVGen", underflow=False, overflow=flow)
         "absYVGen": hist.axis.Variable([0, 0.35, 0.7, 1.1, 1.5, 2.5], name = "absYVGen", underflow=False, overflow=flow),
     }
-    # if inclusive:
-    #     binning = (*gen_axes["absYVGen"].edges[:-1], 5.)
-    #     gen_axes["absYVGen"] = hist.axis.Variable(binning, name="absYVGen", underflow=False, overflow=flow)
+     if inclusive:
+         binning = (*gen_axes["absYVGen"].edges[:-1], 5.)
+         gen_axes["absYVGen"] = hist.axis.Variable(binning, name="absYVGen", underflow=False, overflow=flow)
 
     return gen_axes
 
@@ -467,11 +467,7 @@
     parser.add_argument("-o", "--outpath", type=str, default=os.path.expanduser("~/www/WMassAnalysis"), help="Base path for output")
     parser.add_argument("-f", "--outfolder", type=str, default="./test", help="Subfolder for output")
     parser.add_argument("-p", "--postfix", type=str, help="Postfix for output file name")
-<<<<<<< HEAD
     parser.add_argument("--cmsDecor", default="Work in progress", type=str, choices=[" ", "Preliminary", "Work in progress", "Internal"], help="CMS label")
-=======
-    parser.add_argument("--cmsDecor", default="Preliminary", type=str, choices=[None,"Preliminary", "Work in progress", "Internal"], help="CMS label")
->>>>>>> 41f6bcd9
     parser.add_argument("--lumi", type=float, default=16.8, help="Luminosity used in the fit, needed to get the absolute cross section")
     parser.add_argument("--logoPos", type=int, default=2, help="CMS logo position")
     parser.add_argument("--eoscp", action='store_true', help="Override use of xrdcp and use the mount instead")
