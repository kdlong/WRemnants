--- conflicted
+++ resolved
@@ -351,280 +351,7 @@
 
 
 def getIsoMtRegionFromID(regionID):
-<<<<<<< HEAD
-    return {passIsoName : regionID & 1,
-            passMTName  : regionID & 2}
-
-
-def set_parser_default(parser, argument, newDefault):
-    # change the default argument of the parser, must be called before parse_arguments
-    logger = logging.child_logger(__name__)
-    f = next((x for x in parser._actions if x.dest ==argument), None)
-    if f:
-        logger.info(f" Modifying default of {f.dest} from {f.default} to {newDefault}")
-        f.default = newDefault
-    else:
-        logger.warning(f" Parser argument {argument} not found!")
-    return parser
-
-
-def set_subparsers(subparser, name, analysis_label):
-
-    if name is None:
-        return subparser
-
-    # options in common between unfolding/theoryAgnostic but not known to the main parser
-    subparser.add_argument("--poiAsNoi", action='store_true',
-                           help="Make histogram to do the POIs as NOIs trick (some postprocessing will happen later in CardTool.py)")
-
-    if name == "unfolding":
-        # specific for unfolding
-        axmap = {
-            "w_lowpu" : ["ptVGen"],
-            "w_mass" : ["ptGen", "absEtaGen"],
-            "z_dilepton" : ["ptVGen", "absYVGen"],
-        }
-        axmap["z_lowpu"] = axmap["w_lowpu"]
-        axmap["z_wlike"] = ["qGen", *axmap["w_mass"]]
-        if analysis_label not in axmap:
-            raise ValueError(f"Unknown analysis {analysis_label}!")
-        subparser.add_argument("--genAxes", type=str, nargs="+", 
-                               default=axmap[analysis_label], choices=["qGen", "ptGen", "absEtaGen", "ptVGen", "absYVGen", "helicitySig"],
-                               help="Generator level variable")
-        subparser.add_argument("--genLevel", type=str, default='postFSR', choices=["preFSR", "postFSR"],
-                               help="Generator level definition for unfolding")
-        subparser.add_argument("--genBins", type=int, nargs="+", default=[18, 0] if "wlike" in analysis_label else [16, 0],
-                               help="Number of generator level bins")
-        subparser.add_argument("--fitresult", type=str, help="Fitresult to be used to reweight the gen distribution (e.g. for iterative POI as NOI unfolding)")
-        subparser.add_argument("--inclusive", action='store_true', help="No fiducial selection (mass window only)")
-    elif "theoryAgnostic" in name:
-        # specific for theory agnostic
-        subparser.add_argument("--genAxes", type=str, nargs="+", default=["ptVgenSig", "absYVgenSig", "helicitySig"], choices=["qGen", "ptVgenSig", "absYVgenSig", "helicitySig"], help="Generator level variable")
-        subparser.add_argument("--genPtVbinEdges", type=float, nargs="*", default=[],
-                               help="Bin edges of gen ptV axis for theory agnostic")
-        subparser.add_argument("--genAbsYVbinEdges", type=float, nargs="*", default=[],
-                               help="Bin edges of gen |yV| axis for theory agnostic")
-        if name == "theoryAgnosticPolVar":
-            subparser.add_argument("--theoryAgnosticFilePath", type=str, default=".",
-                                   help="Path where input files are stored")
-            subparser.add_argument("--theoryAgnosticFileTag", type=str, default="x0p50_y3p00_THAGNV0",
-                                   help="Tag for input files")
-            # choices=["x0p30_y3p00_V4", "x0p30_y3p00_V5", "x0p40_y3p50_V6", "x0p30_y3p00_V7", "x0p30_y3p00_V8", "x0p30_y3p00_V9", "x0p30_y3p00_V10"],
-            subparser.add_argument("--theoryAgnosticSplitOOA", action='store_true',
-                                   help="Define out-of-acceptance signal template as an independent process")
-
-    else:
-        raise NotImplementedError(f"Subparser {name} is not defined. Please check!")
-
-    return subparser
-
-
-def common_histmaker_subparsers(parser, analysis_label):
-
-    parser.add_argument("--analysisMode", type=str, default=None,
-                        choices=["unfolding", "theoryAgnosticNormVar", "theoryAgnosticPolVar"],
-                        help="Select analysis mode to run. Default is the traditional analysis")
-    
-    tmpKnownArgs,_ = parser.parse_known_args()
-    unfolding = tmpKnownArgs.analysisMode == "unfolding"
-    parser.add_argument("--eta", nargs=3, type=float, help="Eta binning as 'nbins min max' (only uniform for now)", default=get_default_etabins(analysis_label))
-    parser.add_argument("--pt", nargs=3, type=float, help="Pt binning as 'nbins,min,max' (only uniform for now)", default=get_default_ptbins(analysis_label, unfolding=unfolding))
-    parser = set_subparsers(parser, tmpKnownArgs.analysisMode, analysis_label)
-
-    return parser
-
-
-def base_parser():
-    parser = argparse.ArgumentParser()
-    parser.add_argument("-v", "--verbose", type=int, default=3, choices=[0,1,2,3,4],
-                        help="Set verbosity level with logging, the larger the more verbose")
-    parser.add_argument("--noColorLogger", action="store_true", help="Do not use logging with colors")
-    return parser
-
-
-def common_parser(analysis_label=""):
-    for_reco_highPU = "gen" not in analysis_label and "lowpu" not in analysis_label
-    parser = base_parser()
-    parser.add_argument("-j", "--nThreads", type=int, default=0, help="number of threads (0 or negative values use all available threads)")
-    initargs,_ = parser.parse_known_args()
-
-    # initName for this internal logger is needed to avoid conflicts with the main logger named "wremnants" by default,
-    # otherwise the logger is apparently propagated back to the root logger causing each following message to be printed twice 
-    common_logger = logging.setup_logger(__file__, initargs.verbose, initargs.noColorLogger, initName="common_logger_wremnants")
-    
-    import ROOT
-    ROOT.ROOT.EnableImplicitMT(max(0,initargs.nThreads))
-    import narf
-    import wremnants
-    from wremnants import theory_corrections,theory_tools
-
-    class PDFFilterAction(argparse.Action):
-        def __call__(self, parser, namespace, values, option_string=None):
-            # Filter unique values, but keep first item in its position
-            if "herapdf20" in values:
-                values.append("herapdf20ext")
-            unique_values = [values[0], *set([x for x in values[1:]])] if len(values) >= 1 else []
-            setattr(namespace, self.dest, unique_values)
-
-    class NoneFilterAction(argparse.Action):
-        def __call__(self, parser, namespace, values, option_string=None):
-            # Filter unique values, but keep first item in its position
-            filtered_values = [x for x in values if x not in ["none", None]]
-            setattr(namespace, self.dest, filtered_values)
-
-    parser.add_argument("--pdfs", type=str, nargs="*", default=["ct18z", "msht20mcrange_renorm", "msht20mbrange_renorm"], 
-        choices=theory_tools.pdfMap.keys(), help="PDF sets to produce error hists for. If empty, use PDF set used in production (weight=1).", action=PDFFilterAction)
-    parser.add_argument("--altPdfOnlyCentral", action='store_true', help="Only store central value for alternate PDF sets")
-    parser.add_argument("--maxFiles", type=int, help="Max number of files (per dataset)", default=None)
-    parser.add_argument("--filterProcs", type=str, nargs="*", help="Only run over processes matched by group name or (subset) of name", default=[])
-    parser.add_argument("--excludeProcs", type=str, nargs="*", help="Exclude processes matched by group name or (subset) of name", default=[])  # no need to exclude QCD MC here, histograms can always be made, they are fast and light, so they are always available for tests
-    parser.add_argument("-p", "--postfix", type=str, help="Postfix for output file name", default=None)
-    parser.add_argument("--forceDefaultName", action='store_true', help="Don't modify the name of the output file with some default strings")
-    parser.add_argument("--theoryCorr", nargs="*", type=str, action=NoneFilterAction,
-        default=["scetlib_dyturbo", "scetlib_dyturboCT18ZVars", "scetlib_dyturboCT18Z_pdfas"], choices=theory_corrections.valid_theory_corrections(), 
-        help="Apply corrections from indicated generator. First will be nominal correction.")
-    parser.add_argument("--theoryCorrAltOnly", action='store_true', help="Save hist for correction hists but don't modify central weight")
-    parser.add_argument("--ewTheoryCorr", nargs="*", type=str, action=NoneFilterAction, choices=theory_corrections.valid_ew_theory_corrections(), 
-        default=["renesanceEW", "powhegFOEW", "pythiaew_ISR", "horaceqedew_FSR", "horacelophotosmecoffew_FSR", ],
-        help="Add EW theory corrections without modifying the default theoryCorr list. Will be appended to args.theoryCorr")
-    parser.add_argument("--skipHelicity", action='store_true', help="Skip the qcdScaleByHelicity histogram (it can be huge)")
-    parser.add_argument("--noRecoil", action='store_true', help="Don't apply recoild correction")
-    parser.add_argument("--recoilHists", action='store_true', help="Save all recoil related histograms for calibration and validation")
-    parser.add_argument("--recoilUnc", action='store_true', help="Run the recoil calibration with uncertainties (slower)")
-    parser.add_argument("--highptscales", action='store_true', help="Apply highptscales option in MiNNLO for better description of data at high pT")
-    parser.add_argument("--dataPath", type=str, default=None, help="Access samples from this path (default reads from local machine), for eos use 'root://eoscms.cern.ch//store/cmst3/group/wmass/w-mass-13TeV/NanoAOD/'")
-    parser.add_argument("--noVertexWeight", action='store_true', help="Do not apply reweighting of vertex z distribution in MC to match data")
-    parser.add_argument("--validationHists", action='store_true', help="make histograms used only for validations")
-    parser.add_argument("--onlyMainHistograms", action='store_true', help="Only produce some histograms, skipping (most) systematics to run faster when those are not needed")
-    parser.add_argument("--met", type=str, choices=["DeepMETReso", "DeepMETResp", "RawPFMET", "DeepMETPVRobust", "DeepMETPVRobustNoPUPPI"], help="Choice of MET", default="DeepMETPVRobust")
-    parser.add_argument("-o", "--outfolder", type=str, default="", help="Output folder")
-    parser.add_argument("--appendOutputFile", type=str, default="", help="Append analysis output to specified output file")
-    parser.add_argument("--sequentialEventLoops", action='store_true', help="Run event loops sequentially for each process to reduce memory usage")
-    parser.add_argument("-e", "--era", type=str, choices=["2016PreVFP","2016PostVFP", "2017", "2018", "2017H", "2023_PUAVE1", "2023_PUAVE2", "2023_PUAVE5", "2023_PUAVE10"], help="Data set to process", default="2016PostVFP")
-    parser.add_argument("--scale_A", default=1.0, type=float, help="scaling of the uncertainty on the b-field scale parameter A")
-    parser.add_argument("--scale_e", default=1.0, type=float, help="scaling of the uncertainty on the material scale parameter e")
-    parser.add_argument("--scale_M", default=1.0, type=float, help="scaling of the uncertainty on the alignment scale parameter M")
-    parser.add_argument("--nonClosureScheme", type=str, default = "A-M-combined", choices=["none", "A-M-separated", "A-M-combined", "binned", "binned-plus-M", "A-only", "M-only"], help = "source of the Z non-closure nuisances")
-    parser.add_argument("--correlatedNonClosureNP", action="store_false", help="disable the de-correlation of Z non-closure nuisance parameters after the jpsi massfit")
-    parser.add_argument("--dummyNonClosureA", action="store_true", help="read values for the magnetic part of the Z non-closure from a file")
-    parser.add_argument("--dummyNonClosureAMag", default=6.8e-5, type=float, help="magnitude of the dummy value for the magnetic part of the Z non-closure")
-    parser.add_argument("--dummyNonClosureM", action="store_true", help="use a dummy value for the alignment part of the Z non-closure")
-    parser.add_argument("--dummyNonClosureMMag", default=0., type=float, help="magnitude of the dummy value for the alignment part of the Z non-closure")
-    parser.add_argument("--noScaleToData", action="store_true", help="Do not scale the MC histograms with xsec*lumi/sum(gen weights) in the postprocessing step")
-    parser.add_argument("--aggregateGroups", type=str, nargs="*", default=["Diboson", "Top"], help="Sum up histograms from members of given groups in the postprocessing step")
-    parser.add_argument("--muRmuFPolVarFilePath", type=str, default=f"{data_dir}/MiNNLOmuRmuFPolVar/", help="Path where input files are stored")
-    parser.add_argument("--muRmuFPolVarFileTag", type=str, default="x0p50_y4p00_ConstrPol5ExtYdep_Trad", choices=["x0p50_y4p00_ConstrPol5ExtYdep_Trad","x0p50_y4p00_ConstrPol5Ext_Trad"],help="Tag for input files")
-    parser.add_argument("--nToysMC", type=int, help="random toys for data and MC", default=-1)
-    parser.add_argument("--varianceScalingForToys", type=int, default=1, help="Scaling of variance for toys (effective mc statistics corresponds to 1./scaling)")
-    parser.add_argument("--randomSeedForToys", type=int, default=0, help="random seed for toys")
-
-    if for_reco_highPU:
-        # additional arguments specific for histmaker of reconstructed objects at high pileup (mw, mz_wlike, and mz_dilepton)
-        parser.add_argument("--dphiMuonMetCut", type=float, help="Threshold to cut |deltaPhi| > thr*np.pi between muon and met", default=0.0)
-        parser.add_argument("--muonCorrMC", type=str, default="idealMC_lbltruth", 
-            choices=["none", "trackfit_only", "trackfit_only_idealMC", "lbl", "idealMC_lbltruth", "idealMC_massfit", "idealMC_lbltruth_massfit"], 
-            help="Type of correction to apply to the muons in simulation")
-        parser.add_argument("--muonCorrData", type=str, default="lbl_massfit", 
-            choices=["none", "trackfit_only", "lbl", "massfit", "lbl_massfit"], 
-            help="Type of correction to apply to the muons in data")
-        parser.add_argument("--muScaleBins", type=int, default=1, help="Number of bins for muon scale uncertainty")
-        parser.add_argument("--muonScaleVariation", choices=["smearingWeightsGaus", "smearingWeightsSplines", "massWeights"], default="smearingWeightsSplines",  help="method to generate nominal muon scale variation histograms")
-        parser.add_argument("--dummyMuScaleVar", action='store_true', help='Use a dummy 1e-4 variation on the muon scale instead of reading from the calibration file')
-        parser.add_argument("--muonCorrMag", default=1.e-4, type=float, help="Magnitude of dummy muon momentum calibration uncertainty")
-        parser.add_argument("--muonCorrEtaBins", default=1, type=int, help="Number of eta bins for dummy muon momentum calibration uncertainty")
-        parser.add_argument("--biasCalibration", type=str, default=None, choices=["binned","parameterized", "A", "M"], help="Adjust central value by calibration bias hist for simulation")
-        parser.add_argument("--noSmearing", action='store_true', help="Disable resolution corrections")
-        # options for efficiencies
-        parser.add_argument("--trackerMuons", action='store_true', help="Use tracker muons instead of global muons (need appropriate scale factors too). This is obsolete")
-        parser.add_argument("--binnedScaleFactors", action='store_true', help="Use binned scale factors (different helpers)")
-        parser.add_argument("--noSmooth3dsf", dest="smooth3dsf", action='store_false', help="If true (default) use smooth 3D scale factors instead of the original 2D ones (but eff. systs are still obtained from 2D version)")
-        parser.add_argument("--isoEfficiencySmoothing", action='store_true', help="If isolation SF was derived from smooth efficiencies instead of direct smoothing") 
-        parser.add_argument("--noScaleFactors", action="store_true", help="Don't use scale factors for efficiency (legacy option for tests)")
-        parser.add_argument("--isolationDefinition", choices=["iso04vtxAgn", "iso04", "iso04chg", "iso04chgvtxAgn"], default="iso04vtxAgn",  help="Isolation type (and corresponding scale factors)")
-        parser.add_argument("--isolationThreshold", default=0.15, type=float, help="Threshold for isolation cut")
-        parser.add_argument("--reweightPixelMultiplicity", action='store_true', help="Reweight events based on number of valid pixel hits for the muons")
-        parser.add_argument("--requirePixelHits", action='store_true', help="Require good muons to have at least one valid pixel hit used in the track refit.")
-        parser.add_argument("--pixelMultiplicityStat", action='store_true', help="Include (very small) statistical uncertainties for pixel multiplicity variation")
-        parser.add_argument("--vetoRecoPt", default=15, type=float, help="Lower threshold for muon pt in the veto definition")
-
-
-    commonargs,_ = parser.parse_known_args()
-
-    if for_reco_highPU:
-        if commonargs.trackerMuons:
-            common_logger.warning("Using tracker muons, but keep in mind that scale factors are obsolete and not recommended.")
-            sfFile = "scaleFactorProduct_16Oct2022_TrackerMuonsHighPurity_vertexWeight_OSchargeExceptTracking.root"
-        else:
-            # note: for trigger and isolation one would actually use 3D SF vs eta-pt-ut.
-            # However, even when using the 3D SF one still needs the 2D ones to read the syst/nomi ratio,
-            # since the dataAltSig tag-and-probe fits were not run in 3D (it is assumed for simplicity that the syst/nomi ratio is independent from uT)
-            #
-            # 2D SF without ut-dependence, still needed to compute systematics when uing 3D SF
-            if commonargs.era == "2016PostVFP":
-                sfFile = "allSmooth_GtoHout.root" if commonargs.isolationDefinition == "iso04" else "allSmooth_GtoHout_vtxAgnIso.root"
-            elif commonargs.era == "2018":
-                if commonargs.isolationDefinition == "iso04":
-                    raise NotImplementedError(f"For Era {commonargs.era} Isolation Definition {commonargs.isolationDefinition} is not supported")
-                else:
-                    sfFile = "allSmooth_2018_vtxAgnIso.root"
-            elif commonargs.era == "2017": 
-                if commonargs.isolationDefinition == "iso04":
-                    raise NotImplementedError(f"For Era {commonargs.era} Isolation Definition {commonargs.isolationDefinition} is not supported")
-                else:
-                    sfFile = "allSmooth_2017_vtxAgnIso.root"
-            else:
-                raise NotImplementedError(f"Era {commonargs.era} is not yet supported")
-
-        sfFile = f"{data_dir}/muonSF/{sfFile}"
-    else:
-        sfFile = ""
-
-    parser.add_argument("--sfFile", type=str, help="File with muon scale factors", default=sfFile)
-    parser = common_histmaker_subparsers(parser, analysis_label)
-
-    class PrintParserAction(argparse.Action):                                            
-        def __init__(self, option_strings, dest, nargs=0, **kwargs):
-            if nargs != 0:
-                raise ValueError('nargs for PrintParserAction must be 0 since it does not require any argument')
-            super().__init__(option_strings, dest, nargs=nargs, **kwargs)
-        def __call__(self, parser, namespace, values, option_string=None):
-            # meant to substitute the native help message of the parser printing the whole parser with its arguments
-            # needed because when we call parse_args only the options defined until there will fall in the help message
-            thisLogger = logging.child_logger(__name__)
-            thisLogger.warning("Printing parser with all its arguments")
-            thisLogger.warning("")
-            thisLogger.warning(namespace)
-            thisLogger.warning("")
-
-    parser.add_argument("--printParser", action=PrintParserAction, help="Print the whole parser with its arguments (use it as the last argument or default values might not be displayed correctly)")
-    
-    return parser,initargs
-
-
-def plot_parser():
-    parser = base_parser()
-    parser.add_argument("-o", "--outpath", type=str, default=os.path.expanduser("~/www/WMassAnalysis"), help="Base path for output")
-    parser.add_argument("-f", "--outfolder", type=str, default="./test", help="Subfolder for output")
-    parser.add_argument("-p", "--postfix", type=str, help="Postfix for output file name")
-    parser.add_argument("--eoscp", action='store_true', help="Override use of xrdcp and use the mount instead")
-    parser.add_argument("--lumi", type=float, default=16.8, help="Luminosity used in the fit, needed to get the absolute cross section")
-    parser.add_argument("--cmsDecor", default="Preliminary", nargs="?", type=str, choices=[None, " ", "Preliminary", "Work in progress", "Internal"], help="CMS label")
-    parser.add_argument("--logoPos", type=int, default=2, help="CMS logo position")
-    parser.add_argument("--legPos", type=str, default="upper right", help="Set legend position")
-    parser.add_argument("--legSize", type=str, default="small", help="Legend text size (small: axis ticks size, large: axis label size, number)")
-    parser.add_argument("--legCols", type=int, default=2, help="Number of columns in legend")
-    parser.add_argument("--lowerLegPos", type=str, default="upper left", help="Set legend position")
-    parser.add_argument("--lowerLegCols", type=int, default=2, help="Number of columns in legend")
-    parser.add_argument("--noSciy", action='store_true', help="Don't allow scientific notation for y axis")
-    parser.add_argument("--yscale", type=float, help="Scale the upper y axis by this factor (useful when auto scaling cuts off legend)")
-    parser.add_argument("--ylim", type=float, nargs=2, help="Min and max values for y axis (if not specified, range set automatically)")
-    parser.add_argument("--xlim", type=float, nargs=2, help="min and max for x axis")
-    parser.add_argument("--rrange", type=float, nargs=2, default=[0.9,1.1], help="y range for ratio plot")
-
-    return parser
-=======
     return {passIsoName: regionID & 1, passMTName: regionID & 2}
->>>>>>> f7a9dac9
 
 
 def natural_sort_key(s):
