--- conflicted
+++ resolved
@@ -169,14 +169,9 @@
     parser.add_argument("--filterProcs", type=str, nargs="*", help="Only run over processes matched by group name or (subset) of name", default=[])
     parser.add_argument("--excludeProcs", type=str, nargs="*", help="Exclude processes matched by group name or (subset) of name", default=[])  # no need to exclude QCD MC here, histograms can always be made, they are fast and light, so they are always available for tests
     parser.add_argument("-p", "--postfix", type=str, help="Postfix for output file name", default=None)
-<<<<<<< HEAD
-    parser.add_argument("--forceDefaultName", help="Don't modify the name", action='store_true')
+    parser.add_argument("--forceDefaultName", action='store_true', help="Don't modify the name of the output file with some default strings")
     parser.add_argument("--theoryCorr", nargs="*", type=str, action=NoneFilterAction,
         default=["scetlib_dyturbo", "horacenloew"], choices=theory_corrections.valid_theory_corrections(), 
-=======
-    parser.add_argument("--forceDefaultName", action='store_true', help="Don't modify the name of the output file with some default strings")
-    parser.add_argument("--theoryCorr", nargs="*", default=["scetlib_dyturbo", "horacenloew"], choices=theory_corrections.valid_theory_corrections(),
->>>>>>> 2d9ba34f
         help="Apply corrections from indicated generator. First will be nominal correction.")
     parser.add_argument("--theoryCorrAltOnly", action='store_true', help="Save hist for correction hists but don't modify central weight")
     parser.add_argument("--widthVariations", action='store_true', help="Store variations of W and Z widths.")
