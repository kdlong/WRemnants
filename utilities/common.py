import hist
import pathlib
import argparse
import numpy as np
import os
from utilities import logging

wremnants_dir = f"{pathlib.Path(__file__).parent}/../wremnants"
data_dir = f"{wremnants_dir}/data/"

wprocs = ["WplusmunuPostVFP", "WminusmunuPostVFP", "WminustaunuPostVFP", "WplustaunuPostVFP", 'WplusToMuNu_horace-lo-photos', 'WplusToMuNu_horace-qed', 'WplusToMuNu_horace-nlo', 'WminusToMuNu_horace-lo-photos', 'WminusToMuNu_horace-qed', 'WminusToMuNu_horace-nlo']
zprocs = ["ZmumuPostVFP", "ZtautauPostVFP", "ZmumuMiNLO", "ZmumuNNLOPS", 'ZToMuMu_horace-lo-photos', 'ZToMuMu_horace-qed', 'ZToMuMu_horace-nlo']
vprocs = wprocs+zprocs
zprocs_recoil = ["ZmumuPostVFP"]
wprocs_recoil = ["WplusmunuPostVFP", "WminusmunuPostVFP"]

wprocs_lowpu = ["WminusJetsToMuNu", "WminusJetsToENu", "WminusJetsToTauNu", "WplusJetsToMuNu", "WplusJetsToENu", "WplusJetsToTauNu"]
zprocs_lowpu = ["Zmumu", "Zee", "Ztautau"]
vprocs_lowpu = wprocs_lowpu+zprocs_lowpu
zprocs_recoil_lowpu = ["Zmumu", "Zee"]
wprocs_recoil_lowpu = ["WminusJetsToMuNu", "WminusJetsToENu", "WplusJetsToMuNu", "WplusJetsToENu"]

background_MCprocs = ["Top", "Diboson", "QCD"]
zprocs_all = zprocs_lowpu+zprocs
wprocs_all = wprocs_lowpu+wprocs
vprocs_all = vprocs_lowpu+vprocs

# unfolding axes for low pu
axis_recoil_reco_ptZ_lowpu = hist.axis.Variable([0, 5, 10, 15, 20, 30, 40, 50, 60, 75, 90, 150], name = "recoil_reco", underflow=False, overflow=True)
axis_recoil_gen_ptZ_lowpu = hist.axis.Variable([0.0, 10.0, 20.0, 40.0, 60.0, 90.0, 150], name = "recoil_gen", underflow=False, overflow=True)
axis_recoil_reco_ptW_lowpu = hist.axis.Variable([0, 5, 10, 15, 20, 30, 40, 50, 60, 75, 90, 150], name = "recoil_reco", underflow=False, overflow=True)
axis_recoil_gen_ptW_lowpu = hist.axis.Variable([0.0, 10.0, 20.0, 40.0, 60.0, 90.0, 150], name = "recoil_gen", underflow=False, overflow=True)
axis_mll_lowpu = hist.axis.Variable([60, 75] + list(range(80, 100, 2)) + [100, 105, 110, 120], name = "mll", underflow=False, overflow=False)
axis_mt_lowpu = hist.axis.Variable([0, 40, 45, 50, 55, 60, 65, 70, 75, 80, 85, 90, 95, 100, 110, 120, 130, 150], name = "mt", underflow=False, overflow=True)


# standard regular axes
axis_eta = hist.axis.Regular(48, -2.4, 2.4, name = "eta")
axis_pt = hist.axis.Regular(29, 26., 55., name = "pt")
#ptV_binning = [0, 2, 3, 4, 4.75, 5.5, 6.5, 8, 9, 10, 12, 14, 16, 18, 20, 23, 27, 32, 40, 55, 100]
ptV_binning = [0, 2, 3, 4, 5, 6, 7, 8, 9, 10, 12, 14, 16, 18, 20, 23, 27, 32, 40, 55, 100]
## 5% quantiles from aMC@NLO used in SMP-18-012
#ptV_10quantiles_binning = [0.0, 1.971, 2.949, 3.838, 4.733, 5.674, 6.684, 7.781, 8.979, 10.303, 11.777, 13.435, 15.332, 17.525, 20.115, 23.245, 27.173, 32.414, 40.151, 53.858, 13000.0]
## 10% quantiles from aMC@NLO used in SMP-18-012 with some rounding <== This one worked fine with toys
ptV_10quantiles_binning = [0.0, 2.95, 4.73, 6.68, 8.98, 11.78, 15.33, 20.11, 27.17, 40.15, np.inf]
absYV_binning = [0, 0.25, 0.5, 0.75, 1, 1.25, 1.5, 1.75, 2, 2.25, 2.5, 2.75, 3, 3.25, 3.5, 3.75, 4]

# categorical axes in python bindings always have an overflow bin, so use a regular
# axis for the charge
axis_charge = hist.axis.Regular(2, -2., 2., underflow=False, overflow=False, name = "charge")

down_up_axis = hist.axis.Regular(2, -2., 2., underflow=False, overflow=False, name = "downUpVar")
down_nom_up_axis = hist.axis.Regular(3, -1.5, 1.5, underflow=False, overflow=False, name = "downNomUpVar")

axis_passIso = hist.axis.Boolean(name = "passIso")
axis_passMT = hist.axis.Boolean(name = "passMT")

nominal_axes = [axis_eta, axis_pt, axis_charge, axis_passIso, axis_passMT]

# following list is used in other scripts to track what steps are charge dependent
# but assumes the corresponding efficiencies were made that way
muonEfficiency_chargeDependentSteps = ["reco", "tracking", "idip", "trigger"]
muonEfficiency_standaloneNumberOfValidHits = 1 # to use as "var >= this" (if this=0 the define for the cut is not used at all)

def getIsoMtRegionID(passIso=True, passMT=True):
    return passIso * 1 + passMT * 2

def getIsoMtRegionFromID(regionID):
    return {"passIso" : regionID & 1,
            "passMT"  : regionID & 2}

def common_parser(for_reco_highPU=False):
    parser = argparse.ArgumentParser()
    parser.add_argument("-j", "--nThreads", type=int, help="number of threads")
    parser.add_argument("-v", "--verbose", type=int, default=3, choices=[0,1,2,3,4],
                        help="Set verbosity level with logging, the larger the more verbose")
    parser.add_argument("--noColorLogger", action="store_true", help="Do not use logging with colors")
    initargs,_ = parser.parse_known_args()

    import ROOT
    if not initargs.nThreads:
        ROOT.ROOT.EnableImplicitMT()
    elif initargs.nThreads != 1:
        ROOT.ROOT.EnableImplicitMT(initargs.nThreads)

    import narf
    import wremnants
    from wremnants import theory_tools
    from wremnants import theory_corrections

    parser.add_argument("--pdfs", type=str, nargs="*", default=["msht20"], choices=theory_tools.pdfMapExtended.keys(), help="PDF sets to produce error hists for")
    parser.add_argument("--altPdfOnlyCentral", action='store_true', help="Only store central value for alternate PDF sets")
    parser.add_argument("--maxFiles", type=int, help="Max number of files (per dataset)", default=-1)
    parser.add_argument("--filterProcs", type=str, nargs="*", help="Only run over processes matched by group name or (subset) of name", default=[])
    parser.add_argument("--excludeProcs", type=str, nargs="*", help="Exclude processes matched by group name or (subset) of name", default=[])  # no need to exclude QCD MC here, histograms can always be made, they are fast and light, so they are always available for tests
    parser.add_argument("--v8", action='store_true', help="Use NanoAODv8. Default is v9")
    parser.add_argument("-p", "--postfix", type=str, help="Postfix for output file name", default=None)
    parser.add_argument("--forceDefaultName", help="Don't modify the name", action='store_true')
    parser.add_argument("--theoryCorr", nargs="*", default=["scetlib_dyturbo"], choices=theory_corrections.valid_theory_corrections(),
        help="Apply corrections from indicated generator. First will be nominal correction.")
    parser.add_argument("--theoryCorrAltOnly", action='store_true', help="Save hist for correction hists but don't modify central weight")
    parser.add_argument("--skipHelicity", action='store_true', help="Skip the qcdScaleByHelicity histogram (it can be huge)")
    parser.add_argument("--eta", nargs=3, type=float, help="Eta binning as 'nbins min max' (only uniform for now)", default=[48,-2.4,2.4])
    parser.add_argument("--pt", nargs=3, type=float, help="Pt binning as 'nbins,min,max' (only uniform for now)", default=[29,26.,55.])
    parser.add_argument("--noRecoil", action='store_true', help="Don't apply recoild correction")
    parser.add_argument("--recoilHists", action='store_true', help="Save all recoil related histograms for calibration and validation")
    parser.add_argument("--highptscales", action='store_true', help="Apply highptscales option in MiNNLO for better description of data at high pT")
    parser.add_argument("--dataPath", type=str, default=None, help="Access samples from eos")
    parser.add_argument("--noVertexWeight", action='store_true', help="Do not apply reweighting of vertex z distribution in MC to match data")
    parser.add_argument("--validationHists", action='store_true', help="make histograms used only for validations")
    parser.add_argument("--trackerMuons", action='store_true', help="Use tracker muons instead of global muons (need appropriate scale factors too)")
    parser.add_argument("--binnedScaleFactors", action='store_true', help="Use binned scale factors (different helpers)")
    parser.add_argument("--isoEfficiencySmoothing", action='store_true', help="If isolation SF was derived from smooth efficiencies instead of direct smoothing") 
    parser.add_argument("--onlyMainHistograms", action='store_true', help="Only produce some histograms, skipping (most) systematics to run faster when those are not needed")
    parser.add_argument("--met", type=str, choices=["DeepMETReso", "RawPFMET"], help="MET (DeepMETReso or RawPFMET)", default="RawPFMET")                    
    parser.add_argument("-o", "--outfolder", type=str, default="", help="Output folder")
    parser.add_argument("-e", "--era", type=str, choices=["2016PreVFP","2016PostVFP"], help="Data set to process", default="2016PostVFP")
    parser.add_argument("--nonClosureScheme", type=str, default = "A-M-separated", choices=["none", "A-M-separated", "A-M-combined", "binned", "binned-plus-M"], help = "source of the Z non-closure nuisances")
    parser.add_argument("--correlatedNonClosureNP", action="store_true", help="disable the de-correlation of Z non-closure nuisance parameters after the jpsi massfit")
    parser.add_argument("--noScaleToData", action="store_true", help="Do not scale the MC histograms with xsec*lumi/sum(gen weights) in the postprocessing step")
<<<<<<< HEAD
    parser.add_argument("--aggregateGroups", type=str, default=["Diboson", "Top", "Wtaunu"], help="Sum up histograms from members of given groups in the postprocessing step")
=======
    parser.add_argument("--aggregateGroups", type=str, nargs="*", default=["Diboson", "Top", "Wtaunu"], help="Sum up histograms from members of given groups in the postprocessing step")
>>>>>>> 69b93764

    if for_reco_highPU:
        # additional arguments specific for histmaker of reconstructed objects at high pileup (mw, mz_wlike, and mz_dilepton)
        parser.add_argument("--dphiMuonMetCut", type=float, help="Threshold to cut |deltaPhi| > thr*np.pi between muon and met", default=0.25)
        parser.add_argument("--muonCorrMC", type=str, default="idealMC_lbltruth", 
            choices=["none", "trackfit_only", "trackfit_only_idealMC", "lbl", "idealMC_lbltruth", "idealMC_massfit", "idealMC_lbltruth_massfit"], 
            help="Type of correction to apply to the muons in simulation")
        parser.add_argument("--muonCorrData", type=str, default="lbl_massfit", 
            choices=["none", "trackfit_only", "lbl", "massfit", "lbl_massfit"], 
            help="Type of correction to apply to the muons in data")
        parser.add_argument("--muScaleBins", type=int, default=1, help="Number of bins for muon scale uncertainty")
        parser.add_argument("--muonScaleVariation", choices=["smearingWeights", "massWeights", "manualShift"], default="smearingWeights",  help="method to generate muon scale variation histograms")
        parser.add_argument("--muonCorrMag", default=1.e-4, type=float, help="Magnitude of dummy muon momentum calibration uncertainty")
        parser.add_argument("--muonCorrEtaBins", default=1, type=int, help="Number of eta bins for dummy muon momentum calibration uncertainty")
        parser.add_argument("--excludeFlow", action='store_true', help="Excludes underflow and overflow bins in main axes")
        parser.add_argument("--biasCalibration", type=str, default=None, choices=["binned","parameterized", "A", "M"], help="Adjust central value by calibration bias hist for simulation")
        parser.add_argument("--smearing", action='store_true', help="Smear pT such that resolution matches data") #TODO change to --no-smearing once smearing is final
        parser.add_argument("--unfolding", action='store_true', help="Add information needed for unfolding")
        parser.add_argument("--genLevel", type=str, default='postFSR', choices=["preFSR", "postFSR"], help="Generator level definition for unfolding")
        parser.add_argument("--genBins", type=int, nargs="+", default=[3, 2], help="Number of generator level bins")
        parser.add_argument("--validateByMassWeights", 
            action = "store_true",
            help = "validate the muon momentum scale shift weights by massweights"
        )

    commonargs,_ = parser.parse_known_args()

    if commonargs.trackerMuons:
        #sfFile = "scaleFactorProduct_12Oct2022_TrackerMuons_vertexWeight_OSchargeExceptTracking.root"
        sfFile = "scaleFactorProduct_16Oct2022_TrackerMuonsHighPurity_vertexWeight_OSchargeExceptTracking.root"
    else:
        #sfFile = "scaleFactorProduct_08Oct2022_vertexWeight_OSchargeExceptTracking.root"
        sfFile = "allSmooth_GtoHout.root"
    sfFile = f"{data_dir}/testMuonSF/{sfFile}"

    parser.add_argument("--sfFile", type=str, help="File with muon scale factors", default=sfFile)
        
    return parser,initargs

def common_parser_combine():
    parser = argparse.ArgumentParser()
    parser.add_argument("--wlike", action='store_true', help="Run W-like analysis of mZ")
    parser.add_argument("-o", "--outfolder", type=str, default=".", help="Output folder with the root file storing all histograms and datacards for single charge (subfolder WMass or ZMassWLike is created automatically inside)")
    parser.add_argument("-i", "--inputFile", type=str)
    parser.add_argument("--minnloScaleUnc", choices=["byHelicityPt", "byHelicityPtCharge", "byHelicityCharge", "byPtCharge", "byPt", "byCharge", "integrated",], default="byHelicityPt",
            help="Decorrelation for QCDscale")
    parser.add_argument("--rebinPtV", type=float, nargs='*', help="Rebin axis with gen boson pt by this value (default does nothing)")
    parser.add_argument("--resumUnc", default="tnp", type=str, choices=["scale", "tnp", "none"], help="Include SCETlib uncertainties")
    parser.add_argument("--scaleTNP", default=1, type=float, help="Scale the TNP uncertainties by this factor")
    parser.add_argument("--scalePdf", default=1, type=float, help="Scale the PDF hessian uncertainties by this factor")
    parser.add_argument("--pdfUncFromCorr", action='store_true', help="Take PDF uncertainty from correction hist (Requires having run that correction)")
    parser.add_argument("--qcdProcessName" , type=str, default="Fake",   help="Name for QCD process")
    parser.add_argument("--noStatUncFakes" , action="store_true",   help="Set bin error for QCD background templates to 0, to check MC stat uncertainties for signal only")
    parser.add_argument("--skipSignalSystOnFakes" , action="store_true", help="Do not propagate signal uncertainties on fakes, mainly for checks.")
    parser.add_argument("--noQCDscaleFakes", action="store_true",   help="Do not apply QCd scale uncertainties on fakes, mainly for debugging")
    parser.add_argument("--doStatOnly", action="store_true", default=False, help="Set up fit to get stat-only uncertainty (currently combinetf with -S 0 doesn't work)")
    parser.add_argument("-p", "--postfix", type=str, help="Postfix for output file name", default=None)
    parser.add_argument("-v", "--verbose", type=int, default=3, choices=[0,1,2,3,4],
                        help="Set verbosity level with logging, the larger the more verbose")
    parser.add_argument("--noColorLogger", action="store_true", help="Do not use logging with colors")
    parser.add_argument("--sumChannels", action='store_true', help="Only use one channel")
    parser.add_argument("--lumiScale", type=float, default=1.0, help="Rescale equivalent luminosity by this value (e.g. 10 means ten times more data and MC)")
    parser.add_argument("--addQCDMC", action="store_true", help="Include QCD MC when making datacards (otherwise by default it will always be excluded)")
    parser.add_argument("--excludeProcGroups", type=str, nargs="*", help="Don't run over processes belonging to these groups (only accepts exact group names)", default=["QCD"])
    parser.add_argument("--filterProcGroups", type=str, nargs="*", help="Only run over processes belonging to these groups", default=[])
    parser.add_argument("--muonScaleVariation", choices=["smearingWeights", "massWeights", "manualShift"], default="smearingWeights", help="the method with which the muon scale variation histograms are derived")
    return parser

def set_parser_default(parser, argument, newDefault):
    # change the default argument of the parser, must be called before parse_arguments
    logger = logging.child_logger(__name__)
    f = next((x for x in parser._actions if x.dest ==argument), None)
    if f:
        logger.info(f" Modifying default of {f.dest} from {f.default} to {newDefault}")
        f.default = newDefault
    else:
        logger.warning(f" Parser argument {argument} not found!")
    return parser

'''
INPUT -------------------------------------------------------------------------
|* (str) string: the string to be converted to list
|
ROUTINE -----------------------------------------------------------------------
|* converts a string to a string element in a list
|  - if not comma-separated, then the whole string becomes one single element
OUTPUT ------------------------------------------------------------------------
|* (float) string: the list-lized string
+------------------------------------------------------------------------------
'''
def string_to_list(string):
	if type(string) == str:
		string = string.split(",") # items have to be comma-separated 
		return string
	elif type(string) == list:
		return string
	else:
		raise TypeError(
            "string_to_list(): cannot convert an input that is"
            "neither a single string nor a list of strings to a list"
        )

'''
INPUT -------------------------------------------------------------------------
|* list(str): a list of strings
|
ROUTINE -----------------------------------------------------------------------
|* convert the list of string to a single string by join()
|
OUTPUT ------------------------------------------------------------------------
|* (str): the resulted string
+------------------------------------------------------------------------------
'''
def list_to_string(list_str):
	if type(list_str) == str:
		return list_str
	elif type(list_str) == list:
		string = ""
		return string.join(list_str)
	else:
		raise TypeError(
            "list_to_string(): cannot convert an input that is"
            " neither a single string or a list of strings"
        )<|MERGE_RESOLUTION|>--- conflicted
+++ resolved
@@ -118,11 +118,7 @@
     parser.add_argument("--nonClosureScheme", type=str, default = "A-M-separated", choices=["none", "A-M-separated", "A-M-combined", "binned", "binned-plus-M"], help = "source of the Z non-closure nuisances")
     parser.add_argument("--correlatedNonClosureNP", action="store_true", help="disable the de-correlation of Z non-closure nuisance parameters after the jpsi massfit")
     parser.add_argument("--noScaleToData", action="store_true", help="Do not scale the MC histograms with xsec*lumi/sum(gen weights) in the postprocessing step")
-<<<<<<< HEAD
-    parser.add_argument("--aggregateGroups", type=str, default=["Diboson", "Top", "Wtaunu"], help="Sum up histograms from members of given groups in the postprocessing step")
-=======
     parser.add_argument("--aggregateGroups", type=str, nargs="*", default=["Diboson", "Top", "Wtaunu"], help="Sum up histograms from members of given groups in the postprocessing step")
->>>>>>> 69b93764
 
     if for_reco_highPU:
         # additional arguments specific for histmaker of reconstructed objects at high pileup (mw, mz_wlike, and mz_dilepton)
