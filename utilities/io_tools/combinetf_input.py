--- conflicted
+++ resolved
@@ -33,11 +33,7 @@
     elif is_root_file(fitresult_file):
         names = get_poi_names_root(fitresult_file, poi_type)
     else:
-<<<<<<< HEAD
         raise IOError(f"Unknown format of fitresult {fitresult_file}")
-=======
-        raise IOError(f"Unknown format of fitresult {fitresult_filename}")
->>>>>>> 1e5936ca
 
     if len(names)==0:
         logger.warning('No free parameters found (neither signal strenght(s), nor W mass)')
