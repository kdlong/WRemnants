--- conflicted
+++ resolved
@@ -151,11 +151,11 @@
                     shape = [a.extent if flow else a.size for a in axes]
                     axes_names = [a.name for a in axes]
 
-<<<<<<< HEAD
                     data = combinetf_input.select_pois(df, axes_names, base_processes=proc, flow=flow)
                     for u in filter(lambda x: x.startswith("err_"), data.keys()):
                         data.loc[:,u] = action_err(data["value"], data[u], channel_scale)
                     data.loc[:,"value"] = action_val(data["value"], channel_scale)
+                    logger.debug(f"The values for the hist in poi {poi_key} are {data['value'].values}")
 
                     if initial:
                         data_initial = combinetf_input.select_pois(df_initial, axes_names, base_processes=proc, flow=flow)
@@ -163,10 +163,6 @@
                         data.loc[:,"value"] = data["value"] * values_initial 
                         for u in filter(lambda x: x.startswith("err_"), data.keys()):
                             data.loc[:,u] = data[u] * values_initial
-=======
-                    data = combinetf_input.select_pois(df, axes_names, base_processes=proc, flow=True)
-                    logger.debug(f"The values for the hist in poi {poi_key} are {data['value'].values}")
->>>>>>> 6d4d264c
 
                     values = np.reshape(data["value"].values, shape)
                     variances = np.reshape(data["err_total"].values**2, shape)
