from utilities import logging

logger = logging.child_logger(__name__)


process_colors = {
    "Data": "black",
    "Zmumu": "#5790FC",
    "Z": "#5790FC",
    "Zll": "#5790FC",
    "Zee": "#5790FC",
    "Ztautau": "#7A21DD",
    "Wmunu": "#E42536",
    "Wenu": "#E42536",
    "Wtaunu": "#F89C20",
    "DYlowMass": "deepskyblue",
    "PhotonInduced": "gold",
    "Top": "green",
    "Diboson": "#964A8B",
    "Rare": "#964A8B",
    "QCD": "#9C9CA1",
    "Other": "#9C9CA1",
    "Fake": "#9C9CA1",
    "Fake_e": "#9C9CA1",
    "Fake_mu": "#9C9CA1",
}

process_supergroups = {
    "w_mass":{
        "Z": ["Ztautau", "Zmumu", "DYlowMass"],
        "Rare": ["PhotonInduced", "Top", "Diboson"],
    },
    "z_dilepton":{
        "Other": ["Other","PhotonInduced", "Ztautau"],
    },
    "w_lowpu":{
        "Z": ["Ztautau", "Zmumu", "Zee", "DYlowMass"],
        "Rare": ["PhotonInduced", "Top", "Diboson"],
    },
}
process_supergroups["z_wlike"]=process_supergroups["z_dilepton"]
process_supergroups["z_lowpu"]=process_supergroups["z_dilepton"]

process_labels = {
    "Data": "Data",
    "Zmumu": r"Z$\to\mu\mu$",
    "Zee": r"Z$\to ee$",
    "Zll": r"Z$\to\ell\ell$",
    "Z": r"Z",
    "Ztautau": r"Z$\to\tau\tau$",
    "Wmunu":  r"W$^{\pm}\to\mu\nu$",
    "Wenu": r"W$^{\pm}\to e\nu$",
    "Wtaunu": r"W$^{\pm}\to\tau\nu$",
    "DYlowMass": r"Z$\to\mu\mu$, $10<m<50$ GeV",
    "PhotonInduced": r"$\gamma$-induced",
    "Top": "Top",
    "Diboson": "Diboson",
    "QCD": "QCD MC",
    "Other": "Other",
    "Fake": "Nonprompt",
    "Fake_e": "Nonprompt (e)",
    "Fake_mu": r"Nonprompt (\mu)",
}

xlabels = {
    "pt" : r"p$_{T}^{\ell}$ (GeV)",
    "ptGen" : r"p$_{T}^{\ell}$ (GeV)",
    "ptW" : r"p$_{T}^{\ell+p_{\mathrm{T}}^{miss}}$ (GeV)",
    "ptVGen" : r"p$_{T}^\mathrm{V}$ (GeV)",
    "muonJetPt": r"p$_{T}^\mathrm{jet[\ell]}$ (GeV)",
    "eta" : r"$\eta^{\ell}$",
    "etaGen" : r"$\eta^{\ell}$",
    "abseta" : r"$|\eta^{\ell}|$",
    "absEta" : r"$|\eta^{\ell}|$",
    "absEtaGen" : r"$|\eta^{\ell}|$",
    "ptll" : r"p$_{\mathrm{T}}^{\ell\ell}$ (GeV)",
    "yll" : r"y$^{\ell\ell}$",
    "absYVGen" : r"|Y$^\mathrm{V}$|",
    "mll" : r"m$_{\ell\ell}$ (GeV)",
    "ewMll" : r"m$^{\mathrm{EW}}_{\ell\ell}$ (GeV)",
    "costhetastarll" : r"$\cos{\theta^{\star}_{\ell\ell}}$",
    "cosThetaStarll" : r"$\cos{\theta^{\star}_{\ell\ell}}$",
    "phistarll" : r"$\phi^{\star}_{\ell\ell}$",
    "phiStarll" : r"$\phi^{\star}_{\ell\ell}$",
    "MET_pt" : r"p$_{\mathrm{T}}^{miss}$ (GeV)",
    "MET" : r"p$_{\mathrm{T}}^{miss}$ (GeV)",
    "met" : r"p$_{\mathrm{T}}^{miss}$ (GeV)",
    "mt" : r"m$_{T}^{\ell\nu}$ (GeV)",
    "mtfix" : r"m$_{T}^\mathrm{fix}$ (GeV)",
    "etaPlus" : r"$\eta^{\ell(+)}$",
    "etaMinus" : r"$\eta^{\ell(-)}$",
    "ptPlus" : r"p$_{\mathrm{T}}^{\ell(+)}$ (GeV)",
    "ptMinus" : r"p$_{\mathrm{T}}^{\ell(-)}$ (GeV)",
    "etaSum":r"$\eta^{\ell(+)} + \eta^{\ell(-)}$",
    "etaDiff":r"$\eta^{\ell(+)} - \eta^{\ell(-)}$",
    "etaDiff":r"$\eta^{\ell(+)} - \eta^{\ell(-)}$",
    "etaAbsEta": r"$\eta^{\ell[\mathrm{argmax(|\eta^{\ell}|)}]}$",
    "ewMll": "ewMll",
    "ewMlly": "ewMlly",
    "ewLogDeltaM": "ewLogDeltaM",
    "dxy":r"$d_\mathrm{xy}$ (cm)",
    "iso": r"$I$ (GeV)",
    "relIso": "$I_\mathrm{rel}$",
}

# uncertainties
common_groups = [
    "Total",
    "stat",
    "binByBinStat",
    "statMC",
    "luminosity",
    "recoil",
    "CMS_background",
    "theory_ew",
    "normXsecW",
    "width",
    "ZmassAndWidth",
    "massAndWidth"
]
nuisance_groupings = {
    "super":[
        "Total",
        "stat",
        "binByBinStat",
        "theory", 
        "experiment",
        "muonCalibration",
    ],
    "max": common_groups + [
<<<<<<< HEAD
        # "massShift",
=======
>>>>>>> 0f64787f
        "QCDscale", 
        "pdfCT18Z",
        "resum",
        "muon_eff_syst",
        "muon_eff_stat",
        "prefire",
        "muonCalibration",
        "Fake",
        "bcQuarkMass"
    ],
    "min": common_groups + [
        "massShiftW", "massShiftZ",
        "QCDscalePtChargeMiNNLO", "QCDscaleZPtChargeMiNNLO", "QCDscaleWPtChargeMiNNLO", "QCDscaleZPtHelicityMiNNLO", "QCDscaleWPtHelicityMiNNLO", "QCDscaleZPtChargeHelicityMiNNLO", "QCDscaleWPtChargeHelicityMiNNLO",
        "pdfCT18ZNoAlphaS", "pdfCT18ZAlphaS",
        "resumTNP", "resumNonpert", "resumTransition", "resumScale", "bcQuarkMass",
        "muon_eff_stat_reco", "muon_eff_stat_trigger", "muon_eff_stat_iso", "muon_eff_stat_idip",
        "muon_eff_syst_reco", "muon_eff_syst_trigger", "muon_eff_syst_iso", "muon_eff_syst_idip",
        "muonPrefire", "ecalPrefire",
        "nonClosure", "resolutionCrctn",
        "FakeRate", "FakeShape", "FakeeRate", "FakeeShape", "FakemuRate", "FakemuShape"
    ],
    "unfolding_max": [
        "Total",
        "stat",
        "binByBinStat",
        "experiment",
        "QCDscale", 
        "pdfCT18Z",
        "resum",
        "theory_ew",
        "bcQuarkMass",
    ],
    "unfolding_min": [
        "Total",
        "QCDscalePtChargeMiNNLO", "QCDscaleZPtChargeMiNNLO", "QCDscaleWPtChargeMiNNLO", "QCDscaleZPtHelicityMiNNLO", "QCDscaleWPtHelicityMiNNLO", "QCDscaleZPtChargeHelicityMiNNLO", "QCDscaleWPtChargeHelicityMiNNLO",
        "QCDscaleZMiNNLO", "QCDscaleWMiNNLO",
        "pdfCT18ZNoAlphaS", "pdfCT18ZAlphaS",
        "resumTNP", "resumNonpert", "resumTransition", "resumScale", "bcQuarkMass",
        "theory_ew",
    ]
}

text_dict = {
    "Zmumu": r"$\mathrm{Z}\rightarrow\mu\mu$",
    "ZToMuMu": r"$\mathrm{Z}\rightarrow\mu\mu$",
    "Wplusmunu": r"$\mathrm{W}^+\rightarrow\mu\nu$",
    "Wminusmunu": r"$\mathrm{W}^-\rightarrow\mu\nu$",
    "WplusToMuNu": r"$\mathrm{W}^+\rightarrow\mu\nu$",
    "WminusToMuNu": r"$\mathrm{W}^-\rightarrow\mu\nu$"
}

poi_types = {
    "mu": "$\mu$",
    "nois": "$\mathrm{NOI}$",
    "pmaskedexp": "d$\sigma$ [pb]",
    "sumpois": "d$\sigma$ [pb]",
    "pmaskedexpnorm": "1/$\sigma$ d$\sigma$",
    "sumpoisnorm": "1/$\sigma$ d$\sigma$",
    "ratiometapois": "$\sigma(W^{+})/\sigma(W^{-})$",
    "helpois": "Ai",
    "helmetapois": "Ai",
}

axis_labels = {
    "ewPTll": r"$\mathrm{Post\ FSR}\ p_\mathrm{T}^{\ell\ell}$",
    "ewMll": r"$\mathrm{Post\ FSR}\ m^{\ell\ell}$", 
    "ewYll": r"$\mathrm{Post\ FSR}\ Y^{\ell\ell}$",
    "ewAbsYll": r"$\mathrm{Post\ FSR}\ |Y^{\ell\ell}|$",
    "csCosTheta" : r"$\mathrm{Post\ FSR\ \cos{\theta^{\star}_{\ell\ell}}}$", 
    "ptgen": r"$\mathrm{Pre\ FSR}\ p_\mathrm{T}^{\ell}$",
    "etagen": r"$\mathrm{Pre\ FSR}\ \eta^{\ell}$", 
    "ptVgen": r"$\mathrm{Pre\ FSR}\ p_\mathrm{T}^{\ell\ell}$",
    "absYVgen": r"$\mathrm{Pre\ FSR}\ |Y^{\ell\ell}|$", 
    "massVgen": r"$\mathrm{Pre\ FSR}\ m^{\ell\ell}$", 
    "csCosThetagen" : r"$\mathrm{Pre\ FSR\ \cos{\theta^{\star}_{\ell\ell}}}$", 
    "ptlhe": r"$\mathrm{LHE}\ p_\mathrm{T}^{\ell}$",
    "etalhe": r"$\mathrm{LHE}\ \eta^{\ell}$", 
    "ptVlhe": r"$\mathrm{LHE}\ p_\mathrm{T}^{\ell\ell}$",
    "absYVlhe": r"$\mathrm{LHE}\ |Y^{\ell\ell}|$", 
    "massVlhe": r"$\mathrm{LHE}\ m^{\ell\ell}$", 
    "cosThetaStarlhe" : r"$\mathrm{LHE\ \cos{\theta^{\star}_{\ell\ell}}}$", 
    "qT" : r"$\mathrm{Pre\ FSR}\ p_\mathrm{T}^{\ell\ell}$",
    "Q" : r"$\mathrm{Pre\ FSR}\ m^{\ell\ell}$", 
    "absY" : r"$\mathrm{Pre\ FSR}\ Y^{\ell\ell}$",
    "charge" : r"$\mathrm{Pre\ FSR\ charge}$", 
}

systematics_labels = {
    "massShiftZ100MeV": '$\Delta m_\mathrm{Z} = \pm 100\mathrm{MeV}$',
    "massShiftW100MeV": '$\Delta m_\mathrm{W} = \pm 100\mathrm{MeV}$',
    "widthZ": '$\Delta \Gamma_\mathrm{Z} = \pm 0.8\mathrm{MeV}$',
    "widthW": '$\Delta \Gamma_\mathrm{W} = \pm 0.6\mathrm{MeV}$',
    # powhegFOEW variations
    'weak_no_ew': "no EW", 
    'weak_no_ho': "no HO", 
    'weak_default': "nominal", 
    'weak_ps': "PS", 
    'weak_mt_dn': '$m_\mathrm{t}^\mathrm{down}$', 
    'weak_mt_up': '$m_\mathrm{t}^\mathrm{up}$', 
    'weak_mz_dn': '$m_\mathrm{Z}^\mathrm{down}$', 
    'weak_mz_up': '$m_\mathrm{Z}^\mathrm{up}$', 
    'weak_gmu_dn': '$G_\mu^\mathrm{up}$', 
    'weak_gmu_up': '$G_\mu^\mathrm{down}$', 
    'weak_aem': r'$\alpha_\mathrm{EM}$',  
    'weak_fs': 'FS',  
    'weak_mh_dn': '$m_\mathrm{H}^\mathrm{down}$',  
    'weak_mh_up': '$m_\mathrm{H}^\mathrm{up}$',   
    'weak_s2eff_0p23125': '$\mathrm{sin}^2_\mathrm{eff}=0.23125$',  
    'weak_s2eff_0p23105': '$\mathrm{sin}^2_\mathrm{eff}=0.23105$',   
    'weak_s2eff_0p22155': '$\mathrm{sin}^2_\mathrm{eff}=0.22155$',  
    'weak_s2eff_0p23185': '$\mathrm{sin}^2_\mathrm{eff}=0.23185$',  
    'weak_s2eff_0p23205': '$\mathrm{sin}^2_\mathrm{eff}=0.23205$', 
    'weak_s2eff_0p23255': '$\mathrm{sin}^2_\mathrm{eff}=0.23255$',  
    'weak_s2eff_0p23355': '$\mathrm{sin}^2_\mathrm{eff}=0.23355$',  
    'weak_s2eff_0p23455': '$\mathrm{sin}^2_\mathrm{eff}=0.23455$',  
    'weak_s2eff_0p22955': '$\mathrm{sin}^2_\mathrm{eff}=0.22955$',  
    'weak_s2eff_0p22655': '$\mathrm{sin}^2_\mathrm{eff}=0.22655$',
    # EW
    'pythiaew_ISRCorr1': 'Pythia ISR on / off',
    'horacelophotosmecoffew_FSRCorr1': 'Photos MEC off / on',
    'horaceqedew_FSRCorr1': 'Horace FSR / Photos',
    'nlo_ew_virtual': 'EW virtual',
    'weak_default': 'EW virtual',
    # alternative generators
    "matrix_radish" : "MATRIX+RadISH",
}

systematics_labels_idxs = {
    "powhegnloewew" : {0: "nominal", 1: "powheg EW NLO / LO"},
    "powhegnloewew_ISR" : {0: "nominal", 1: "powheg EW NLO / NLO QED veto"},
    "pythiaew" : {0: "nominal", 1: "pythia ISR EW on / off"},
    "horaceqedew" : {0: "nominal", 1: "Horace / Photos", },
    "horacenloew" : {0: "nominal", 1: "Horace EW NLO / LO", 2: "Horace EW NLO / LO doubled", },
    "winhacnloew" : {0: "nominal", 1: "Winhac EW NLO / LO", 2: "Wnhac EW NLO / LO doubled", },
    "horacelophotosmecoffew": {0: "nominal", 1: "Photos MEC off / on"},
    "virtual_ew" : {
        0: r"NLOEW + HOEW, CMS, ($G_\mu, m_\mathrm{Z}, \mathrm{sin}^2\Theta_\mathrm{eff}$) scheme",
        1: r"NLOEW + HOEW, PS, ($G_\mu, m_\mathrm{Z}, \mathrm{sin}^2\Theta_\mathrm{eff}$) scheme", 
        2: r"NLOEW + HOEW, CMS, ($\alpha(m_\mathrm{Z}),m _\mathrm{Z}, \mathrm{sin}^2\Theta_\mathrm{eff}$) scheme", }
}
systematics_labels_idxs["virtual_ew_wlike"] = systematics_labels_idxs["virtual_ew"]


def get_systematics_label(key, idx=0):
    if key in systematics_labels:
        return systematics_labels[key]
    
    # custom formatting
    if key in systematics_labels_idxs:
        return systematics_labels_idxs[key][idx]

    if "helicity" in key.split("_")[-1]:
        idx =int(key.split("_")[-1][-1])
        if idx == 0:
            label = "UL"
        else:
            label = str(idx-1)

        return f"$\pm\sigma_\mathrm{{{label}}}$"        

    # default return key
    logger.info(f"No label found for {key}")
    return key


def get_labels_colors_procs_sorted(procs):
    # order of the processes in the plots
    procs_sort = ["Wmunu", "Fake", "Zmumu", "Wtaunu", "Top", "DYlowMass", "Other", "Ztautau", "Diboson", "PhotonInduced"][::-1]

    procs = sorted(procs, key=lambda x: procs_sort.index(x) if x in procs_sort else len(procs_sort))
    logger.info(f"Found processes {procs} in fitresult")
    labels = [process_labels.get(p, p) for p in procs]
    colors = [process_colors.get(p, "red") for p in procs]
    return labels, colors, procs<|MERGE_RESOLUTION|>--- conflicted
+++ resolved
@@ -128,10 +128,6 @@
         "muonCalibration",
     ],
     "max": common_groups + [
-<<<<<<< HEAD
-        # "massShift",
-=======
->>>>>>> 0f64787f
         "QCDscale", 
         "pdfCT18Z",
         "resum",
