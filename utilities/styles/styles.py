from utilities import logging

logger = logging.child_logger(__name__)


process_colors = {
    "Data": "black",
    "Zmumu": "#5790FC",
    "Z": "#5790FC",
    "Zll": "#5790FC",
    "Zee": "#5790FC",
    "Ztautau": "#7A21DD",
    "Wmunu": "#E42536",
    "Wenu": "#E42536",
    "Wtaunu": "#F89C20",
    "DYlowMass": "deepskyblue",
    "PhotonInduced": "gold",
    "Top": "green",
    "Diboson": "#964A8B",
    "Rare": "#964A8B",
    "QCD": "#9C9CA1",
    "Other": "#9C9CA1",
    "Fake": "#9C9CA1",
    "Fake_e": "#9C9CA1",
    "Fake_mu": "#9C9CA1",
}

process_supergroups = {
    "w_mass":{
        "Z": ["Ztautau", "Zmumu", "DYlowMass"],
        "Rare": ["PhotonInduced", "Top", "Diboson"],
    },
    "z_dilepton":{
        "Other": ["Other","PhotonInduced", "Ztautau"],
    },
    "w_lowpu":{
        "Z": ["Ztautau", "Zmumu", "Zee", "DYlowMass"],
        "Rare": ["PhotonInduced", "Top", "Diboson"],
    },
}
process_supergroups["z_wlike"]=process_supergroups["z_dilepton"]
process_supergroups["z_lowpu"]=process_supergroups["z_dilepton"]

process_labels = {
    "Data": "Data",
    "Zmumu": r"Z$\to\mu\mu$",
    "Zee": r"Z$\to ee$",
    "Zll": r"Z$\to\ell\ell$",
    "Z": r"Z",
    "Ztautau": r"Z$\to\tau\tau$",
    "Wmunu":  r"W$^{\pm}\to\mu\nu$",
    "Wenu": r"W$^{\pm}\to e\nu$",
    "Wtaunu": r"W$^{\pm}\to\tau\nu$",
    "DYlowMass": r"Z$\to\mu\mu$, $10<m<50$ GeV",
    "PhotonInduced": r"$\gamma$-induced",
    "Top": "Top",
    "Diboson": "Diboson",
    "QCD": "QCD MC",
    "Other": "Other",
    "Fake": "Nonprompt",
    "Fake_e": "Nonprompt (e)",
    "Fake_mu": r"Nonprompt (\mu)",
}

xlabels = {
    "pt" : r"p$_{T}^{\ell}$ (GeV)",
    "ptGen" : r"p$_{T}^{\ell}$ (GeV)",
    "ptW" : r"p$_{T}^{\ell+p_{\mathrm{T}}^{miss}}$ (GeV)",
    "ptVGen" : r"p$_{T}^\mathrm{V}$ (GeV)",
    "muonJetPt": r"p$_{T}^\mathrm{jet[\ell]}$ (GeV)",
    "eta" : r"$\eta^{\ell}$",
    "etaGen" : r"$\eta^{\ell}$",
    "abseta" : r"$|\eta^{\ell}|$",
    "absEta" : r"$|\eta^{\ell}|$",
    "absEtaGen" : r"$|\eta^{\ell}|$",
    "ptll" : r"p$_{\mathrm{T}}^{\ell\ell}$ (GeV)",
    "yll" : r"y$^{\ell\ell}$",
    "absYVGen" : r"|Y$^\mathrm{V}$|",
    "mll" : r"m$_{\ell\ell}$ (GeV)",
    "ewMll" : r"m$^{\mathrm{EW}}_{\ell\ell}$ (GeV)",
    "costhetastarll" : r"$\cos{\theta^{\star}_{\ell\ell}}$",
    "cosThetaStarll" : r"$\cos{\theta^{\star}_{\ell\ell}}$",
    "phistarll" : r"$\phi^{\star}_{\ell\ell}$",
    "phiStarll" : r"$\phi^{\star}_{\ell\ell}$",
    "MET_pt" : r"p$_{\mathrm{T}}^{miss}$ (GeV)",
    "MET" : r"p$_{\mathrm{T}}^{miss}$ (GeV)",
    "met" : r"p$_{\mathrm{T}}^{miss}$ (GeV)",
    "mt" : r"m$_{T}^{\ell\nu}$ (GeV)",
    "mtfix" : r"m$_{T}^\mathrm{fix}$ (GeV)",
    "etaPlus" : r"$\eta^{\ell(+)}$",
    "etaMinus" : r"$\eta^{\ell(-)}$",
    "ptPlus" : r"p$_{\mathrm{T}}^{\ell(+)}$ (GeV)",
    "ptMinus" : r"p$_{\mathrm{T}}^{\ell(-)}$ (GeV)",
    "etaSum":r"$\eta^{\ell(+)} + \eta^{\ell(-)}$",
    "etaDiff":r"$\eta^{\ell(+)} - \eta^{\ell(-)}$",
    "etaDiff":r"$\eta^{\ell(+)} - \eta^{\ell(-)}$",
    "etaAbsEta": r"$\eta^{\ell[\mathrm{argmax(|\eta^{\ell}|)}]}$",
    "ewMll": "ewMll",
    "ewMlly": "ewMlly",
    "ewLogDeltaM": "ewLogDeltaM",
    "dxy":r"$d_\mathrm{xy}$ (cm)",
    "iso": r"$I$ (GeV)",
    "relIso": "$I_\mathrm{rel}$",
}

# uncertainties
common_groups = [
    "Total",
    "stat",
    "binByBinStat",
    "statMC",
    "luminosity",
    "recoil",
    "CMS_background",
    "theory_ew",
    "normXsecW",
    "width",
    "ZmassAndWidth",
    "massAndWidth"
]
nuisance_groupings = {
    "super":[
        "Total",
        "stat",
        "binByBinStat",
        "theory", 
        "experiment",
        "muonCalibration",
    ],
    "max": common_groups + [
        # "massShift",
        "QCDscale", 
        "pdfCT18Z",
        "resum",
        "muon_eff_syst",
        "muon_eff_stat",
        "prefire",
        "muonCalibration",
        "Fake",
        "bcQuarkMass"
    ],
    "min": common_groups + [
        "massShiftW", "massShiftZ",
        "QCDscalePtChargeMiNNLO", "QCDscaleZPtChargeMiNNLO", "QCDscaleWPtChargeMiNNLO", "QCDscaleZPtHelicityMiNNLO", "QCDscaleWPtHelicityMiNNLO", "QCDscaleZPtChargeHelicityMiNNLO", "QCDscaleWPtChargeHelicityMiNNLO",
        "pdfCT18ZNoAlphaS", "pdfCT18ZAlphaS",
        "resumTNP", "resumNonpert", "resumTransition", "resumScale", "bcQuarkMass",
        "muon_eff_stat_reco", "muon_eff_stat_trigger", "muon_eff_stat_iso", "muon_eff_stat_idip",
        "muon_eff_syst_reco", "muon_eff_syst_trigger", "muon_eff_syst_iso", "muon_eff_syst_idip",
        "muonPrefire", "ecalPrefire",
        "nonClosure", "resolutionCrctn",
        "FakeRate", "FakeShape", "FakeeRate", "FakeeShape", "FakemuRate", "FakemuShape"
    ],
    "unfolding_max": [
        "Total",
        "stat",
        "binByBinStat",
        "experiment",
        "QCDscale", 
        "pdfCT18Z",
        "resum",
        "theory_ew",
        "bcQuarkMass",
    ],
    "unfolding_min": [
        "Total",
        "QCDscalePtChargeMiNNLO", "QCDscaleZPtChargeMiNNLO", "QCDscaleWPtChargeMiNNLO", "QCDscaleZPtHelicityMiNNLO", "QCDscaleWPtHelicityMiNNLO", "QCDscaleZPtChargeHelicityMiNNLO", "QCDscaleWPtChargeHelicityMiNNLO",
        "QCDscaleZMiNNLO", "QCDscaleWMiNNLO",
        "pdfCT18ZNoAlphaS", "pdfCT18ZAlphaS",
        "resumTNP", "resumNonpert", "resumTransition", "resumScale", "bcQuarkMass",
        "theory_ew",
    ]
}

text_dict = {
    "Zmumu": r"$\mathrm{Z}\rightarrow\mu\mu$",
    "ZToMuMu": r"$\mathrm{Z}\rightarrow\mu\mu$",
    "Wplusmunu": r"$\mathrm{W}^+\rightarrow\mu\nu$",
    "Wminusmunu": r"$\mathrm{W}^-\rightarrow\mu\nu$",
    "WplusToMuNu": r"$\mathrm{W}^+\rightarrow\mu\nu$",
    "WminusToMuNu": r"$\mathrm{W}^-\rightarrow\mu\nu$"
}

axis_labels = {
    "ewPTll": r"$\mathrm{Post\ FSR}\ p_\mathrm{T}^{\ell\ell}$",
    "ewMll": r"$\mathrm{Post\ FSR}\ m^{\ell\ell}$", 
    "ewYll": r"$\mathrm{Post\ FSR}\ Y^{\ell\ell}$",
    "ewAbsYll": r"$\mathrm{Post\ FSR}\ |Y^{\ell\ell}|$",
    "ptgen": r"$\mathrm{Pre\ FSR}\ p_\mathrm{T}^{\ell}$",
    "etagen": r"$\mathrm{Pre\ FSR}\ \eta^{\ell}$", 
    "ptVgen": r"$\mathrm{Pre\ FSR}\ p_\mathrm{T}^{\ell\ell}$",
    "absYVgen": r"$\mathrm{Pre\ FSR}\ |Y^{\ell\ell}|$", 
    "massVgen": r"$\mathrm{Pre\ FSR}\ m^{\ell\ell}$", 
    "qT" : r"$\mathrm{Pre\ FSR}\ p_\mathrm{T}^{\ell\ell}$",
    "Q" : r"$\mathrm{Pre\ FSR}\ m^{\ell\ell}$", 
    "absY" : r"$\mathrm{Pre\ FSR}\ Y^{\ell\ell}$",
    "charge" : r"$\mathrm{Pre\ FSR\ charge}$", 
}

syst_labels = {
    "powhegnloewew" : {0: "nominal", 1: "powheg EW NLO / LO"},
    "powhegnloewew_ISR" : {0: "nominal", 1: "powheg EW NLO / NLO QED veto"},
    "horacenloew" : {0: "nominal", 1: "horace EW NLO / LO", 2: "horace EW NLO / LO doubled", },
    "winhacnloew" : {0: "nominal", 1: "winhac EW NLO / LO", 2: "winhac EW NLO / LO doubled", },
    "matrix_radish" : "MATRIX+RadISH",
    "virtual_ew" : {
        0: r"NLOEW + HOEW, CMS, ($G_\mu, m_\mathrm{Z}, \mathrm{sin}^2\Theta_\mathrm{eff}$) scheme",
        1: r"NLOEW + HOEW, PS, ($G_\mu, m_\mathrm{Z}, \mathrm{sin}^2\Theta_\mathrm{eff}$) scheme", 
        2: r"NLOEW + HOEW, CMS, ($\alpha(m_\mathrm{Z}),m _\mathrm{Z}, \mathrm{sin}^2\Theta_\mathrm{eff}$) scheme", }
}

syst_labels["virtual_ew_wlike"] = syst_labels["virtual_ew"]

systematics_labels = {
    "massShiftZ100MeV": '$\Delta m_\mathrm{Z} = \pm 100\mathrm{MeV}$',
    "massShiftW100MeV": '$\Delta m_\mathrm{W} = \pm 100\mathrm{MeV}$',
    "widthZ": '$\Delta \Gamma_\mathrm{Z} = \pm 0.8\mathrm{MeV}$',
    "widthW": '$\Delta \Gamma_\mathrm{W} = \pm 0.6\mathrm{MeV}$',
}

def get_systematics_label(key):
    if key in systematics_labels:
        return systematics_labels[key]
    
    # custom formatting


poi_types = {
    "mu": "$\mu$",
    "nois": "$\mathrm{NOI}$",
    "pmaskedexp": "d$\sigma$ [pb]",
    "sumpois": "d$\sigma$ [pb]",
    "pmaskedexpnorm": "1/$\sigma$ d$\sigma$",
    "sumpoisnorm": "1/$\sigma$ d$\sigma$",
<<<<<<< HEAD
    "ratiometapois": "$\sigma(W^{+})/\sigma(W^{-})$",
}
=======
}



def get_labels_colors_procs_sorted(procs):
    # order of the processes in the plots
    procs_sort = ["Wmunu", "Fake", "Zmumu", "Wtaunu", "Top", "DYlowMass", "Other", "Ztautau", "Diboson", "PhotonInduced"][::-1]

    procs = sorted(procs, key=lambda x: procs_sort.index(x) if x in procs_sort else len(procs_sort))
    logger.info(f"Found processes {procs} in fitresult")
    labels = [process_labels.get(p, p) for p in procs]
    colors = [process_colors.get(p, "red") for p in procs]
    return labels, colors, procs
>>>>>>> 0052a834
<|MERGE_RESOLUTION|>--- conflicted
+++ resolved
@@ -231,10 +231,7 @@
     "sumpois": "d$\sigma$ [pb]",
     "pmaskedexpnorm": "1/$\sigma$ d$\sigma$",
     "sumpoisnorm": "1/$\sigma$ d$\sigma$",
-<<<<<<< HEAD
     "ratiometapois": "$\sigma(W^{+})/\sigma(W^{-})$",
-}
-=======
 }
 
 
@@ -247,5 +244,4 @@
     logger.info(f"Found processes {procs} in fitresult")
     labels = [process_labels.get(p, p) for p in procs]
     colors = [process_colors.get(p, "red") for p in procs]
-    return labels, colors, procs
->>>>>>> 0052a834
+    return labels, colors, procs