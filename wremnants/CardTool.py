from collections import OrderedDict
from wremnants import histselections as sel
from wremnants.combine_helpers import setSimultaneousABCD
from utilities import boostHistHelpers as hh, common, output_tools, logging
import narf
import ROOT
import uproot
import time
import numpy as np
import os
import pathlib
import itertools
import re
import hist
import copy

logger = logging.child_logger(__name__)

def notImplemented(operation="Unknown"):
    raise NotImplementedError(f"Required operation '{operation}' is not implemented!")

class CardTool(object):
    def __init__(self, outpath="./", xnorm=False, ABCD=False):
    
        self.skipHist = False # don't produce/write histograms, file with them already exists
        self.outfile = None
        self.systematics = {}
        self.lnNSystematics = {}
        self.predictedProcs = []
        self.fakeEstimate = None
        self.channels = ["plus", "minus"]
        self.cardContent = {}
        self.cardGroups = {}
        self.cardSumGroups = {} # POI sum groups
        self.nominalTemplate = f"{pathlib.Path(__file__).parent}/../scripts/combine/Templates/datacard.txt"
        self.spacing = 28
        self.systTypeSpacing = 16
        self.procColumnsSpacing = 30
        self.nominalName = "nominal"
        self.datagroups = None
        self.pseudodata_datagroups = None
        self.unconstrainedProcesses = None
        self.noStatUncProcesses = []
        self.buildHistNameFunc = None
        self.histName = "x"
        self.nominalDim = None
        self.pseudoData = None
        self.pseudoDataIdx = None
        self.pseudoDataProcsRegexp = None
        self.excludeSyst = None
        self.writeByCharge = True
        self.unroll = False # unroll final histogram before writing to root
        self.keepSyst = None # to override previous one with exceptions for special cases
        self.lumiScale = 1.
        self.fit_axes = None
        self.fakerateAxes = ["pt", "eta", "charge"]
        self.xnorm = xnorm
        self.ABCD = ABCD
        self.absolutePathShapeFileInCard = False
        self.fakerateIntegrationAxes = []
        self.excludeProcessForChannel = {} # can be used to exclue some POI when runnig a specific name (use case, force gen and reco charges to match)
        self.chargeIdDict = {"minus" : {"val" : -1, "id" : "q0", "badId" : "q1"},
                             "plus"  : {"val" : 1., "id" : "q1", "badId" : "q0"},
                             "inclusive" : {"val" : "sum", "id" : "none", "badId" : None},
                             }
        self.charge_ax = "charge"
        self.procGroups = {}

    def getProcNames(self, grouped_procs):
        expanded_procs = []
        for group in grouped_procs:
            procs = self.expandProcess(group)
            for ungrouped in procs:
                expanded_procs.extend(self.datagroups.getProcNames([ungrouped]))

        return expanded_procs

    def addProcessGroup(self, name, procFilter):
        self.procGroups[name] = self.filteredProcesses(procFilter)
        if not self.procGroups[name]:
            logger.warning(f"Did not match any processes to filter for group {name}! Valid procs are {self.datagroups.groups.keys()}")

    def expandProcesses(self, processes):
        if type(processes) == str:
            processes = [processes]

        return [x for y in processes for x in self.expandProcess(y)]

    def expandProcess(self, process):
        return self.procGroups.get(process, [process])

    def skipHistograms(self):
        self.skipHist = True
        if len(self.noStatUncProcesses):
            logger.info("Attention: histograms are not saved according to input options, thus statistical uncertainty won't be zeroed")

    def setExcludeProcessForChannel(self, channel, POIregexp, canUpdate=False):
        if canUpdate or channel not in self.excludeProcessForChannel.keys():
            self.excludeProcessForChannel[channel] = re.compile(POIregexp)
            
    def setFitAxes(self, axes):
        self.fit_axes = axes[:]
        if self.writeByCharge and self.charge_ax not in self.fit_axes:
            logger.info(f"Adding charge axis {self.charge_ax} to fit axes")
            self.fit_axes.append(self.charge_ax)

        self.sum_axes = []
        try:
            hnom = self.getNominalHistForSignal()
            self.sum_axes = [ax for ax in hnom.axes.name if ax not in self.fit_axes]
            logger.debug(f"Will sum over the axes {self.sum_axes}")
        except ValueError as e:
            logger.warning("Failed to set sum_axes!")
            logger.warning(f"Error message was {str(e)}")

    def setFakerateAxes(self, fakerate_axes=["pt", "eta", "charge"]):
        self.fakerateAxes = fakerate_axes
        
    def getFakerateIntegrationAxes(self):
        return [x for x in self.fit_axes if x not in self.fakerateAxes]

    def setProcsNoStatUnc(self, procs, resetList=True):
        if self.skipHist:
            logger.info("Attention: trying to set statistical uncertainty to 0 for some processes, but histograms won't be saved according to input options")
        if resetList:
            self.noStatUncProcesses = []
        if isinstance(procs, str):
            self.noStatUncProcesses.append(procs)
        elif isinstance(procs, list):
            self.noStatUncProcesses.extend(procs)
        else:
            raise ValueError("In setNoStatUncForProcs(): expecting string or list argument")
    
    def setLumiScale(self, lumiScale):
        self.lumiScale = lumiScale

    def setAbsolutePathShapeInCard(self, setRelative=False):
        self.absolutePathShapeFileInCard = False if setRelative else True
        
    def getProcsNoStatUnc(self):
        return self.noStatUncProcesses
        
    ## Functions to customize systs to be added in card, mainly for tests
    def setCustomSystForCard(self, exclude=None, keep=None):
        if exclude: self.excludeSyst = re.compile(exclude)
        if keep:    self.keepSyst    = re.compile(keep)
        
    def isExcludedNuisance(self, name):
        # note, re.match search for a match from the beginning, so if x="test" x.match("mytestPDF1") will NOT match 
        # might use re.search instead to be able to match from anywhere inside the name
        if self.excludeSyst != None and self.excludeSyst.match(name):
            if self.keepSyst != None and self.keepSyst.match(name):
                return False
            else:
                logger.info(f"   Excluding nuisance: {name}")
                return True
        else:
            return False
    
    def setFakeName(self, name):
        self.datagroups.fakeName = name

    def getFakeName(self):
        return self.datagroups.fakeName

    def setDataName(self, name):
        self.datagroups.dataName = name

    def getDataName(self):
        return self.datagroups.dataName

    def setPseudodata(self, pseudodata, idx = 0, pseudoDataProcsRegexp=".*"):
        self.pseudoData = pseudodata
        self.pseudoDataIdx = idx if not idx.isdigit() else int(idx)
        self.pseudoDataProcsRegexp = re.compile(pseudoDataProcsRegexp)
        
    # Needs to be increased from default for long proc names
    def setSpacing(self, spacing):
        self.spacing = spacing
        
    def setProcColumnsSpacing(self, spacing):
        self.procColumnsSpacing = spacing

    def setDatagroups(self, datagroups, resetGroups=False):
        self.datagroups = datagroups
        self.unconstrainedProcesses = datagroups.unconstrainedProcesses
        if self.nominalName:
            self.datagroups.setNominalName(self.nominalName)
        if datagroups.mode == "vgen":
            self.charge_ax = "chargeVgen"
        
    def setPseudodataDatagroups(self, datagroups):
        self.pseudodata_datagroups = datagroups 
        if self.nominalName:
            self.pseudodata_datagroups.setNominalName(self.nominalName)
        
    def setChannels(self, channels):
        self.channels = channels
        
    def setWriteByCharge(self, writeByCharge):
        self.writeByCharge = writeByCharge

    def setNominalTemplate(self, template):
        if not os.path.abspath(template):
            raise IOError(f"Template file {template} is not a valid file")
        self.nominalTemplate = template

    def predictedProcesses(self):
        if self.predictedProcs:
            return self.predictedProcs
        return list(filter(lambda x: x != self.getDataName(), self.datagroups.groups.keys()))

    def setHistName(self, histName):
        self.histName = histName

    def setNominalName(self, histName):
        self.nominalName = histName
        if self.datagroups:
            self.datagroups.setNominalName(histName)

    # by default this returns True also for Fake since it has Data in the list of members
    # then self.isMC negates this one and thus will only include pure MC processes
    def isData(self, procName, onlyData=False):
        if onlyData:
            return all([x.is_data for x in self.datagroups.groups[procName].members])
        else:
            return any([x.is_data for x in self.datagroups.groups[procName].members])

    def isMC(self, procName):
        return not self.isData(procName)

    def addFakeEstimate(self, estimate):
        self.fakeEstimate = estimate

    def getProcesses(self):
        return list(self.datagroups.groups.keys())
            
    def filteredProcesses(self, filterExpr):
        return list(filter(filterExpr, self.datagroups.groups.keys()))

    def allMCProcesses(self):
        return self.filteredProcesses(lambda x: self.isMC(x))

    def addLnNSystematic(self, name, size, processes, group=None, groupFilter=None):
        if not self.isExcludedNuisance(name):
            self.lnNSystematics.update({name : {"size" : size,
                                                "processes" : self.expandProcesses(processes),
                                                "group" : group,
                                                "groupFilter" : groupFilter}
            })

    # action will be applied to the sum of all the individual samples contributing, actionMap should be used
    # to apply a separate action per process. this is needed for example for the scale uncertainty split
    # by pt or helicity
    # action takes place after mirroring
    # use doActionBeforeMirror to do something before it instead (so the mirroring will act on the modified histogram)
    # decorrelateByBin is to customize eta-pt decorrelation: pass dictionary with {axisName: [bin edges]}
    def addSystematic(self, name, systAxes=[], outNames=None, skipEntries=None, labelsByAxis=None, 
                      baseName="", mirror=False, mirrorDownVarEqualToUp=False, mirrorDownVarEqualToNomi=False,
                      scale=1, processes=None, group=None, noi=False, noConstraint=False, noProfile=False,
                      action=None, doActionBeforeMirror=False, actionArgs={}, actionMap={},
                      systNameReplace=[], systNamePrepend=None, groupFilter=None, passToFakes=False,
<<<<<<< HEAD
                      rename=None, splitGroup={}, decorrelateByBin={}, formatWithValue=False, 
=======
                      rename=None, splitGroup={}, decorrelateByBin={},
                      sumNominalToHist=False,
                      scalePrefitHistYields=None,
                      customizeNuisanceAttributes={},
>>>>>>> 8ffbcdf9
                      ):
        # note: setting Up=Down seems to be pathological for the moment, it might be due to the interpolation in the fit
        # for now better not to use the options, although it might be useful to keep it implemented
        if mirrorDownVarEqualToUp or mirrorDownVarEqualToNomi:
            raise ValueError("mirrorDownVarEqualToUp and mirrorDownVarEqualToNomi currently lead to pathological results in the fit, please keep them False")
        
        if isinstance(processes, str):
            processes = [processes]
        # Need to make an explicit copy of the array before appending
        procs_to_add = [x for x in (self.allMCProcesses() if processes is None else processes)]
        procs_to_add = self.expandProcesses(procs_to_add)
        if passToFakes and self.getFakeName() not in procs_to_add and not self.ABCD:
            procs_to_add.append(self.getFakeName())

        if not mirror and (mirrorDownVarEqualToUp or mirrorDownVarEqualToNomi):
            raise ValueError("mirrorDownVarEqualToUp and mirrorDownVarEqualToNomi requires mirror=True")

        if mirrorDownVarEqualToUp and mirrorDownVarEqualToNomi:
            raise ValueError("mirrorDownVarEqualToUp and mirrorDownVarEqualToNomi cannot be both True")
            
        if action and actionMap:
            raise ValueError("Only one of action and actionMap args are allowed")

        # protection when the input list is empty because of filters but the systematic is built reading the nominal
        # since the nominal reads all filtered processes regardless whether a systematic is passed to them or not
        # this can happen when creating new systs by scaling of the nominal histogram
        if not len(procs_to_add):
            return

        if name == self.nominalName:
            logger.debug(f"Defining syst {rename} from nominal histogram")
            
        self.systematics.update({
            name if not rename else rename : {
                "outNames" : [] if not outNames else outNames,
                "baseName" : baseName,
                "processes" : procs_to_add,
                "systAxes" : systAxes,
                "labelsByAxis" : systAxes if not labelsByAxis else labelsByAxis,
                "group" : group,
                "noi": noi,
                "groupFilter" : groupFilter,
                "splitGroup" : splitGroup if len(splitGroup) else {group : ".*"}, # dummy dictionary if splitGroup=None, to allow for uniform treatment
                "scale" : scale,
                "sumNominalToHist" : sumNominalToHist,
                "scalePrefitHistYields": scalePrefitHistYields,
                "customizeNuisanceAttributes" : customizeNuisanceAttributes,
                "mirror" : mirror,
                "mirrorDownVarEqualToUp" : mirrorDownVarEqualToUp,
                "mirrorDownVarEqualToNomi" : mirrorDownVarEqualToNomi,
                "action" : action,
                "doActionBeforeMirror" : doActionBeforeMirror,
                "actionMap" : actionMap,
                "actionArgs" : actionArgs,
                "systNameReplace" : systNameReplace,
                "noConstraint" : noConstraint,
                "noProfile" : noProfile,
                "skipEntries" : [] if not skipEntries else skipEntries,
                "name" : name,
                "decorrByBin": decorrelateByBin,
                "systNamePrepend" : systNamePrepend,
                "formatWithValue" : formatWithValue,
            }
        })

    # Read a specific hist, useful if you need to check info about the file
    def getHistsForProcAndSyst(self, proc, syst):
        if not self.datagroups:
            raise RuntimeError("No datagroups defined! Must call setDatagroups before accessing histograms")
        self.datagroups.loadHistsForDatagroups(
            baseName=self.nominalName, syst=syst, label="syst",
            procsToRead=[proc],
            scaleToNewLumi=self.lumiScale, 
            sum_axes=self.sum_axes,
            fakerateIntegrationAxes=self.getFakerateIntegrationAxes())
        return self.datagroups.getDatagroups()[proc].hists["syst"]

    def getNominalHistForSignal(self):
        signal_samples = self.procGroups['signal_samples']
        return self.getHistsForProcAndSyst(signal_samples[0], self.nominalName)
        
    def setMirrorForSyst(self, syst, mirror=True):
        self.systematics[syst]["mirror"] = mirror

    def systLabelForAxis(self, axLabel, entry, axis, formatWithValue=False):
        if type(axis) == hist.axis.StrCategory:
            if entry in axis:
                return entry
            else:
                raise ValueError(f"Did not find label {entry} in categorical axis {axis}")
        if axLabel == "mirror":
            return 'Down' if entry else 'Up' # first entry is the original, call it Up since it is usually defined by an actual scaling up of something (e.g. efficiencies)
        if axLabel == "downUpVar":
            return 'Up' if entry else 'Down'
        if "{i}" in axLabel:
            return axLabel.format(i=entry)
        if formatWithValue:
            entry = axis.centers[entry]

        if type(entry) in [float, np.float64]:
            entry = f"{entry:0.1f}".replace(".", "p") if not entry.is_integer() else str(int(entry))

        return f"{axLabel}{entry}"

    # TODO: Really would be better to use the axis names, not just indices
    def excludeSystEntry(self, entry, entries_to_skip):
        # Check if the entry in the hist matches one of the entries in entries_to_skip, across all axes
        # Can use -1 to exclude all values of an axis
        def match_entry(curr_entry, to_skip): 
            return to_skip == -1 or curr_entry == to_skip or re.match(str(to_skip), str(curr_entry))

        for skipEntry in entries_to_skip:
            if all(match_entry(e,m) for e,m in zip(entry, skipEntry)):
                return True
        # If no matches were found for any of the entries_to_skip possibilities
        return False

    def skipEntryDictToArray(self, h, skipEntry, syst):
        nsyst = len(self.systematics[syst]["systAxes"])
        if self.systematics[syst]["mirror"]:
            nsyst += 1

        if type(skipEntry) == dict:
            skipEntryArr = np.full(nsyst, -1, dtype=object)
            nother_ax = h.ndim-nsyst
            for k,v in skipEntry.items():
                if k not in h.axes.name:
                    raise ValueError(f"Invalid skipEntry expression {k} : {v}. Axis {k} is not in hist!")
                idx = h.axes.name.index(k)-nother_ax # Offset by the number of other axes, require that syst axes are the trailing ones
                if idx < 0:
                    raise ValueError(f"Invalid skip entry! Axis {k} was found in position {idx+nother_ax} of {h.ndim} axes, but {nsyst} syst axes were expected")
                skipEntryArr[idx] = v
            logger.debug(f"Expanded skipEntry for syst {syst} is {skipEntryArr}. Syst axes are {h.axes.name[-nsyst:]}")
        elif type(skipEntry) not in (np.array, list, tuple):
            raise ValueError(f"Unexpected format for skipEntry. Must be either dict or sequence. found {type(skipEntry)}")
        else:
            skipEntryArr = skipEntry

        if len(skipEntryArr) != nsyst:
            raise ValueError("skipEntry tuple must have the same dimensions as the number of syst axes. " \
                f"found {nsyst} systematics and len(skipEntry) = {len(skipEntry)}.") 

        return skipEntryArr

    def expandSkipEntries(self, h, syst, skipEntries):
        updated_skip = []
        for skipEntry in skipEntries:
            skipEntry = self.skipEntryDictToArray(h, skipEntry, syst)
            # The lookup is handled by passing an imaginary number,
            # so detect these and then call the bin lookup on them
            # np.iscomplex returns false for 0.j, but still want to detect that
            to_lookup = np.array([isinstance(x, complex) for x in skipEntry])
            skip_arr = np.array(skipEntry)
            if to_lookup.any():
                nsyst = len(self.systematics[syst]["systAxes"])+self.systematics[syst]["mirror"]
                bin_lookup = np.array([ax.index(x.imag) for x, ax in 
                    zip(skipEntry, h.axes[-nsyst:]) if isinstance(x, complex)])
                # Need to loop here rather than using skip_arr.real because the dtype is object to allow strings
                skip_arr = np.array([a.real for a in skip_arr])
                skip_arr[to_lookup] += bin_lookup
            updated_skip.append(skip_arr)

        return updated_skip

    def systHists(self, hvar, syst):
        if syst == self.nominalName:
            return {self.nominalName : hvar}

        systInfo = self.systematics[syst] 
        systAxes = systInfo["systAxes"]
        systAxesLabels = systInfo.get("labelsByAxis", systAxes)

        # Jan: moved above the mirror action, as this action can cause mirroring
        if systInfo["action"] and not systInfo["doActionBeforeMirror"]:
            hvar = systInfo["action"](hvar, **systInfo["actionArgs"])
        if self.outfile:
            self.outfile.cd() # needed to restore the current directory in case the action opens a new root file
            
        axNames = systAxes[:]
        axLabels = systAxesLabels[:]
        if hvar.axes[-1].name == "mirror":
            axNames.append("mirror")
            axLabels.append("mirror")

        if not all([name in hvar.axes.name for name in axNames]):
            raise ValueError(f"Failed to find axis names {str(axNames)} in hist for syst {syst}. " \
                f"Axes in hist are {str(hvar.axes.name)}")

        axes = [hvar.axes[ax] for ax in axNames]

        # Converting to a list becasue otherwise if you print it for debugging you loose it
        entries = list(itertools.product(*[[x for x in ax] if type(ax) == hist.axis.StrCategory else range(ax.size) for ax in axes]))

        if len(systInfo["outNames"]) == 0:
            skipEntries = None if "skipEntries" not in systInfo else self.expandSkipEntries(hvar, syst, systInfo["skipEntries"])
            for entry in entries:
                if skipEntries and self.excludeSystEntry(entry, skipEntries):
                    systInfo["outNames"].append("")
                else:
                    name = systInfo["baseName"]
                    name += "".join([self.systLabelForAxis(al, entry[i], ax, systInfo["formatWithValue"]) for i,(al,ax) in enumerate(zip(axLabels,axes))])
                    if "systNameReplace" in systInfo and systInfo["systNameReplace"]:
                        for rep in systInfo["systNameReplace"]:
                            name = name.replace(*rep)
                    if name and "systNamePrepend" in systInfo and systInfo["systNamePrepend"]:
                        name = systInfo["systNamePrepend"]+name
                    # Obviously there is a nicer way to do this...
                    if "Up" in name:
                        name = name.replace("Up", "")+"Up"
                    elif "Down" in name:
                        name = name.replace("Down", "")+"Down"
                    systInfo["outNames"].append(name)
            if not len(systInfo["outNames"]):
                raise RuntimeError(f"Did not find any valid variations for syst {syst}")

        variations = [hvar[{ax : binnum for ax,binnum in zip(axNames, entry)}] for entry in entries]
        if hvar.axes[-1].name == "mirror" and len(variations) == 2*len(systInfo["outNames"]):
            systInfo["outNames"] = [n + d for n in systInfo["outNames"] for d in ["Up", "Down"]]
        elif len(variations) != len(systInfo["outNames"]):
            logger.warning(f"The number of variations doesn't match the number of names for "
                f"syst {syst}. Found {len(systInfo['outNames'])} names and {len(variations)} variations.")

        return {name : var for name,var in zip(systInfo["outNames"], variations) if name}

    def variationName(self, proc, name):
        if name == self.nominalName:
            return f"{self.histName}_{proc}"
        else:
            return f"{self.histName}_{proc}_{name}"

    def getBoostHistByCharge(self, h, q):
        return h[{self.charge_ax : h.axes[self.charge_ax].index(q) if q != "sum" else hist.sum}]

    def checkSysts(self, var_map, proc, thresh=0.25, skipSameSide=False, skipOneAsNomi=False):
        #if self.check_variations:
        var_names = set([name.replace("Up", "").replace("Down", "") for name in var_map.keys() if name])
        if len(var_names) != len(var_map.keys())/2:
            raise ValueError(f"Invalid syst names for process {proc}! Expected an up/down variation for each syst. "
                f"Found systs {var_names} and outNames {var_map.keys()}")
        # for wmass some systs are only expected to affect a reco charge, but the syst for other charge might still exist and be used
        # although one expects it to be same as nominal. The following check would trigger on this case with spurious warnings
        # so there is some customization based on what one expects to silent some noisy warnings

        for name in sorted(var_names):
            hnom = self.datagroups.groups[proc].hists[self.nominalName]
            up = var_map[name+"Up"]
            down = var_map[name+"Down"]
            nCellsWithoutOverflows = np.product(hnom.shape)
            if not skipSameSide:
                try:
                    up_relsign = np.sign(up.values(flow=False)-hnom.values(flow=False))
                except ValueError as e:
                    logger.error(f"Incompatible shapes between up {up.shape} and nominal {hnom.shape} for syst {name}")
                    raise e
                down_relsign = np.sign(down.values(flow=False)-hnom.values(flow=False))
                # protect against yields very close to nominal, for which it can be sign != 0 but should be treated as 0
                # was necessary for Fake and effStat
                vars_sameside = (up_relsign != 0) & (up_relsign == down_relsign) & np.logical_not(np.isclose(up.values(flow=False), hnom.values(flow=False), rtol=1e-07, atol=1e-08))
                perc_sameside = np.count_nonzero(vars_sameside)/nCellsWithoutOverflows 
                if perc_sameside > thresh:
                    logger.warning(f"{perc_sameside:.1%} bins are one sided for syst {name} and process {proc}!")
            # check variations are not same as nominal
            # it evaluates absolute(a - b) <= (atol + rtol * absolute(b))
            up_nBinsSystSameAsNomi = np.count_nonzero(np.isclose(up.values(flow=False), hnom.values(flow=False), rtol=1e-07, atol=1e-08))/nCellsWithoutOverflows
            down_nBinsSystSameAsNomi = np.count_nonzero(np.isclose(down.values(flow=False), hnom.values(flow=False), rtol=1e-06, atol=1e-08))/nCellsWithoutOverflows
            # varEqNomiThreshold = 1.0 - 5./CellsWithoutOverflows # at least 5 bins different, but sensible choice depends on how many cells we have,
            # perhaps just better to check against 100%, the tolerances in np.isclose should already catch bad cases with 1.0 != 1.0 because of numerical imprecisions
            varEqNomiThreshold = 1.0
            if up_nBinsSystSameAsNomi >= varEqNomiThreshold or down_nBinsSystSameAsNomi >= varEqNomiThreshold:
                if not skipOneAsNomi or (up_nBinsSystSameAsNomi >= varEqNomiThreshold and down_nBinsSystSameAsNomi >= varEqNomiThreshold):
                    logger.warning(f"syst {name} has Up/Down variation with {up_nBinsSystSameAsNomi:.1%}/{down_nBinsSystSameAsNomi:.1%} of bins equal to nominal")
                    
    def makeDecorrelatedSystNuisances(self, systNames, dcbb={}):
        # NOTE: the dictionary is supposed to have only a single key
        for k in dcbb.keys():
            systNamesTmp = []
            decorrSystLabel = dcbb[k]["label"]
            if k == "xy":
                for ix in range(len(dcbb[k]["edges"][0])-1):
                    for iy in range(len(dcbb[k]["edges"][1])-1):
                        systNamesTmp.extend([f"{x}_{decorrSystLabel[0]}{ix}{decorrSystLabel[1]}{iy}" for x in systNames])
            else:
                for ik in range(len(dcbb[k]["edges"])-1):
                    systNamesTmp.extend([f"{x}_{decorrSystLabel}{ik}" for x in systNames])
            return systNamesTmp
            #logger.error(f"systNames = {systNames}")

    def makeDecorrelatedSystHistograms(self, h, hnomi, name, decorrByBinDict):
        # s = hist.tag.Slicer()
        # TODO: using an alternative version using boost directly may be faster, but for now this is just for testing
        # decorrByBinDict is a dictionary as
        # decorrByBinDict = {"x": {"label" : "eta",
        #                          "edges" : [round(-2.4+i*0.4,1) for i in range(13)],}
        #                   }
        # for a 2D decorrelation the values of each key are arrays of size 2
        # decorrByBinDict = {"xy": {"label" : ["eta", "pt"],
        #                          "edges" : [ [etaEdges], [ptEdges] ]}
        #                   }
        # TODO: could also do charge decorrelation by using the z axis if present
        ret = {}
        hnomiroot = narf.hist_to_root(hnomi)
        hsystroot = narf.hist_to_root(h)
        for ax in decorrByBinDict.keys():
            decorrDict = decorrByBinDict[ax]
            decorrSystLabel = decorrDict["label"]
            logger.info(f"Decorrelating syst {name} by {ax} bins using {decorrSystLabel}")
            if ax != "xy":
                for ibin in range(len(decorrDict["edges"]) -1):
                    upDown = "Up" if name.endswith("Up") else "Down" if name.endswith("Down") else ""
                    newname = name[:-len(upDown)] if len(upDown) else name[:]
                    newname = f"{newname}_{decorrSystLabel}{ibin}{upDown}"
                    logger.debug(f"Decorrelating syst {name} by {ax} bins: preparing new histogram {newname}")
                    # FIXME: do not assume we can only have eta and pt axes (or eta-pt when implemented)
                    # bin ID are retrieved adding some small constants to bin edges, low/high edge is increased/decreased
                    if ax == "x":
                        xbinLow = hnomiroot.GetXaxis().FindFixBin(decorrDict["edges"][ibin]+0.001)
                        xbinHigh = hnomiroot.GetXaxis().FindFixBin(decorrDict["edges"][ibin+1]-0.001)
                        ybinLow = 1
                        ybinHigh = hnomiroot.GetNbinsY()
                    elif ax == "y":
                        xbinLow = 1
                        xbinHigh = hnomiroot.GetNbinsX()
                        ybinLow = hnomiroot.GetYaxis().FindFixBin(decorrDict["edges"][ibin]+0.001)
                        ybinHigh = hnomiroot.GetYaxis().FindFixBin(decorrDict["edges"][ibin+1]-0.001)
                    hsystrootDecorr = copy.deepcopy(hnomiroot.Clone(newname))
                    ROOT.wrem.fillTH3fromTH3part(hsystrootDecorr, hsystroot,
                                                 xbinLow, ybinLow, 1,
                                                 xbinHigh, ybinHigh, hnomiroot.GetNbinsZ())
                    ret[newname] = narf.root_to_hist(hsystrootDecorr, axis_names = hnomi.axes.name)
            else:
                edgesX = decorrDict["edges"][0]
                edgesY = decorrDict["edges"][1]
                for ix in range(len(edgesX)-1):
                    for iy in range(len(edgesY)-1):
                        xbinLow = hnomiroot.GetXaxis().FindFixBin(edgesX[ix]+0.001)
                        xbinHigh = hnomiroot.GetXaxis().FindFixBin(edgesX[ix+1]-0.001)
                        ybinLow = hnomiroot.GetYaxis().FindFixBin(edgesY[iy]+0.001)
                        ybinHigh = hnomiroot.GetYaxis().FindFixBin(edgesY[iy+1]-0.001)
                        upDown = "Up" if name.endswith("Up") else "Down" if name.endswith("Down") else ""
                        newname = name[:-len(upDown)] if len(upDown) else name[:]
                        newname = f"{newname}_{decorrSystLabel[0]}{ix}{decorrSystLabel[1]}{iy}{upDown}"
                        logger.warning(f"Decorrelating syst {name} by {ax} bins: preparing new histogram {newname}")
                        hsystrootDecorr = copy.deepcopy(hnomiroot.Clone(newname))
                        ROOT.wrem.fillTH3fromTH3part(hsystrootDecorr, hsystroot,
                                                     xbinLow, ybinLow, 1,
                                                     xbinHigh, ybinHigh, hnomiroot.GetNbinsZ())
                        ret[newname] = narf.root_to_hist(hsystrootDecorr, axis_names = hnomi.axes.name)
        return ret

                
    def writeForProcess(self, h, proc, syst, check_systs=True):
        decorrelateByBin = {}
        hnom = None
        systInfo = None
        if syst != self.nominalName:
            systInfo = self.systematics[syst]
            procDict = self.datagroups.getDatagroups()
            hnom = procDict[proc].hists[self.nominalName]
            #logger.debug(f"{proc}: {syst}: {h.axes.name}")
            if systInfo["scalePrefitHistYields"] != None:
                scaleFactor = systInfo["scalePrefitHistYields"]
                logger.warning(f"Scaling yields of histogram for syst = {syst} by {scaleFactor}")
                h = hh.scaleHist(h, scaleFactor, createNew=True)
            if systInfo["sumNominalToHist"]:
                logger.warning(f"Adding histogram for syst = {syst} to nominal to define actual variation")
                h = hh.addHists(h, hnom, allowBroadcast=True, createNew=True, scale1=None, scale2=None)
            if systInfo["doActionBeforeMirror"] and systInfo["action"]:
                logger.debug("Applying action before mirroring:")
                logger.debug(f"action={systInfo['action']}     actionArgs={systInfo['actionArgs']}")
                h = systInfo["action"](h, **systInfo["actionArgs"])
                self.outfile.cd() # needed to restore the current directory in case the action opens a new root file
            if systInfo["mirror"]:
                h = hh.extendHistByMirror(h, hnom,
                                          downAsUp=systInfo["mirrorDownVarEqualToUp"],
                                          downAsNomi=systInfo["mirrorDownVarEqualToNomi"])
            if systInfo["decorrByBin"]:
                decorrelateByBin = systInfo["decorrByBin"]
        logger.info(f"   {syst} for process {proc}")
        var_map = self.systHists(h, syst)
        if check_systs and syst != self.nominalName:
            self.checkSysts(var_map, proc,
                            skipSameSide=systInfo["mirrorDownVarEqualToUp"],
                            skipOneAsNomi=systInfo["mirrorDownVarEqualToNomi"])
        setZeroStatUnc = False
        if proc in self.noStatUncProcesses:
            logger.warning(f"Zeroing statistical uncertainty for process {proc}")
            setZeroStatUnc = True
        # this is a big loop a bit slow, but it might be mainly the hist->root conversion and writing into the root file
        for name, var in var_map.items():
            if name != "":
                self.writeHist(var, proc, name, setZeroStatUnc=setZeroStatUnc,
                               decorrByBin=decorrelateByBin, hnomi=hnom)

    def addPseudodata(self, processes, processesFromNomi=[]):
        datagroups = self.datagroups if not self.pseudodata_datagroups else self.pseudodata_datagroups
        processes = self.expandProcesses(processes)
        datagroups.loadHistsForDatagroups(
            baseName=self.nominalName, syst=self.pseudoData, label=self.pseudoData,
            procsToRead=processes,
            sum_axes=self.sum_axes,
            scaleToNewLumi=self.lumiScale, 
            fakerateIntegrationAxes=self.getFakerateIntegrationAxes())
        procDict = datagroups.getDatagroups()
        hists = [procDict[proc].hists[self.pseudoData] for proc in processes if proc not in processesFromNomi]
        # now add possible processes from nominal
        logger.warning(f"Making pseudodata summing these processes: {processes}")
        if len(processesFromNomi):
            logger.warning(f"These processes are taken from nominal datagroups: {processesFromNomi}")
            datagroupsFromNomi = self.datagroups
            datagroupsFromNomi.loadHistsForDatagroups(
                baseName=self.pseudoData, syst=self.nominalName, label=self.pseudoData,
                procsToRead=processesFromNomi,
                scaleToNewLumi=self.lumiScale,
                sum_axes=self.sum_axes,
                fakerateIntegrationAxes=self.getFakerateIntegrationAxes())
            procDictFromNomi = datagroupsFromNomi.getDatagroups()
            hists.extend([procDictFromNomi[proc].hists[self.pseudoData] for proc in processesFromNomi])
        # done, now sum all histograms
        hdata = hh.sumHists(hists)
        # Kind of hacky, but in case the alt hist has uncertainties
        for systAxName in ["systIdx", "tensor_axis_0", "vars"]:
            if systAxName in [ax.name for ax in hdata.axes]:
                hdata = hdata[{systAxName : self.pseudoDataIdx }] 

        self.writeHist(hdata, self.getDataName(), self.pseudoData+"_sum")

    def writeForProcesses(self, syst, processes, label, check_systs=True):
        logger.info("-"*50)
        logger.info(f"Preparing to write systematic {syst}")
        for process in processes:
            hvar = self.datagroups.groups[process].hists[label]
            if not hvar:
                raise RuntimeError(f"Failed to load hist for process {process}, systematic {syst}")
            self.writeForProcess(hvar, process, syst, check_systs=check_systs)
        if syst != self.nominalName:
            self.fillCardWithSyst(syst)

    def setOutfile(self, outfile):
        if type(outfile) == str:
            if self.skipHist:
                self.outfile = outfile # only store name, file will not be used and doesn't need to be opened
            else:
                self.outfile = ROOT.TFile(outfile, "recreate")
                self.outfile.cd()
        else:
            self.outfile = outfile
            self.outfile.cd()

    def setOutput(self, outfolder, basename):
        self.outfolder = outfolder
        if not os.path.isdir(self.outfolder):
            os.makedirs(self.outfolder)
        suffix = f"_{self.datagroups.flavor}" if self.datagroups.flavor else ""
        if self.xnorm:
            suffix += '_xnorm'

        self.cardName = (f"{self.outfolder}/{basename}_{{chan}}{suffix}.txt")
        self.setOutfile(os.path.abspath(f"{self.outfolder}/{basename}CombineInput{suffix}.root"))
            
    def writeOutput(self, args=None, forceNonzero=True, check_systs=True):
        self.datagroups.loadHistsForDatagroups(
            baseName=self.nominalName, syst=self.nominalName,
            procsToRead=self.datagroups.groups.keys(),
            label=self.nominalName, 
            scaleToNewLumi=self.lumiScale, 
            forceNonzero=forceNonzero,
            sum_axes=self.sum_axes,
            sumFakesPartial=not self.ABCD,
            fakerateIntegrationAxes=self.getFakerateIntegrationAxes())
        if self.ABCD and not self.xnorm:
            setSimultaneousABCD(self)
        
        self.writeForProcesses(self.nominalName, processes=self.datagroups.groups.keys(), label=self.nominalName, check_systs=check_systs)
        self.loadNominalCard()
        if self.pseudoData and not self.xnorm:
            self.addPseudodata([x for x in self.datagroups.groups.keys() if x != self.getDataName()],
                               [x for x in self.datagroups.groups.keys() if x != self.getDataName() and not self.pseudoDataProcsRegexp.match(x)])

        self.writeLnNSystematics()
        for syst in self.systematics.keys():
            if self.isExcludedNuisance(syst): continue
            systMap = self.systematics[syst]
            systName = syst if not systMap["name"] else systMap["name"]
            processes = systMap["processes"]
            # Needed to avoid always reading the variation for the fakes, even for procs not specified
            forceToNominal=[x for x in self.datagroups.getProcNames() if x not in 
                self.datagroups.getProcNames([p for g in processes for p in self.expandProcesses(g) if p != self.getFakeName()])]
            self.datagroups.loadHistsForDatagroups(
                self.nominalName, systName, label="syst",
                procsToRead=processes, 
                forceNonzero=forceNonzero and systName != "qcdScaleByHelicity",
                preOpMap=systMap["actionMap"], preOpArgs=systMap["actionArgs"],
                forceToNominal=forceToNominal,
                scaleToNewLumi=self.lumiScale,
                sum_axes=self.sum_axes,
                fakerateIntegrationAxes=self.getFakerateIntegrationAxes(),
            )
            self.writeForProcesses(syst, label="syst", processes=processes, check_systs=check_systs)

        output_tools.writeMetaInfoToRootFile(self.outfile, exclude_diff='notebooks', args=args)
        if self.skipHist:
            logger.info("Histograms will not be written because 'skipHist' flag is set to True")
        self.writeCard()
        
    def match_str_axis_entries(self, str_axis, match_re):
        return [x for x in str_axis if any(re.match(r, x) for r in match_re)]

    def writeCard(self):
        for chan in self.channels:
            with open(self.cardName.format(chan=chan), "w") as card:
                card.write(self.cardContent[chan])
                card.write("\n")
                card.write(self.cardGroups[chan])
                card.write(self.writePOISumGroupToText())

    def addSystToGroup(self, groupName, chan, members, groupLabel="group"):
        group_expr = f"{groupName} {groupLabel} ="
        if group_expr in self.cardGroups[chan]:
            idx = self.cardGroups[chan].index(group_expr)+len(group_expr)
            self.cardGroups[chan] = self.cardGroups[chan][:idx] + " " + members + self.cardGroups[chan][idx:]
        else:
            self.cardGroups[chan] += f"\n{group_expr} {members}"                                              

    def addPOISumGroups(self, gen_axes=None, additional_axes=None, genCharge=None):
        if gen_axes is None:
            gen_axes = self.datagroups.gen_axes.copy()
        if additional_axes is not None:
            gen_axes += additional_axes
        # if only one or none gen axes, it is already included as main POI and no sumGroups are needed
        if len(gen_axes) <= 1:
            return
        # make a sum group for each gen axis
        axes_combinations = gen_axes
        # also include combinations of axes in case there are more than 2 axes
        for n in range(2, len(self.datagroups.gen_axes)):
            axes_combinations += [k for k in itertools.combinations(self.datagroups.gen_axes, n)]
        for axes in axes_combinations:
            logger.debug(f"Add sum group for {axes}")

            if isinstance(axes, str):
                axes = [axes]

            pois_axis = [x for x in self.unconstrainedProcesses if all([a in x for a in axes])]

            # in case of multiple base processes (e.g. in simultaneous unfoldings) loop over all base processes
            base_processes = set(map(lambda x: x.split("_")[0], pois_axis))
            for base_process in base_processes:
                pois = [x for x in pois_axis if base_process in x.split("_")]

                sum_groups = set(["_".join([a + p.split(a)[1].split("_")[0] for a in axes]) for p in pois])

                for sum_group in sorted(sum_groups):
                    membersList = [p for p in pois if all([g in p.split("_") for g in sum_group.split("_")])]
                    sum_group_name = f"{base_process}_{sum_group}"
                    if genCharge is not None:                
                        membersList = list(filter(lambda x: genCharge in x, membersList))
                        sum_group_name += f"_{genCharge}"
                    if len(membersList):                            
                        self.addPOISumGroup(sum_group_name, membersList)
                        
    def addPOISumGroup(self, groupName, members):
        if groupName in self.cardSumGroups:
            self.cardSumGroups[groupName].append(members)
        else:
            self.cardSumGroups[groupName] = members

    def writePOISumGroupToText(self, groupLabel="sumGroup"):
        # newName sumGroup = poi_bin1 poi_bin2 poi_bin3
        text = ""
        for groupName, membersList in self.cardSumGroups.items():
            members = " ".join(membersList)
            logger.debug(f"Write POI sum group {groupName} with members {members}")
            text += f"\n{groupName} {groupLabel} = {members}"
        return text
        
    def writeLnNSystematics(self):
        nondata = self.predictedProcesses()
        nondata_chan = {chan: nondata.copy() for chan in self.channels}
        for chan in self.excludeProcessForChannel.keys():
            nondata_chan[chan] = list(filter(lambda x: not self.excludeProcessForChannel[chan].match(x), nondata))
        # exit this function when a syst is applied to no process (can happen when some are excluded)
        for name,info in self.lnNSystematics.items():
            if self.isExcludedNuisance(name): continue
            if all(x not in info["processes"] for x in nondata):
                logger.warning(f"Skipping syst {name}, procs to apply it to would be {info['processes']}, and predicted processes are {nondata}")
                return
            group = info["group"]
            groupFilter = info["groupFilter"]
            for chan in self.channels:
                include = [(str(info["size"]) if x in info["processes"] else "-").ljust(self.procColumnsSpacing) for x in nondata_chan[chan]]
                self.cardContent[chan] += f'{name.ljust(self.spacing)} lnN{" "*(self.systTypeSpacing-2)} {"".join(include)}\n'
                if group and len(list(filter(groupFilter, [name]))):
                    self.addSystToGroup(group, chan, name)

    def fillCardWithSyst(self, syst):
        # note: this function doesn't act on all systematics all at once
        # but rather it deals with all those coming from each call to CardTool.addSystematics
        systInfo = self.systematics[syst]
        scale = systInfo["scale"]
        procs = systInfo["processes"]
        group = systInfo["group"]
        groupFilter = systInfo["groupFilter"]
        label = "group" if not systInfo["noi"] else "noiGroup"
        nondata = self.predictedProcesses()
        nondata_chan = {chan: nondata.copy() for chan in self.channels}
        for chan in self.excludeProcessForChannel.keys():
            nondata_chan[chan] = list(filter(lambda x: not self.excludeProcessForChannel[chan].match(x), nondata))
            
        names = [x[:-2] if "Up" in x[-2:] else (x[:-4] if "Down" in x[-4:] else x) 
                    for x in filter(lambda x: x != "", systInfo["outNames"])]
        # exit this function when a syst is applied to no process (can happen when some are excluded)
        if all(x not in procs for x in nondata):
            return 0
        
        include_chan = {}
        for chan in nondata_chan.keys():
            include_chan[chan] = [(str(scale) if x in procs else "-").ljust(self.procColumnsSpacing) for x in nondata_chan[chan]]
                
        shape = "shapeNoConstraint" if systInfo["noConstraint"] else "shape"
            
        splitGroupDict = systInfo["splitGroup"]

        # Deduplicate while keeping order
        systNames = list(dict.fromkeys(names))

        # if decorrelating by bin, define new nuisances
        if systInfo["decorrByBin"]:
            systNamesTmp = self.makeDecorrelatedSystNuisances(systNames, systInfo["decorrByBin"])
            systNames = systNamesTmp[:]
                
        systnamesPruned = [s for s in systNames if not self.isExcludedNuisance(s)]
        systNames = systnamesPruned[:]
        for chan in self.channels:
            systNamesChan = [x.replace("CHANNEL",chan) for x in systNames]
            for systname in systNamesChan:
                systShape = shape
                include_line = include_chan[chan]
                if systInfo["customizeNuisanceAttributes"]:
                    for regexpCustom in systInfo["customizeNuisanceAttributes"]:
                        if re.match(regexpCustom, systname):
                            keys = list(systInfo["customizeNuisanceAttributes"][regexpCustom].keys())
                            if "scale" in keys:
                                include_line = [(str(systInfo["customizeNuisanceAttributes"][regexpCustom]["scale"]) if x in procs else "-").ljust(self.procColumnsSpacing) for x in nondata_chan[chan]]
                            if "shapeType" in keys:
                                systShape = systInfo["customizeNuisanceAttributes"][regexpCustom]["shapeType"]
                self.cardContent[chan] += f"{systname.ljust(self.spacing)} {systShape.ljust(self.systTypeSpacing)} {''.join(include_line)}\n"
            # unlike for LnN systs, here it is simpler to act on the list of these systs to form groups, rather than doing it syst by syst 
            if group:
                systNamesForGroupPruned = systNamesChan[:]
                systNamesForGroup = list(systNamesForGroupPruned if not groupFilter else filter(groupFilter, systNamesForGroupPruned))
                if len(systNamesForGroup):
                    for subgroup in splitGroupDict.keys():
                        matchre = re.compile(splitGroupDict[subgroup])
                        systNamesForSubgroup = list(filter(lambda x: matchre.match(x),systNamesForGroup))
                        if len(systNamesForSubgroup):
                            members = " ".join(systNamesForSubgroup)
                            self.addSystToGroup(subgroup, chan, members, groupLabel=label)

    def setUnconstrainedProcs(self, procs):
        self.unconstrainedProcesses = procs

    def processLabels(self, procs=None):
        nondata = np.array(self.predictedProcesses() if procs is None else procs)
        labels = np.arange(len(nondata))+1
        issig = np.isin(nondata, self.unconstrainedProcesses)
        labels[issig] = -np.arange(np.count_nonzero(issig))-1
        return labels

    def loadNominalCard(self):
        procs = self.predictedProcesses()
        nprocs = len(procs)
        for chan in self.channels:
            if chan in self.excludeProcessForChannel.keys():
                procs = list(filter(lambda x: not self.excludeProcessForChannel[chan].match(x), self.predictedProcesses()))
                nprocs = len(procs)
            args = {
                "channel" :  chan,
                "channelPerProc" : chan.ljust(self.procColumnsSpacing)*nprocs,
                "processes" : " ".join([x.ljust(self.procColumnsSpacing) for x in procs]),
                "labels" : "".join([str(x).ljust(self.procColumnsSpacing) for x in self.processLabels(procs)]),
                # Could write out the proper normalizations pretty easily
                "rates" : "-1".ljust(self.procColumnsSpacing)*nprocs,
                "inputfile" : self.outfile if type(self.outfile) == str  else self.outfile.GetName(),
                "dataName" : self.getDataName(),
                "histName" : self.histName,
                "pseudodataHist" : f"{self.histName}_{self.getDataName()}_{self.pseudoData}_sum" if self.pseudoData else f"{self.histName}_{self.getDataName()}"
            }
            if not self.absolutePathShapeFileInCard:
                # use the relative path because absolute paths are slow in text2hdf5.py conversion
                args["inputfile"] = os.path.basename(args["inputfile"])

            self.cardContent[chan] = output_tools.readTemplate(self.nominalTemplate, args)
            self.cardGroups[chan] = ""
            
    def writeHistByCharge(self, h, name):
        for charge in self.channels:
            q = self.chargeIdDict[charge]["val"]
            hout = narf.hist_to_root(self.getBoostHistByCharge(h, q))
            hout.SetName(name.replace("CHANNEL",charge)+f"_{charge}")
            hout.Write()
        
    def writeHistWithCharges(self, h, name):
        hout = narf.hist_to_root(h)
        hout.SetName(f"{name}_{self.channels[0]}")
        hout.Write()
    
    def writeHist(self, h, proc, syst, setZeroStatUnc=False, decorrByBin={}, hnomi=None):
        if self.skipHist:
            return
        if self.fit_axes:
            axes = self.fit_axes[:]
            # TODO: SHould probably not auto set this anymore
            if self.charge_ax in h.axes.name and not self.xnorm and self.charge_ax not in axes:
                axes.append("charge")
            if self.ABCD and not self.xnorm:
                if self.nameMT not in axes:
                    axes.append(self.nameMT)
                if common.passIsoName not in axes:
                    axes.append(common.passIsoName)
            # don't project h into itself when axes to project are all axes
            if any (ax not in h.axes.name for ax in axes):
                logger.error("Request to project some axes not present in the histogram")
                raise ValueError(f"Histogram has {h.axes.name} but requested axes for projection are {axes}")
            if len(axes) < len(h.axes.name):
                logger.debug(f"Projecting {h.axes.name} into {axes}")
                h = h.fit_axes(*axes)

        if self.unroll:
            logger.debug(f"Unrolling histogram")
            h = sel.unrolledHist(h, axes)

        if not self.nominalDim:
            self.nominalDim = h.ndim
            if self.nominalDim-self.writeByCharge > 3:
                raise ValueError(f"Cannot write hists with > 3 dimensions as combinetf does not accept THn. Axes are {h.axes.name}")

        if h.ndim != self.nominalDim:
            raise ValueError(f"Histogram {proc}/{syst} does not have the correct dimensions. Found {h.ndim}, expected {self.nominalDim}")

        if setZeroStatUnc:
            h.variances(flow=True)[...] = 0.

        # make sub directories for each process or return existing sub directory
        directory = self.outfile.mkdir(proc, proc, True)
        directory.cd()

        name = self.variationName(proc, syst)

        hists = {name: h} # always keep original variation in output file for checks
        if decorrByBin:
            hists.update(self.makeDecorrelatedSystHistograms(h, hnomi, syst, decorrByBin))

        for hname, histo in hists.items():
            if self.writeByCharge:
                self.writeHistByCharge(histo, hname)
            else:
                self.writeHistWithCharges(histo, hname)
        self.outfile.cd()<|MERGE_RESOLUTION|>--- conflicted
+++ resolved
@@ -260,14 +260,10 @@
                       scale=1, processes=None, group=None, noi=False, noConstraint=False, noProfile=False,
                       action=None, doActionBeforeMirror=False, actionArgs={}, actionMap={},
                       systNameReplace=[], systNamePrepend=None, groupFilter=None, passToFakes=False,
-<<<<<<< HEAD
-                      rename=None, splitGroup={}, decorrelateByBin={}, formatWithValue=False, 
-=======
-                      rename=None, splitGroup={}, decorrelateByBin={},
+                      rename=None, splitGroup={}, decorrelateByBin={}, formatWithValue=False,
                       sumNominalToHist=False,
                       scalePrefitHistYields=None,
                       customizeNuisanceAttributes={},
->>>>>>> 8ffbcdf9
                       ):
         # note: setting Up=Down seems to be pathological for the moment, it might be due to the interpolation in the fit
         # for now better not to use the options, although it might be useful to keep it implemented
