from collections import OrderedDict
from wremnants import histselections as sel
from wremnants.combine_helpers import setSimultaneousABCD
from utilities import boostHistHelpers as hh, common, output_tools, logging
import narf
import ROOT
import uproot
import time
import numpy as np
import os
import pathlib
import itertools
import re
import hist
import copy

logger = logging.child_logger(__name__)

def notImplemented(operation="Unknown"):
    raise NotImplementedError(f"Required operation '{operation}' is not implemented!")

class CardTool(object):
    def __init__(self, outpath="./", xnorm=False):
    
        self.skipHist = False # don't produce/write histograms, file with them already exists
        self.outfile = None
        self.systematics = {}
        self.lnNSystematics = {}
        self.predictedProcs = []
        self.fakeEstimate = None
        self.channels = ["plus", "minus"]
        self.cardContent = {}
        self.cardGroups = {}
        self.cardSumGroups = "" # POI sum groups
        self.nominalTemplate = f"{pathlib.Path(__file__).parent}/../scripts/combine/Templates/datacard.txt"
        self.spacing = 28
        self.systTypeSpacing = 16
        self.procColumnsSpacing = 30
        self.fakeName = "Fake" # but better to set it explicitly
        self.dataName = "Data"
        self.nominalName = "nominal"
        self.datagroups = None
        self.pseudodata_datagroups = None
        self.unconstrainedProcesses = None
        self.noStatUncProcesses = []
        self.buildHistNameFunc = None
        self.histName = "x"
        self.nominalDim = None
        self.pseudoData = None
        self.pseudoDataIdx = None
        self.pseudoDataProcsRegexp = None
        self.excludeSyst = None
        self.writeByCharge = True
        self.unroll = False # unroll final histogram before writing to root
        self.keepSyst = None # to override previous one with exceptions for special cases
        self.lumiScale = 1.
        self.fit_axes = None
        self.xnorm = xnorm
        self.absolutePathShapeFileInCard = False
        self.fakerateIntegrationAxes = []
        self.excludeProcessForChannel = {} # can be used to exclue some POI when runnig a specific name (use case, force gen and reco charges to match)
        self.chargeIdDict = {"minus" : {"val" : -1, "id" : "q0", "badId" : "q1"},
                             "plus"  : {"val" : 1., "id" : "q1", "badId" : "q0"},
                             "inclusive" : {"val" : "sum", "id" : "none", "badId" : None},
                             }
        self.charge_ax = "charge"
        self.procGroups = {}

    def getProcNames(self, grouped_procs):
        expanded_procs = []
        for group in grouped_procs:
            procs = self.expandProcess(group)
            for ungrouped in procs:
                expanded_procs.extend(self.datagroups.getProcNames([ungrouped]))

        return expanded_procs

    def addProcessGroup(self, name, procFilter):
        self.procGroups[name] = self.filteredProcesses(procFilter)
        if not self.procGroups[name]:
            logger.warning(f"Did not match any processes to filter for group {name}! Valid procs are {self.datagroups.groups.keys()}")

    def expandProcesses(self, processes):
        if type(processes) == str:
            processes = [processes]

        return [x for y in processes for x in self.expandProcess(y)]

    def expandProcess(self, process):
        return self.procGroups.get(process, [process])

    def skipHistograms(self):
        self.skipHist = True
        if len(self.noStatUncProcesses):
            logger.info("Attention: histograms are not saved according to input options, thus statistical uncertainty won't be zeroed")

    def setExcludeProcessForChannel(self, channel, POIregexp, canUpdate=False):
        if canUpdate or channel not in self.excludeProcessForChannel.keys():
            self.excludeProcessForChannel[channel] = re.compile(POIregexp)
            
    def setFitAxes(self, axes):
        self.fit_axes = axes[:]
        if self.writeByCharge and self.charge_ax:
            logger.info(f"Adding charge axis {self.charge_ax} to fit axes")
            self.fit_axes.append(self.charge_ax)

        self.sum_axes = []
        try:
            hnom = self.getNominalHistForSignal()
            self.sum_axes = [ax for ax in hnom.axes.name if ax not in self.fit_axes]
            logger.debug(f"Will sum over the axes {self.sum_axes}")
        except ValueError as e:
            logger.warning("Failed to set sum_axes!")
            logger.warning(f"Error message was {str(e)}")

        self.setFakerateAxes(fakerate_integration_axes=axes)

    def setFakerateAxes(self, fakerate_axes=["pt", "eta", "charge"], fakerate_integration_axes=[]):
        self.fakerateIntegrationAxes = [x for x in fakerate_integration_axes if x not in fakerate_axes]

    def setProcsNoStatUnc(self, procs, resetList=True):
        if self.skipHist:
            logger.info("Attention: trying to set statistical uncertainty to 0 for some processes, but histograms won't be saved according to input options")
        if resetList:
            self.noStatUncProcesses = []
        if isinstance(procs, str):
            self.noStatUncProcesses.append(procs)
        elif isinstance(procs, list):
            self.noStatUncProcesses.extend(procs)
        else:
            raise ValueError("In setNoStatUncForProcs(): expecting string or list argument")
    
    def setLumiScale(self, lumiScale):
        self.lumiScale = lumiScale

    def setAbsolutePathShapeInCard(self, setRelative=False):
        self.absolutePathShapeFileInCard = False if setRelative else True
        
    def getProcsNoStatUnc(self):
        return self.noStatUncProcesses
        
    ## Functions to customize systs to be added in card, mainly for tests
    def setCustomSystForCard(self, exclude=None, keep=None):
        if exclude: self.excludeSyst = re.compile(exclude)
        if keep:    self.keepSyst    = re.compile(keep)
        
    def isExcludedNuisance(self, name):
        # note, re.match search for a match from the beginning, so if x="test" x.match("mytestPDF1") will NOT match 
        # might use re.search instead to be able to match from anywhere inside the name
        if self.excludeSyst != None and self.excludeSyst.match(name):
            if self.keepSyst != None and self.keepSyst.match(name):
                return False
            else:
                logger.info(f"   Excluding nuisance: {name}")
                return True
        else:
            return False
        
    def setFakeName(self, name):
        self.fakeName = name

    def getFakeName(self):
        return self.fakeName

    def setPseudodata(self, pseudodata, idx = 0, pseudoDataProcsRegexp=".*"):
        self.pseudoData = pseudodata
        self.pseudoDataIdx = idx if not idx.isdigit() else int(idx)
        self.pseudoDataProcsRegexp = re.compile(pseudoDataProcsRegexp)
        
    # Needs to be increased from default for long proc names
    def setSpacing(self, spacing):
        self.spacing = spacing
        
    def setProcColumnsSpacing(self, spacing):
        self.procColumnsSpacing = spacing

    def setDataName(self, name):
        self.dataName = name

    def setDatagroups(self, datagroups, resetGroups=False):
        self.datagroups = datagroups
        self.unconstrainedProcesses = datagroups.unconstrainedProcesses
        if self.nominalName:
            self.datagroups.setNominalName(self.nominalName)
        if datagroups.mode == "vgen":
            self.charge_ax = "chargeVgen"
        
    def setPseudodataDatagroups(self, datagroups):
        self.pseudodata_datagroups = datagroups 
        if self.nominalName:
            self.pseudodata_datagroups.setNominalName(self.nominalName)
        
    def setChannels(self, channels):
        self.channels = channels
        
    def setWriteByCharge(self, writeByCharge):
        self.writeByCharge = writeByCharge

    def setNominalTemplate(self, template):
        if not os.path.abspath(template):
            raise IOError(f"Template file {template} is not a valid file")
        self.nominalTemplate = template

    def predictedProcesses(self):
        if self.predictedProcs:
            return self.predictedProcs
        return list(filter(lambda x: x != self.dataName, self.datagroups.groups.keys()))

    def setHistName(self, histName):
        self.histName = histName

    def setNominalName(self, histName):
        self.nominalName = histName
        if self.datagroups:
            self.datagroups.setNominalName(histName)

    # by default this returns True also for Fake since it has Data in the list of members
    # then self.isMC negates this one and thus will only include pure MC processes
    def isData(self, procName, onlyData=False):
        if onlyData:
            return all([x.is_data for x in self.datagroups.groups[procName].members])
        else:
            return any([x.is_data for x in self.datagroups.groups[procName].members])

    def isMC(self, procName):
        return not self.isData(procName)

    def addFakeEstimate(self, estimate):
        self.fakeEstimate = estimate

    def getProcesses(self):
        return list(self.datagroups.groups.keys())
            
    def filteredProcesses(self, filterExpr):
        return list(filter(filterExpr, self.datagroups.groups.keys()))

    def allMCProcesses(self):
        return self.filteredProcesses(lambda x: self.isMC(x))

    def addLnNSystematic(self, name, size, processes, group=None, groupFilter=None):
        if not self.isExcludedNuisance(name):
            self.lnNSystematics.update({name : {"size" : size,
                                                "processes" : self.expandProcesses(processes),
                                                "group" : group,
                                                "groupFilter" : groupFilter}
            })

    # action will be applied to the sum of all the individual samples contributing, actionMap should be used
    # to apply a separate action per process. this is needed for example for the scale uncertainty split
    # by pt or helicity
    # action takes place after mirroring
    # use doActionBeforeMirror to do something before it instead (so the mirroring will act on the modified histogram)
    # decorrelateByBin is to customize eta-pt decorrelation: pass dictionary with {axisName: [bin edges]}
    def addSystematic(self, name, systAxes, outNames=None, skipEntries=None, labelsByAxis=None, 
                      baseName="", mirror=False, mirrorDownVarEqualToUp=False, mirrorDownVarEqualToNomi=False,
                      scale=1, processes=None, group=None, noConstraint=False,
                      action=None, doActionBeforeMirror=False, actionArgs={}, actionMap={},
                      systNameReplace=[], systNamePrepend=None, groupFilter=None, passToFakes=False,
                      rename=None, splitGroup={}, decorrelateByBin={}, noiGroup=False, formatWithValue=False,
                      ):
        # note: setting Up=Down seems to be pathological for the moment, it might be due to the interpolation in the fit
        # for now better not to use the options, although it might be useful to keep it implemented
        if mirrorDownVarEqualToUp or mirrorDownVarEqualToNomi:
            raise ValueError("mirrorDownVarEqualToUp and mirrorDownVarEqualToNomi currently lead to pathological results in the fit, please keep them False")
        
        if isinstance(processes, str):
            processes = [processes]
        # Need to make an explicit copy of the array before appending
        procs_to_add = [x for x in (self.allMCProcesses() if processes is None else processes)]
        procs_to_add = self.expandProcesses(procs_to_add)
        if passToFakes and self.getFakeName() not in procs_to_add:
            procs_to_add.append(self.getFakeName())

        if not mirror and (mirrorDownVarEqualToUp or mirrorDownVarEqualToNomi):
            raise ValueError("mirrorDownVarEqualToUp and mirrorDownVarEqualToNomi requires mirror=True")

        if mirrorDownVarEqualToUp and mirrorDownVarEqualToNomi:
            raise ValueError("mirrorDownVarEqualToUp and mirrorDownVarEqualToNomi cannot be both True")
            
        if action and actionMap:
            raise ValueError("Only one of action and actionMap args are allowed")

        # protection when the input list is empty because of filters but the systematic is built reading the nominal
        # since the nominal reads all filtered processes regardless whether a systematic is passed to them or not
        # this can happen when creating new systs by scaling of the nominal histogram
        if not len(procs_to_add):
            return

        if name == self.nominalName:
            logger.debug(f"Defining syst {rename} from nominal histogram")
            
        self.systematics.update({
            name if not rename else rename : {
                "outNames" : [] if not outNames else outNames,
                "baseName" : baseName,
                "processes" : procs_to_add,
                "systAxes" : systAxes,
                "labelsByAxis" : systAxes if not labelsByAxis else labelsByAxis,
                "group" : group,
                "noiGroup": noiGroup,
                "groupFilter" : groupFilter,
                "splitGroup" : splitGroup if len(splitGroup) else {group : ".*"}, # dummy dictionary if splitGroup=None, to allow for uniform treatment
                "scale" : scale,
                "mirror" : mirror,
                "mirrorDownVarEqualToUp" : mirrorDownVarEqualToUp,
                "mirrorDownVarEqualToNomi" : mirrorDownVarEqualToNomi,
                "action" : action,
                "doActionBeforeMirror" : doActionBeforeMirror,
                "actionMap" : actionMap,
                "actionArgs" : actionArgs,
                "systNameReplace" : systNameReplace,
                "noConstraint" : noConstraint,
                "skipEntries" : [] if not skipEntries else skipEntries,
                "name" : name,
                "decorrByBin": decorrelateByBin,
                "systNamePrepend" : systNamePrepend,
                "formatWithValue" : formatWithValue,
            }
        })

    # Read a specific hist, useful if you need to check info about the file
    def getHistsForProcAndSyst(self, proc, syst):
        if not self.datagroups:
            raise RuntimeError("No datagroups defined! Must call setDatagroups before accessing histograms")
        self.datagroups.loadHistsForDatagroups(
            baseName=self.nominalName, syst=syst, label="syst",
            procsToRead=[proc],
            scaleToNewLumi=self.lumiScale, 
            sum_axes=self.sum_axes,
            fakerateIntegrationAxes=self.fakerateIntegrationAxes)
        return self.datagroups.getDatagroups()[proc].hists["syst"]

    def getNominalHistForSignal(self):
        signal_samples = self.procGroups['signal_samples']
        return self.getHistsForProcAndSyst(signal_samples[0], self.nominalName)
        
    def setMirrorForSyst(self, syst, mirror=True):
        self.systematics[syst]["mirror"] = mirror

    def systLabelForAxis(self, axLabel, entry, axis, formatWithValue=False):
        if type(axis) == hist.axis.StrCategory:
            if entry in axis:
                return entry
            else:
                raise ValueError(f"Did not find label {entry} in categorical axis {axis}")
        if axLabel == "mirror":
            return 'Down' if entry else 'Up' # first entry is the original, call it Up since it is usually defined by an actual scaling up of something (e.g. efficiencies)
        if axLabel == "downUpVar":
            return 'Up' if entry else 'Down'
        if "{i}" in axLabel:
            return axLabel.format(i=entry)
        if formatWithValue:
            entry = axis.centers[entry]

        if type(entry) in [float, np.float64]:
            entry = f"{entry:0.1f}".replace(".", "p") if not entry.is_integer() else str(int(entry))

        return f"{axLabel}{entry}"

    # TODO: Really would be better to use the axis names, not just indices
    def excludeSystEntry(self, entry, entries_to_skip):
        # Check if the entry in the hist matches one of the entries in entries_to_skip, across all axes
        # Can use -1 to exclude all values of an axis
        def match_entry(curr_entry, to_skip): 
            return to_skip == -1 or curr_entry == to_skip or re.match(str(to_skip), str(curr_entry))

        for skipEntry in entries_to_skip:
            if all(match_entry(e,m) for e,m in zip(entry, skipEntry)):
                return True
        # If no matches were found for any of the entries_to_skip possibilities
        return False

    def skipEntryDictToArray(self, h, skipEntry, syst):
        nsyst = len(self.systematics[syst]["systAxes"])+self.systematics[syst]["mirror"]

        if type(skipEntry) == dict:
            skipEntryArr = np.full(nsyst, -1, dtype=object)
            nother_ax = h.ndim-nsyst
            for k,v in skipEntry.items():
                if k not in h.axes.name:
                    raise ValueError(f"Invalid skipEntry expression {k} : {v}. Axis {k} is not in hist!")
                idx = h.axes.name.index(k)-nother_ax # Offset by the number of other axes, require that syst axes are the trailing ones
                if idx < 0:
                    raise ValueError(f"Invalid skip entry! Axis {k} was found in position {idx+nother_ax} of {h.ndim} axes, but {nsyst} syst axes were expected")
                skipEntryArr[idx] = v
            logger.debug(f"Expanded skipEntry for syst {syst} is {skipEntryArr}. Syst axes are {h.axes.name[-nsyst:]}")
        elif type(skipEntry) not in (np.array, list, tuple):
            raise ValueError(f"Unexpected format for skipEntry. Must be either dict or sequence. found {type(skipEntry)}")
        else:
            skipEntryArr = skipEntry

        if len(skipEntryArr) != nsyst:
            raise ValueError("skipEntry tuple must have the same dimensions as the number os syst axes. " \
                f"found {nsyst} systematics and len(skipEntry) = {len(skipEntry)}.")

        return skipEntryArr

    def expandSkipEntries(self, h, syst, skipEntries):
        updated_skip = []
        for skipEntry in skipEntries:
            skipEntry = self.skipEntryDictToArray(h, skipEntry, syst)
            # The lookup is handled by passing an imaginary number,
            # so detect these and then call the bin lookup on them
            # np.iscomplex returns false for 0.j, but still want to detect that
            to_lookup = np.array([isinstance(x, complex) for x in skipEntry])
            skip_arr = np.array(skipEntry)
            if to_lookup.any():
                nsyst = len(self.systematics[syst]["systAxes"])+self.systematics[syst]["mirror"]
                bin_lookup = np.array([ax.index(x.imag) for x, ax in 
                    zip(skipEntry, h.axes[-nsyst:]) if isinstance(x, complex)])
                # Need to loop here rather than using skip_arr.real because the dtype is object to allow strings
                skip_arr = np.array([a.real for a in skip_arr])
                skip_arr[to_lookup] += bin_lookup
            updated_skip.append(skip_arr)

        return updated_skip

    def systHists(self, hvar, syst):
        if syst == self.nominalName:
            return {self.nominalName : hvar}

        systInfo = self.systematics[syst] 
        systAxes = systInfo["systAxes"]
        systAxesLabels = systAxes
        if "labelsByAxis" in systInfo:
            systAxesLabels = systInfo["labelsByAxis"]

        # Jan: moved above the mirror action, as this action can cause mirroring
        if systInfo["action"] and not systInfo["doActionBeforeMirror"]:
            hvar = systInfo["action"](hvar, **systInfo["actionArgs"])
        self.outfile.cd() # needed to restore the current directory in case the action opens a new root file
            
        axNames = systAxes[:]
        axLabels = systAxesLabels[:]
        if hvar.axes[-1].name == "mirror":
            axNames.append("mirror")
            axLabels.append("mirror")

        if not all([name in hvar.axes.name for name in axNames]):
            raise ValueError(f"Failed to find axis names {str(axNames)} in hist for syst {syst}. " \
                f"Axes in hist are {str(hvar.axes.name)}")

        axes = [hvar.axes[ax] for ax in axNames]

        # Converting to a list becasue otherwise if you print it for debugging you loose it
        entries = list(itertools.product(*[[x for x in ax] if type(ax) == hist.axis.StrCategory else range(ax.size) for ax in axes]))
        
        if len(systInfo["outNames"]) == 0:
            for entry in entries:
                skipEntries = None if "skipEntries" not in systInfo else self.expandSkipEntries(hvar, syst, systInfo["skipEntries"])
                if skipEntries and self.excludeSystEntry(entry, skipEntries):
                    systInfo["outNames"].append("")
                else:
                    name = systInfo["baseName"]
                    name += "".join([self.systLabelForAxis(al, entry[i], ax, systInfo["formatWithValue"]) for i,(al,ax) in enumerate(zip(axLabels,axes))])
                    if "systNameReplace" in systInfo and systInfo["systNameReplace"]:
                        for rep in systInfo["systNameReplace"]:
                            name = name.replace(*rep)
                    if name and "systNamePrepend" in systInfo and systInfo["systNamePrepend"]:
                        name = systInfo["systNamePrepend"]+name
                    # Obviously there is a nicer way to do this...
                    if "Up" in name:
                        name = name.replace("Up", "")+"Up"
                    elif "Down" in name:
                        name = name.replace("Down", "")+"Down"
                    systInfo["outNames"].append(name)
            if not len(systInfo["outNames"]):
                raise RuntimeError(f"Did not find any valid variations for syst {syst}")

        variations = [hvar[{ax : binnum for ax,binnum in zip(axNames, entry)}] for entry in entries]
        if len(variations) != len(systInfo["outNames"]):
            logger.warning(f"The number of variations doesn't match the number of names for "
                f"syst {syst}. Found {len(systInfo['outNames'])} names and {len(variations)} variations.")

        return {name : var for name,var in zip(systInfo["outNames"], variations) if name}

    def variationName(self, proc, name):
        if name == self.nominalName:
            return f"{self.histName}_{proc}"
        else:
            return f"{self.histName}_{proc}_{name}"

    def getBoostHistByCharge(self, h, q):
        return h[{self.charge_ax : h.axes[self.charge_ax].index(q) if q != "sum" else hist.sum}]

    def checkSysts(self, var_map, proc, thresh=0.25, skipSameSide=False, skipOneAsNomi=False):
        #if self.check_variations:
        var_names = set([name.replace("Up", "").replace("Down", "") for name in var_map.keys() if name])
        if len(var_names) != len(var_map.keys())/2:
            raise ValueError(f"Invalid syst names for process {proc}! Expected an up/down variation for each syst. "
                f"Found systs {var_names} and outNames {var_map.keys()}")
        # for wmass some systs are only expected to affect a reco charge, but the syst for other charge might still exist and be used
        # although one expects it to be same as nominal. The following check would trigger on this case with spurious warnings
        # so there is some customization based on what one expects to silent some noisy warnings

        for name in sorted(var_names):
            hnom = self.datagroups.groups[proc].hists[self.nominalName]
            up = var_map[name+"Up"]
            down = var_map[name+"Down"]
            nCellsWithoutOverflows = np.product(hnom.shape)
            if not skipSameSide:
                try:
                    up_relsign = np.sign(up.values(flow=False)-hnom.values(flow=False))
                except ValueError as e:
                    logger.error(f"Incompatible shapes between up {up.shape} and nominal {hnom.shape} for syst {name}")
                    raise e
                down_relsign = np.sign(down.values(flow=False)-hnom.values(flow=False))
                # protect against yields very close to nominal, for which it can be sign != 0 but should be treated as 0
                # was necessary for Fake and effStat
                vars_sameside = (up_relsign != 0) & (up_relsign == down_relsign) & np.logical_not(np.isclose(up.values(flow=False), hnom.values(flow=False), rtol=1e-07, atol=1e-08))
                perc_sameside = np.count_nonzero(vars_sameside)/nCellsWithoutOverflows 
                if perc_sameside > thresh:
                    logger.warning(f"{perc_sameside:.1%} bins are one sided for syst {name} and process {proc}!")
            # check variations are not same as nominal
            # it evaluates absolute(a - b) <= (atol + rtol * absolute(b))
            up_nBinsSystSameAsNomi = np.count_nonzero(np.isclose(up.values(flow=False), hnom.values(flow=False), rtol=1e-07, atol=1e-08))/nCellsWithoutOverflows
            down_nBinsSystSameAsNomi = np.count_nonzero(np.isclose(down.values(flow=False), hnom.values(flow=False), rtol=1e-06, atol=1e-08))/nCellsWithoutOverflows
            # varEqNomiThreshold = 1.0 - 5./CellsWithoutOverflows # at least 5 bins different, but sensible choice depends on how many cells we have,
            # perhaps just better to check against 100%, the tolerances in np.isclose should already catch bad cases with 1.0 != 1.0 because of numerical imprecisions
            varEqNomiThreshold = 1.0
            if up_nBinsSystSameAsNomi >= varEqNomiThreshold or down_nBinsSystSameAsNomi >= varEqNomiThreshold:
                if not skipOneAsNomi or (up_nBinsSystSameAsNomi >= varEqNomiThreshold and down_nBinsSystSameAsNomi >= varEqNomiThreshold):
                    logger.warning(f"syst {name} has Up/Down variation with {up_nBinsSystSameAsNomi:.1%}/{down_nBinsSystSameAsNomi:.1%} of bins equal to nominal")
                    
    def makeDecorrelatedSystNuisances(self, systNames, dcbb={}):
        # NOTE: the dictionary is supposed to have only a single key
        for k in dcbb.keys():
            systNamesTmp = []
            decorrSystLabel = dcbb[k]["label"]
            if k == "xy":
                for ix in range(len(dcbb[k]["edges"][0])-1):
                    for iy in range(len(dcbb[k]["edges"][1])-1):
                        systNamesTmp.extend([f"{x}_{decorrSystLabel[0]}{ix}{decorrSystLabel[1]}{iy}" for x in systNames])
            else:
                for ik in range(len(dcbb[k]["edges"])-1):
                    systNamesTmp.extend([f"{x}_{decorrSystLabel}{ik}" for x in systNames])
            return systNamesTmp
            #logger.error(f"systNames = {systNames}")

    def makeDecorrelatedSystHistograms(self, h, hnomi, name, decorrByBinDict):
        # s = hist.tag.Slicer()
        # TODO: using an alternative version using boost directly may be faster, but for now this is just for testing
        # decorrByBinDict is a dictionary as
        # decorrByBinDict = {"x": {"label" : "eta",
        #                          "edges" : [round(-2.4+i*0.4,1) for i in range(13)],}
        #                   }
        # for a 2D decorrelation the values of each key are arrays of size 2
        # decorrByBinDict = {"xy": {"label" : ["eta", "pt"],
        #                          "edges" : [ [etaEdges], [ptEdges] ]}
        #                   }
        # TODO: could also do charge decorrelation by using the z axis if present
        ret = {}
        hnomiroot = narf.hist_to_root(hnomi)
        hsystroot = narf.hist_to_root(h)
        for ax in decorrByBinDict.keys():
            decorrDict = decorrByBinDict[ax]
            decorrSystLabel = decorrDict["label"]
            logger.info(f"Decorrelating syst {name} by {ax} bins using {decorrSystLabel}")
            if ax != "xy":
                for ibin in range(len(decorrDict["edges"]) -1):
                    upDown = "Up" if name.endswith("Up") else "Down" if name.endswith("Down") else ""
                    newname = name[:-len(upDown)] if len(upDown) else name[:]
                    newname = f"{newname}_{decorrSystLabel}{ibin}{upDown}"
                    logger.debug(f"Decorrelating syst {name} by {ax} bins: preparing new histogram {newname}")
                    # FIXME: do not assume we can only have eta and pt axes (or eta-pt when implemented)
                    # bin ID are retrieved adding some small constants to bin edges, low/high edge is increased/decreased
                    if ax == "x":
                        xbinLow = hnomiroot.GetXaxis().FindFixBin(decorrDict["edges"][ibin]+0.001)
                        xbinHigh = hnomiroot.GetXaxis().FindFixBin(decorrDict["edges"][ibin+1]-0.001)
                        ybinLow = 1
                        ybinHigh = hnomiroot.GetNbinsY()
                    elif ax == "y":
                        xbinLow = 1
                        xbinHigh = hnomiroot.GetNbinsX()
                        ybinLow = hnomiroot.GetYaxis().FindFixBin(decorrDict["edges"][ibin]+0.001)
                        ybinHigh = hnomiroot.GetYaxis().FindFixBin(decorrDict["edges"][ibin+1]-0.001)
                    hsystrootDecorr = copy.deepcopy(hnomiroot.Clone(newname))
                    ROOT.wrem.fillTH3fromTH3part(hsystrootDecorr, hsystroot,
                                                 xbinLow, ybinLow, 1,
                                                 xbinHigh, ybinHigh, hnomiroot.GetNbinsZ())
                    ret[newname] = narf.root_to_hist(hsystrootDecorr, axis_names = hnomi.axes.name)
            else:
                edgesX = decorrDict["edges"][0]
                edgesY = decorrDict["edges"][1]
                for ix in range(len(edgesX)-1):
                    for iy in range(len(edgesY)-1):
                        xbinLow = hnomiroot.GetXaxis().FindFixBin(edgesX[ix]+0.001)
                        xbinHigh = hnomiroot.GetXaxis().FindFixBin(edgesX[ix+1]-0.001)
                        ybinLow = hnomiroot.GetYaxis().FindFixBin(edgesY[iy]+0.001)
                        ybinHigh = hnomiroot.GetYaxis().FindFixBin(edgesY[iy+1]-0.001)
                        upDown = "Up" if name.endswith("Up") else "Down" if name.endswith("Down") else ""
                        newname = name[:-len(upDown)] if len(upDown) else name[:]
                        newname = f"{newname}_{decorrSystLabel[0]}{ix}{decorrSystLabel[1]}{iy}{upDown}"
                        logger.warning(f"Decorrelating syst {name} by {ax} bins: preparing new histogram {newname}")
                        hsystrootDecorr = copy.deepcopy(hnomiroot.Clone(newname))
                        ROOT.wrem.fillTH3fromTH3part(hsystrootDecorr, hsystroot,
                                                     xbinLow, ybinLow, 1,
                                                     xbinHigh, ybinHigh, hnomiroot.GetNbinsZ())
                        ret[newname] = narf.root_to_hist(hsystrootDecorr, axis_names = hnomi.axes.name)
        return ret

                
    def writeForProcess(self, h, proc, syst, check_systs=True):
        decorrelateByBin = {}
        hnom = None
        systInfo = None
        if syst != self.nominalName:
            systInfo = self.systematics[syst]
            procDict = self.datagroups.getDatagroups()
            hnom = procDict[proc].hists[self.nominalName]
            if systInfo["doActionBeforeMirror"] and systInfo["action"]:
                h = systInfo["action"](h, **systInfo["actionArgs"])
                self.outfile.cd() # needed to restore the current directory in case the action opens a new root file
            if systInfo["mirror"]:
                h = hh.extendHistByMirror(h, hnom,
                                          downAsUp=systInfo["mirrorDownVarEqualToUp"],
                                          downAsNomi=systInfo["mirrorDownVarEqualToNomi"])
            if systInfo["decorrByBin"]:
                decorrelateByBin = systInfo["decorrByBin"]
        logger.info(f"   {syst} for process {proc}")
        var_map = self.systHists(h, syst)
        if check_systs and syst != self.nominalName:
            self.checkSysts(var_map, proc,
                            skipSameSide=systInfo["mirrorDownVarEqualToUp"],
                            skipOneAsNomi=systInfo["mirrorDownVarEqualToNomi"])
        setZeroStatUnc = False
        if proc in self.noStatUncProcesses:
            logger.warning(f"Zeroing statistical uncertainty for process {proc}")
            setZeroStatUnc = True
        # this is a big loop a bit slow, but it might be mainly the hist->root conversion and writing into the root file
        for name, var in var_map.items():
            if name != "":
                self.writeHist(var, proc, name, setZeroStatUnc=setZeroStatUnc,
                               decorrByBin=decorrelateByBin, hnomi=hnom)

    def addPseudodata(self, processes, processesFromNomi=[]):
        datagroups = self.datagroups if not self.pseudodata_datagroups else self.pseudodata_datagroups
        processes = self.expandProcesses(processes)
        datagroups.loadHistsForDatagroups(
            baseName=self.nominalName, syst=self.pseudoData, label=self.pseudoData,
            procsToRead=processes,
            sum_axes=self.sum_axes,
            scaleToNewLumi=self.lumiScale, 
            fakerateIntegrationAxes=self.fakerateIntegrationAxes)
        procDict = datagroups.getDatagroups()
        hists = [procDict[proc].hists[self.pseudoData] for proc in processes if proc not in processesFromNomi]
        # now add possible processes from nominal
        logger.warning(f"Making pseudodata summing these processes: {processes}")
        if len(processesFromNomi):
            logger.warning(f"These processes are taken from nominal datagroups: {processesFromNomi}")
            datagroupsFromNomi = self.datagroups
            datagroupsFromNomi.loadHistsForDatagroups(
                baseName=self.pseudoData, syst=self.nominalName, label=self.pseudoData,
                procsToRead=processesFromNomi,
                scaleToNewLumi=self.lumiScale,
                sum_axes=self.sum_axes,
                fakerateIntegrationAxes=self.fakerateIntegrationAxes)
            procDictFromNomi = datagroupsFromNomi.getDatagroups()
            hists.extend([procDictFromNomi[proc].hists[self.pseudoData] for proc in processesFromNomi])
        # done, now sum all histograms
        hdata = hh.sumHists(hists)
        # Kind of hacky, but in case the alt hist has uncertainties
        for systAxName in ["systIdx", "tensor_axis_0", "vars"]:
            if systAxName in [ax.name for ax in hdata.axes]:
                hdata = hdata[{systAxName : self.pseudoDataIdx }] 

        self.writeHist(hdata, self.dataName, self.pseudoData+"_sum")

    def writeForProcesses(self, syst, processes, label, check_systs=True):
        logger.info("-"*50)
        logger.info(f"Preparing to write systematic {syst}")
        for process in processes:
            hvar = self.datagroups.groups[process].hists[label]
            if not hvar:
                raise RuntimeError(f"Failed to load hist for process {process}, systematic {syst}")
            self.writeForProcess(hvar, process, syst, check_systs=check_systs)
        if syst != self.nominalName:
            self.fillCardWithSyst(syst)

    def setOutfile(self, outfile):
        if type(outfile) == str:
            if self.skipHist:
                self.outfile = outfile # only store name, file will not be used and doesn't need to be opened
            else:
                self.outfile = ROOT.TFile(outfile, "recreate")
                self.outfile.cd()
        else:
            self.outfile = outfile
            self.outfile.cd()

    def setOutput(self, outfolder, basename):
        self.outfolder = outfolder
        if not os.path.isdir(self.outfolder):
            os.makedirs(self.outfolder)

        suffix = f"_{self.datagroups.flavor}" if self.datagroups.flavor else ""
        if self.xnorm:
            suffix += '_xnorm'

        self.cardName = (f"{self.outfolder}/{basename}_{{chan}}{suffix}.txt")
        self.setOutfile(os.path.abspath(f"{self.outfolder}/{basename}CombineInput{suffix}.root"))
            
    def writeOutput(self, args=None, xnorm=False, forceNonzero=True, check_systs=True, simultaneousABCD=False):
        self.xnorm = xnorm
        self.datagroups.loadHistsForDatagroups(
            baseName=self.nominalName, syst=self.nominalName,
            procsToRead=self.datagroups.groups.keys(),
            label=self.nominalName, 
            scaleToNewLumi=self.lumiScale, 
            forceNonzero=forceNonzero,
            sum_axes=self.sum_axes,
            fakerateIntegrationAxes=self.fakerateIntegrationAxes)
        if simultaneousABCD and not xnorm:
            setSimultaneousABCD(self)
        self.writeForProcesses(self.nominalName, processes=self.datagroups.groups.keys(), label=self.nominalName, check_systs=check_systs)
        self.loadNominalCard()
        if self.pseudoData and not xnorm:
            self.addPseudodata([x for x in self.datagroups.groups.keys() if x != "Data"],
                               [x for x in self.datagroups.groups.keys() if x != "Data" and not self.pseudoDataProcsRegexp.match(x)])

        self.writeLnNSystematics()
        for syst in self.systematics.keys():
            if self.isExcludedNuisance(syst): continue
            systMap = self.systematics[syst]
            systName = syst if not systMap["name"] else systMap["name"]
            processes = systMap["processes"]
            self.datagroups.loadHistsForDatagroups(
                self.nominalName, systName, label="syst",
                procsToRead=processes, 
                forceNonzero=forceNonzero and systName != "qcdScaleByHelicity",
                preOpMap=systMap["actionMap"], preOpArgs=systMap["actionArgs"],
                # Needed to avoid always reading the variation for the fakes, even for procs not specified
                forceToNominal=[x for x in self.datagroups.getProcNames() if x not in 
                                self.datagroups.getProcNames([p for g in processes for p in self.expandProcesses(g) if p != "Fake"])],
                scaleToNewLumi=self.lumiScale,
                sum_axes=self.sum_axes,
                fakerateIntegrationAxes=self.fakerateIntegrationAxes,
            )
            self.writeForProcesses(syst, label="syst", processes=processes, check_systs=check_systs)

        output_tools.writeMetaInfoToRootFile(self.outfile, exclude_diff='notebooks', args=args)
        if self.skipHist:
            logger.info("Histograms will not be written because 'skipHist' flag is set to True")
        self.writeCard()
        logger.info(f"Output stored in {self.outfolder}")
        
    def match_str_axis_entries(self, str_axis, match_re):
        return [x for x in str_axis if any(re.match(r, x) for r in match_re)]

    def writeCard(self):
        for chan in self.channels:
            with open(self.cardName.format(chan=chan), "w") as card:
                card.write(self.cardContent[chan])
                card.write("\n")
                card.write(self.cardGroups[chan])
                card.write(self.cardSumGroups)

    def addSystToGroup(self, groupName, chan, members, groupLabel="group"):
        group_expr = f"{groupName} {groupLabel} ="
        if group_expr in self.cardGroups[chan]:
            idx = self.cardGroups[chan].index(group_expr)+len(group_expr)
            self.cardGroups[chan] = self.cardGroups[chan][:idx] + " " + members + self.cardGroups[chan][idx:]
        else:
            self.cardGroups[chan] += f"\n{group_expr} {members}"                                              

    def addPOISumGroups(self, gen_axes=None, additional_axes=None, genCharge=None):
        if gen_axes is None:
            gen_axes = self.datagroups.gen_axes.copy()
        if additional_axes is not None:
            gen_axes += additional_axes
        # if only one or none gen axes, it is already included as main POI and no sumGroups are needed
        if len(gen_axes) <= 1:
            return
        # make a sum group for each gen axis
        axes_combinations = gen_axes
        # also include combinations of axes in case there are more than 2 axes
        for n in range(2, len(self.datagroups.gen_axes)):
            axes_combinations += [k for k in itertools.combinations(self.datagroups.gen_axes, n)]
        for axes in axes_combinations:
            logger.debug(f"Add sum group for {axes}")

            if isinstance(axes, str):
                axes = [axes]

            pois_axis = [x for x in self.unconstrainedProcesses if all([a in x for a in axes])]

            # in case of multiple base processes (e.g. in simultaneous unfoldings) loop over all base processes
            base_processes = set(map(lambda x: x.split("_")[0], pois_axis))
            for base_process in base_processes:
                pois = [x for x in pois_axis if base_process in x.split("_")]

                sum_groups = set(["_".join([a + p.split(a)[1].split("_")[0] for a in axes]) for p in pois])

                for sum_group in sorted(sum_groups):
                    membersList = [p for p in pois if all([g in p.split("_") for g in sum_group.split("_")])]
                    sum_group_name = f"{base_process}_{sum_group}"
                    if genCharge is not None:                
                        membersList = list(filter(lambda x: genCharge in x, membersList))
                        sum_group_name += f"_{genCharge}"
                    if len(membersList):
                        members = " ".join(membersList)
                        self.addPOISumGroup(sum_group_name, members)

                        
    def addPOISumGroup(self, groupName, members, groupLabel="sumGroup"):
        # newName sumGroup = poi_bin1 poi_bin2 poi_bin3
        group_expr = f"{groupName} {groupLabel} ="
        if groupName in self.cardSumGroups.split(" "):
            logger.debug(f"Append existing POI sum group {groupName} with members {members}")
            idx = self.cardSumGroups.index(groupName)+len(group_expr)
            self.cardSumGroups = self.cardSumGroups[:idx] + " " + members + self.cardSumGroups[idx:]
        else:
            logger.debug(f"Add new POI sum group {groupName} with members {members}")
            self.cardSumGroups += f"\n{group_expr} {members}"   
        

    def writeLnNSystematics(self):
        nondata = self.predictedProcesses()
        nondata_chan = {chan: nondata.copy() for chan in self.channels}
        for chan in self.excludeProcessForChannel.keys():
            nondata_chan[chan] = list(filter(lambda x: not self.excludeProcessForChannel[chan].match(x), nondata))
        # exit this function when a syst is applied to no process (can happen when some are excluded)
        for name,info in self.lnNSystematics.items():
            if self.isExcludedNuisance(name): continue
            if all(x not in info["processes"] for x in nondata):
                logger.warning(f"Skipping syst {name}, procs to apply it to would be {info['processes']}, and predicted processes are {nondata}")
                return
            group = info["group"]
            groupFilter = info["groupFilter"]
            for chan in self.channels:
                include = [(str(info["size"]) if x in info["processes"] else "-").ljust(self.procColumnsSpacing) for x in nondata_chan[chan]]
                self.cardContent[chan] += f'{name.ljust(self.spacing)} lnN{" "*(self.systTypeSpacing-2)} {"".join(include)}\n'
                if group and len(list(filter(groupFilter, [name]))):
                    self.addSystToGroup(group, chan, name)

    def fillCardWithSyst(self, syst):
        # note: this function doesn't act on all systematics all at once
        # but rather it deals with all those coming from each call to CardTool.addSystematics
        systInfo = self.systematics[syst]
        scale = systInfo["scale"]
        procs = systInfo["processes"]
        group = systInfo["group"]
        groupFilter = systInfo["groupFilter"]
        label = "group" if not systInfo["noiGroup"] else "noiGroup"
        nondata = self.predictedProcesses()
        nondata_chan = {chan: nondata.copy() for chan in self.channels}
        for chan in self.excludeProcessForChannel.keys():
            nondata_chan[chan] = list(filter(lambda x: not self.excludeProcessForChannel[chan].match(x), nondata))
            
        names = [x[:-2] if "Up" in x[-2:] else (x[:-4] if "Down" in x[-4:] else x) 
                    for x in filter(lambda x: x != "", systInfo["outNames"])]
        # exit this function when a syst is applied to no process (can happen when some are excluded)
        if all(x not in procs for x in nondata):
            return 0
        
        #include = [(str(scale) if x in procs else "-").ljust(self.procColumnsSpacing) for x in nondata]
        include_chan = {}
        for chan in nondata_chan.keys():
            include_chan[chan] = [(str(scale) if x in procs else "-").ljust(self.procColumnsSpacing) for x in nondata_chan[chan]]

        splitGroupDict = systInfo["splitGroup"]
        shape = "shape" if not systInfo["noConstraint"] else "shapeNoConstraint"

        # Deduplicate while keeping order
        systNames = list(dict.fromkeys(names))

        # if decorrelating by bin, define new nuisances
        if systInfo["decorrByBin"]:
            systNamesTmp = self.makeDecorrelatedSystNuisances(systNames, systInfo["decorrByBin"])
            systNames = systNamesTmp[:]
                
        systnamesPruned = [s for s in systNames if not self.isExcludedNuisance(s)]
        systNames = systnamesPruned[:]
        for chan in self.channels:
            for systname in systNames:
                shape = "shape" if not systInfo["noConstraint"] else "shapeNoConstraint"
                # do not write systs which should only apply to other charge, to simplify card
                self.cardContent[chan] += f"{systname.ljust(self.spacing)} {shape.ljust(self.systTypeSpacing)} {''.join(include_chan[chan])}\n"
            # unlike for LnN systs, here it is simpler to act on the list of these systs to form groups, rather than doing it syst by syst 
            if group:
                systNamesForGroupPruned = systNames[:]
                systNamesForGroup = list(systNamesForGroupPruned if not groupFilter else filter(groupFilter, systNamesForGroupPruned))
                if len(systNamesForGroup):
                    for subgroup in splitGroupDict.keys():
                        matchre = re.compile(splitGroupDict[subgroup])
                        systNamesForSubgroup = list(filter(lambda x: matchre.match(x),systNamesForGroup))
                        if len(systNamesForSubgroup):
                            members = " ".join(systNamesForSubgroup)
                            self.addSystToGroup(subgroup, chan, members, groupLabel=label)

    def setUnconstrainedProcs(self, procs):
        self.unconstrainedProcesses = procs

    def processLabels(self, procs=None):
        nondata = np.array(self.predictedProcesses() if procs is None else procs)
        labels = np.arange(len(nondata))+1
        issig = np.isin(nondata, self.unconstrainedProcesses)
        labels[issig] = -np.arange(np.count_nonzero(issig))-1
        return labels

    def loadNominalCard(self):
        procs = self.predictedProcesses()
        nprocs = len(procs)
        for chan in self.channels:
            if chan in self.excludeProcessForChannel.keys():
                procs = list(filter(lambda x: not self.excludeProcessForChannel[chan].match(x), self.predictedProcesses()))
                nprocs = len(procs)
            args = {
                "channel" :  chan,
                "channelPerProc" : chan.ljust(self.procColumnsSpacing)*nprocs,
                "processes" : " ".join([x.ljust(self.procColumnsSpacing) for x in procs]),
                "labels" : "".join([str(x).ljust(self.procColumnsSpacing) for x in self.processLabels(procs)]),
                # Could write out the proper normalizations pretty easily
                "rates" : "-1".ljust(self.procColumnsSpacing)*nprocs,
                "inputfile" : self.outfile if type(self.outfile) == str  else self.outfile.GetName(),
                "dataName" : self.dataName,
                "histName" : self.histName,
                "pseudodataHist" : f"{self.histName}_{self.dataName}_{self.pseudoData}_sum" if self.pseudoData else f"{self.histName}_{self.dataName}"
            }
            if not self.absolutePathShapeFileInCard:
                # use the relative path because absolute paths are slow in text2hdf5.py conversion
                args["inputfile"] = os.path.basename(args["inputfile"])

            self.cardContent[chan] = output_tools.readTemplate(self.nominalTemplate, args)
            self.cardGroups[chan] = ""
            
    def writeHistByCharge(self, h, name, decorrCharge=False):
        for charge in self.channels:
            q = self.chargeIdDict[charge]["val"]
            hout = narf.hist_to_root(self.getBoostHistByCharge(h, q))
            hout.SetName(name+f"_{charge}")
            hout.Write()
        
    def writeHistWithCharges(self, h, name):
        hout = narf.hist_to_root(h)
        hout.SetName(f"{name}_{self.channels[0]}")
        hout.Write()
    
    def writeHist(self, h, proc, syst, setZeroStatUnc=False, decorrByBin={}, hnomi=None):
        if self.skipHist:
            return
<<<<<<< HEAD
=======
        if self.project:
            axes = self.project[:]
            if "charge" in h.axes.name and not self.xnorm and "charge" not in axes:
                axes.append("charge")
            # don't project h into itself when axes to project are all axes
            if any (ax not in h.axes.name for ax in axes):
                logger.error("Request to project some axes not present in the histogram")
                raise ValueError(f"Histogram has {h.axes.name} but requested axes for projection are {axes}")
            if len(axes) < len(h.axes.name):
                logger.debug(f"Projecting {h.axes.name} into {axes}")
                h = h.project(*axes)
>>>>>>> f623413b

        if self.unroll:
            logger.debug(f"Unrolling histogram")
            h = sel.unrolledHist(h, axes)

        if not self.nominalDim:
            self.nominalDim = h.ndim
            if self.nominalDim-self.writeByCharge > 3:
                raise ValueError(f"Cannot write hists with > 3 dimensions as combinetf does not accept THn. Axes are {h.axes.name}")

        if h.ndim != self.nominalDim:
            raise ValueError(f"Histogram {proc}/{syst} does not have the correct dimensions. Found {h.ndim}, expected {self.nominalDim}")

        if setZeroStatUnc:
            h.variances(flow=True)[...] = 0.

        # make sub directories for each process or return existing sub directory
        directory = self.outfile.mkdir(proc, proc, True)
        directory.cd()

        name = self.variationName(proc, syst)

        hists = {name: h} # always keep original variation in output file for checks
        if decorrByBin:
            hists.update(self.makeDecorrelatedSystHistograms(h, hnomi, syst, decorrByBin))
            
        for hname, histo in hists.items():
            if self.writeByCharge:
                self.writeHistByCharge(histo, hname)
            else:
                self.writeHistWithCharges(histo, hname)
        self.outfile.cd()<|MERGE_RESOLUTION|>--- conflicted
+++ resolved
@@ -939,12 +939,10 @@
     def writeHist(self, h, proc, syst, setZeroStatUnc=False, decorrByBin={}, hnomi=None):
         if self.skipHist:
             return
-<<<<<<< HEAD
-=======
-        if self.project:
-            axes = self.project[:]
-            if "charge" in h.axes.name and not self.xnorm and "charge" not in axes:
-                axes.append("charge")
+        if self.fit_axes:
+            axes = self.fit_axes[:]
+            if self.charge_ax in h.axes.name and not self.xnorm and self.charge_ax not in axes:
+                axes.append(self.charge_ax)
             # don't project h into itself when axes to project are all axes
             if any (ax not in h.axes.name for ax in axes):
                 logger.error("Request to project some axes not present in the histogram")
@@ -952,7 +950,6 @@
             if len(axes) < len(h.axes.name):
                 logger.debug(f"Projecting {h.axes.name} into {axes}")
                 h = h.project(*axes)
->>>>>>> f623413b
 
         if self.unroll:
             logger.debug(f"Unrolling histogram")
