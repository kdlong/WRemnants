--- conflicted
+++ resolved
@@ -288,11 +288,7 @@
     def addSystematic(self, name, systAxes=[], systAxesFlow=[], outNames=None, skipEntries=None, labelsByAxis=None, 
                       baseName="", mirror=False, mirrorDownVarEqualToUp=False, mirrorDownVarEqualToNomi=False, symmetrize = "average",
                       scale=1, processes=None, group=None, noi=False, noConstraint=False, noProfile=False,
-<<<<<<< HEAD
-                      preOp=None, preOpMap=None, preOpArgs={}, action=None, actionArgs={}, selectionArgs={},
-=======
-                      preOp=None, preOpMap=None, preOpArgs={}, action=None, actionArgs={}, actionRequiresNomi=False,
->>>>>>> 8d7833b6
+                      preOp=None, preOpMap=None, preOpArgs={}, action=None, actionArgs={}, actionRequiresNomi=False, selectionArgs={},
                       systNameReplace=[], systNamePrepend=None, groupFilter=None, passToFakes=False,
                       rename=None, splitGroup={}, formatWithValue=None,
                       customizeNuisanceAttributes={},
@@ -359,11 +355,8 @@
                 "preOpArgs" : preOpArgs,
                 "action" : action,
                 "actionArgs" : actionArgs,
-<<<<<<< HEAD
+                "actionRequiresNomi" : actionRequiresNomi,
                 "selectionArgs" : selectionArgs,
-=======
-                "actionRequiresNomi" : actionRequiresNomi,
->>>>>>> 8d7833b6
                 "systNameReplace" : systNameReplace,
                 "noConstraint" : noConstraint,
                 "noProfile" : noProfile,
@@ -515,7 +508,7 @@
         # Jan: moved above the mirror action, as this action can cause mirroring
         if systInfo["action"]:
             if systInfo["actionRequiresNomi"]:
-               hvar = systInfo["action"](hvar, hnom, **systInfo["actionArgs"])
+                hvar = systInfo["action"](hvar, hnom, **systInfo["actionArgs"])
             else:
                 hvar = systInfo["action"](hvar, **systInfo["actionArgs"])
         if self.outfile:
