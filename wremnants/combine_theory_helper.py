from utilities import logging,common, boostHistHelpers as hh
from utilities.io_tools import input_tools
from wremnants import syst_tools,theory_tools
import numpy as np
import re
import hist

logger = logging.child_logger(__name__)

class TheoryHelper(object):
    valid_np_models = ["Lambda", "Omega", "Delta_Lambda", "Delta_Omega", "binned_Omega", "none"]
    def __init__(self, card_tool, hasNonsigSamples=False):
        toCheck = ['signal_samples', 'signal_samples_inctau', 'single_v_samples']
        if hasNonsigSamples:
            toCheck.extend(['single_v_nonsig_samples', 'wtau_samples'])
        for group in toCheck:
            if group not in card_tool.procGroups:
                raise ValueError(f"Must define '{group}' procGroup in CardTool for theory uncertainties")
        
        self.card_tool = card_tool
        corr_hists = input_tools.args_from_metadata(self.card_tool, "theoryCorr")
        self.corr_hist_name = (corr_hists[0]+"Corr") if corr_hists else None
        # Workaround for now, in case PDF vars and scale vars are split
        if "scetlib_dyturbo" in self.corr_hist_name and "scetlib_dyturbo" in corr_hists:
            self.corr_hist_name = "scetlib_dyturboCorr"
        self.syst_ax = "vars"
        self.corr_hist = None
        self.resumUnc = None
        self.np_model = "Delta_Lambda"
        self.pdf_from_corr = False
        self.scale_pdf_unc = 1.
        self.tnp_magnitude = 1.
        self.mirror_tnp = True
        self.minnlo_unc = 'byHelicityPt'
        self.skipFromSignal = False

    def sample_label(self, sample_group):
        if sample_group not in self.card_tool.procGroups:
            raise ValueError(f"Failed to find sample group {sample_group} in predefined groups")
        if not self.card_tool.procGroups[sample_group]:
            logger.warning(f"Sample group {sample_group} is empty")

        return self.card_tool.procGroups[sample_group][0][0] 

    def configure(self, resumUnc, np_model,
            transitionUnc = True,
            propagate_to_fakes=True, 
            tnp_magnitude=1,
            tnp_scale=1.,
            mirror_tnp=True,
            pdf_from_corr=False,
            pdf_action=None,
            scale_pdf_unc=1.,
            minnlo_unc='byHelicityPt'):

        self.set_resum_unc_type(resumUnc)
        self.set_np_model(np_model)
        self.set_propagate_to_fakes(propagate_to_fakes)
        self.set_minnlo_unc(minnlo_unc)

        self.transitionUnc = transitionUnc
        self.tnp_magnitude = tnp_magnitude
        self.tnp_scale = tnp_scale
        self.mirror_tnp = mirror_tnp
        self.pdf_from_corr = pdf_from_corr
        self.pdf_action = pdf_action
        self.scale_pdf_unc = scale_pdf_unc
        self.minnlo_unc = minnlo_unc
        self.samples = []
        self.skipFromSignal = False

    def add_all_theory_unc(self, samples, skipFromSignal=False):
        self.samples = samples
        self.skipFromSignal = skipFromSignal
        self.add_nonpert_unc(model=self.np_model)
        self.add_resum_unc(magnitude=self.tnp_magnitude, mirror=self.mirror_tnp, scale=self.tnp_scale)
        self.add_pdf_uncertainty(from_corr=self.pdf_from_corr, action=self.pdf_action, scale=self.scale_pdf_unc)

    def set_minnlo_unc(self, minnloUnc):
        self.minnlo_unc = minnloUnc

    def set_resum_unc_type(self, resumUnc):
        if not resumUnc or resumUnc == "none":
            self.resumUnc = None
            return

        if not self.corr_hist_name:
            raise ValueError("Cannot add resummation uncertainties. No theory correction was applied!")

        if input_tools.args_from_metadata(self.card_tool, "theoryCorrAltOnly"):
            raise ValueError("The theory correction was only applied as an alternate hist. Using it for systs isn't well defined!")

        signal_samples = self.card_tool.procGroups['signal_samples']
        self.corr_hist = self.card_tool.getHistsForProcAndSyst(signal_samples[0], self.corr_hist_name)

        if resumUnc.startswith("tnp"):
            self.tnp_nuisances = self.card_tool.match_str_axis_entries(self.corr_hist.axes[self.syst_ax], 
                                    ["^gamma_.*[+|-]\d+", "^b_.*[+|-]\d+", "^s[+|-]\d+", "^h_.*\d+"])
            if not self.tnp_nuisances:
                raise ValueError(f"Did not find TNP uncertainties in hist {self.corr_hist_name}")

            self.tnp_names = set([x.split("+")[0].split("-")[0] for x in self.tnp_nuisances])
            
        self.resumUnc = resumUnc
        
    def add_resum_unc(self, magnitude=1, mirror=False, scale=1):
        if not self.resumUnc:
            logger.warning("No resummation uncertainty will be applied!")

        if self.resumUnc.startswith("tnp"):
            self.add_resum_tnp_unc(magnitude, mirror, scale)
            self.add_transition_fo_scale_uncertainties()
        elif self.resumUnc == "scale":
            # two sets of nuisances, one binned in ~10% quantiles, and one inclusive in pt
            # to avoid underestimating the correlated part of the uncertainty
            self.add_scetlib_dyturbo_scale_uncertainty(extra_name = "fine", rebin_pt=common.ptV_binning[::2])
            self.add_scetlib_dyturbo_scale_uncertainty(extra_name = "inclusive", rebin_pt=[common.ptV_binning[0], common.ptV_binning[-1]])

<<<<<<< HEAD
=======
            fo_scale = self.resumUnc == "tnp"
            self.add_transition_fo_scale_uncertainties(transition = self.transitionUnc, scale = fo_scale)

            if self.resumUnc == "tnp_minnlo":
                for sample_group in self.samples:
                    if self.card_tool.procGroups.get(sample_group, None):
                        # add sigma -1 uncertainty from minnlo for pt>27 GeV
                        self.add_minnlo_scale_uncertainty(sample_group, extra_name = "highpt", rebin_pt=common.ptV_binning[::2], helicities_to_exclude=range(0, 8), pt_min=27.)
        elif self.resumUnc == "scale":
            # two sets of nuisances, one binned in ~10% quantiles, and one inclusive in pt
            # to avoid underestimating the correlated part of the uncertainty
            self.add_scetlib_dyturbo_scale_uncertainty(extra_name = "fine", rebin_pt=common.ptV_binning[::2], transition = self.transitionUnc)
            self.add_scetlib_dyturbo_scale_uncertainty(extra_name = "inclusive", rebin_pt=[common.ptV_binning[0], common.ptV_binning[-1]], transition = self.transitionUnc)

>>>>>>> a3a200c7

        if self.minnlo_unc and self.minnlo_unc not in ["none", None]:
            # sigma_-1 uncertainty is covered by scetlib-dyturbo uncertainties if they are used
            helicities_to_exclude = None if self.resumUnc == "minnlo" else [-1]
            for sample_group in self.samples:
                if self.card_tool.procGroups.get(sample_group, None):
                    # two sets of nuisances, one binned in ~10% quantiles, and one inclusive in pt
                    # to avoid underestimating the correlated part of the uncertainty
                    self.add_minnlo_scale_uncertainty(sample_group, extra_name = "fine", rebin_pt=common.ptV_binning[::2], helicities_to_exclude=helicities_to_exclude)
                    self.add_minnlo_scale_uncertainty(sample_group, extra_name = "inclusive", rebin_pt=[common.ptV_binning[0], common.ptV_binning[-1]], helicities_to_exclude=helicities_to_exclude)

<<<<<<< HEAD
    def add_minnlo_scale_uncertainty(self, sample_group, extra_name="", use_hel_hist=True, rebin_pt=None, helicities_to_exclude=None):
=======
    def add_minnlo_scale_uncertainty(self, sample_group, extra_name="", use_hel_hist=True, rebin_pt=None, helicities_to_exclude=None, pt_min = None):
>>>>>>> a3a200c7
        if not sample_group or sample_group not in self.card_tool.procGroups:
            logger.warning(f"Skipping QCD scale syst '{self.minnlo_unc}' for group '{sample_group}.' No process to apply it to")
            return
            
        helicity = "Helicity" in self.minnlo_unc
        pt_binned = "Pt" in self.minnlo_unc
        scale_hist = "qcdScale" if not (helicity or use_hel_hist) else "qcdScaleByHelicity"
        if "helicity" in scale_hist.lower():
            use_hel_hist = True

        # All possible syst_axes
        # TODO: Move the axes to common and refer to axis_chargeVgen etc by their name attribute, not just
        # assuming the name is unchanged
        obs = self.card_tool.fit_axes
        pt_ax = "ptVgen" if "ptVgen" not in obs else "ptVgenAlt"

        syst_axes = [pt_ax, "vars"]
        syst_ax_labels = ["PtV", "var"]
        format_with_values = ["edges", "center"]

        group_name = f"QCDscale{self.sample_label(sample_group)}"
        base_name = f"{group_name}{extra_name}"

        skip_entries = []
        action_map = {}

        # skip nominal
        skip_entries.append({"vars" : "nominal"})

        if helicities_to_exclude:
            for helicity in helicities_to_exclude:
                skip_entries.append({"vars" : f"helicity_{helicity}_Down"})
                skip_entries.append({"vars" : f"helicity_{helicity}_Up"})

        # NOTE: The map needs to be keyed on the base procs not the group names, which is
        # admittedly a bit nasty
        expanded_samples = self.card_tool.getProcNames([sample_group])
        logger.debug(f"using {scale_hist} histogram for QCD scale systematics")
        logger.debug(f"expanded_samples: {expanded_samples}")

        action_map = {}
        action_args = {}

        if pt_binned:
            signal_samples = self.card_tool.procGroups['signal_samples']
            binning = np.array(rebin_pt) if rebin_pt else None

            hscale = self.card_tool.getHistsForProcAndSyst(signal_samples[0], scale_hist)
            # A bit janky, but refer to the original ptVgen ax since the alt hasn't been added yet
            orig_binning = hscale.axes[pt_ax.replace("Alt", "")].edges
            if not hh.compatibleBins(orig_binning, binning):
                logger.warning(f"Requested binning {binning} is not compatible with hist binning {orig_binning}. Will not rebin!")
                binning = orig_binning

<<<<<<< HEAD
=======
            if pt_min is not None:
                pt_idx = np.argmax(binning >= pt_min)
                skip_entries.extend([{pt_ax : complex(0, x)} for x in binning[:pt_idx]])

>>>>>>> a3a200c7
            func = syst_tools.hist_to_variations
            action_map = {proc : func for proc in expanded_samples}
            action_args["gen_axes"] = [pt_ax]
            action_args["rebin_axes"] = [pt_ax]
            action_args["rebin_edges"] = [binning]

        # Skip MiNNLO unc. 
        if self.resumUnc and not (pt_binned or helicity):
            logger.warning("Without pT or helicity splitting, only the SCETlib uncertainty will be applied!")
        else:
            #FIXME Maybe put W and Z nuisances in the same group
            group_name += f"MiNNLO"
            self.card_tool.addSystematic(scale_hist,
                actionMap=action_map,
                actionArgs=action_args,
                symmetrize = "conservative",
                processes=[sample_group],
                group=group_name,
                splitGroup={"QCDscale": ".*"},
                systAxes=syst_axes,
                labelsByAxis=syst_ax_labels,
                skipEntries=skip_entries,
                baseName=base_name+"_",
                formatWithValue=format_with_values,
                passToFakes=self.propagate_to_fakes,
                rename=base_name, # Needed to allow it to be called multiple times
            )

<<<<<<< HEAD
    def add_scetlib_dyturbo_scale_uncertainty(self, extra_name="", rebin_pt=None):
=======
    def add_scetlib_dyturbo_scale_uncertainty(self, extra_name="", transition = True, rebin_pt=None):
>>>>>>> a3a200c7
        obs = self.card_tool.fit_axes[:]
        pt_ax = "ptVgen" if "ptVgen" not in obs else "ptVgenAlt"

        binning = np.array(rebin_pt) if rebin_pt else None

        signal_samples = self.card_tool.procGroups['signal_samples']
        hscale = self.card_tool.getHistsForProcAndSyst(signal_samples[0], self.scale_hist_name)
        # A bit janky, but refer to the original ptVgen ax since the alt hasn't been added yet
        orig_binning = hscale.axes[pt_ax.replace("Alt", "")].edges
        if not hh.compatibleBins(orig_binning, binning):
            logger.warning(f"Requested binning {binning} is not compatible with hist binning {orig_binning}. Will not rebin!")
            binning = orig_binning

        for sample_group in self.samples:
            if not self.card_tool.procGroups.get(sample_group, None):
                continue

            name_append = self.sample_label(sample_group)
            name_append += extra_name

<<<<<<< HEAD
            sel_vars = ["renorm_fact_resum_transition_scale_max", "renorm_fact_resum_transition_scale_min"]

=======
>>>>>>> a3a200c7
            # skip nominal
            skip_entries = []
            skip_entries.append({"vars" : "pdf0"})

<<<<<<< HEAD
=======
            # choose the correct variations depending on whether transition variations are included
            if transition:
                sel_vars = ["renorm_fact_resum_transition_scale_envelope_Down", "renorm_fact_resum_transition_scale_envelope_Up"]
            else:
                sel_vars = ["renorm_fact_resum_scale_envelope_Down", "renorm_fact_resum_scale_envelope_Up"]

>>>>>>> a3a200c7

            syst_axes = [pt_ax, "vars"]
            syst_ax_labels = ["PtV", "var"]
            format_with_values = ["edges", "center"]

<<<<<<< HEAD
            # rename variations for Down and Up...
            def action_func(h, *args, **kwargs):
                out_var_names = [var.replace("_min","_Down").replace("_max", "_Up") for var in h.axes["vars"]]

                out_var_axis = hist.axis.StrCategory(out_var_names, name="vars")

                hsel = hist.Hist(*h.axes[:-1], out_var_axis, storage=h._storage_type())
                hsel.view(flow=True)[...] = h.view(flow=True)

=======
            def action_func(h, *args, **kwargs):
                hsel = h[{"vars" : ["pdf0"] + sel_vars}]
>>>>>>> a3a200c7
                return syst_tools.hist_to_variations(hsel, *args, **kwargs)

            action_args = {}
            action_args["gen_axes"] = [pt_ax]
            action_args["rebin_axes"] = [pt_ax]
            action_args["rebin_edges"] = [binning]

            self.card_tool.addSystematic(name=self.scale_hist_name,
                processes=[sample_group],
                group="resumTransitionFOScale",
                splitGroup={"resum": ".*"},
                systAxes=[pt_ax, "vars"],
<<<<<<< HEAD
                passToFakes=self.propagate_to_fakes,
                action = action_func,
                actionArgs = action_args,
                labelsByAxis=syst_ax_labels,
                skipEntries=skip_entries,
=======
                symmetrize = "conservative",
                passToFakes=self.propagate_to_fakes,
                action = action_func,
                actionArgs = action_args,
                skipEntries = skip_entries,
                labelsByAxis=syst_ax_labels,
>>>>>>> a3a200c7
                baseName=name_append+"_",
                formatWithValue=format_with_values,
                rename=name_append, # Needed to allow it to be called multiple times
            )

    def set_propagate_to_fakes(self, to_fakes):
        self.propagate_to_fakes = to_fakes

    def add_resum_tnp_unc(self, magnitude, mirror, scale=1):
        syst_ax = self.corr_hist.axes[self.syst_ax]

        np_mag = lambda x: x.split("+")[-1].split("-")[-1]
        tnp_magnitudes = set([np_mag(x) for x in self.tnp_nuisances])
        tnp_has_mirror = ("+" in self.tnp_nuisances[0] and self.tnp_nuisances[0].replace("+", "-") in syst_ax) or \
                            ("-" in self.tnp_nuisances[0] and self.tnp_nuisances[0].replace("-", "+") in syst_ax)

        if not any(np.isclose(float(x), magnitude) for x in tnp_magnitudes):
            raise ValueError(f"TNP magnitude variation {magnitude} is not present in the histogram {self.corr_hist_name}. Options are {tnp_magnitudes}")

        qqV_mag = magnitude/2.
        if qqV_mag == 2.5:
            qqV_mag = 2.0

        selected_tnp_nuisances = [x for x in self.tnp_nuisances if np.isclose(magnitude, float(np_mag(x))) or ("h_qqV" in x and np.isclose(qqV_mag, float(np_mag(x))))]
        central_var = syst_ax[0]
        
        if mirror:
            name_replace = []
            if tnp_has_mirror:
                selected_tnp_nuisances = [x for x in selected_tnp_nuisances if "+" in x]
        else:
            if not tnp_has_mirror:
                raise ValueError(f"Uncertainty hist {self.corr_hist_name} does not have double sided TNP nuisances. " \
                                "mirror=False is therefore not defined")
            name_replace = [(f"+{m}", "Up") for m in tnp_magnitudes]+[(f"-{m}", "Up") for m in tnp_magnitudes]

        logger.debug(f"TNP nuisances in correction hist: {self.tnp_nuisances}")
        logger.debug(f"Selected TNP nuisances: {selected_tnp_nuisances}")

        self.card_tool.addSystematic(name=self.corr_hist_name,
            processes=['wtau_samples', 'single_v_nonsig_samples'] if self.skipFromSignal else ['single_v_samples'],
            group="resumTNP",
            splitGroup={"resum": ".*"},
            systAxes=["vars"],
            passToFakes=self.propagate_to_fakes,
            systNameReplace=name_replace,
            action=lambda h: h[{self.syst_ax : [central_var, *selected_tnp_nuisances]}],
            doActionBeforeMirror=True,
            mirror=mirror,
            scale=scale,
            skipEntries=[{self.syst_ax : central_var},],
            rename=f"resumTNP",
            systNamePrepend=f"resumTNP_",
        )

    def add_nonpert_unc(self, model):
        if not self.resumUnc:
            return

        self.set_np_model(model)
        if self.np_model:
            self.add_gamma_np_uncertainties()
            self.add_uncorrelated_np_uncertainties()
        else:
            logger.warning("Will not add any nonperturbative uncertainty!")

    def set_np_model(self, model):
        if model in ["none", None]:
            self.np_model = None
            return

        if model not in TheoryHelper.valid_np_models:
            raise ValueError(f"Model choice {model} is not a supported model. Valid choices are {TheoryHelper.valid_np_models}")
    
        signal_samples = self.card_tool.procGroups['signal_samples']
        self.np_hist_name = self.corr_hist_name.replace("Corr", "FlavDepNP")
        self.np_hist = self.card_tool.getHistsForProcAndSyst(signal_samples[0], self.np_hist_name)

        self.scale_hist_name = self.corr_hist_name.replace("Corr", "PtDepScales")

        var_name = model.replace("binned_", "")

        if not any(var_name in x for x in self.np_hist.axes[self.syst_ax]):
            raise ValueError(f"NP model choice was '{model}' but did not find corresponding variations in the histogram")

        self.np_model = model

    def add_gamma_np_uncertainties(self):
        # Since "c_nu = 0.1 is the central value, it doesn't show up in the name"
        gamma_vals = list(filter(lambda x: x in self.corr_hist.axes[self.syst_ax], 
            ["c_nu-0.1-omega_nu0.5", "omega_nu0.5", "c_nu-0.25", "c_nu-0.25"]))

        if len(gamma_vals) != 2:
            raise ValueError(f"Failed to find consistent variation for gamma NP in hist {self.corr_hist_name}")

        gamma_nuisance_name = "scetlibNPgamma"

        var_vals = gamma_vals
        var_names = [f"{gamma_nuisance_name}Down", f"{gamma_nuisance_name}Up"]

        if "Lambda" in self.np_model:
            Lambda4_nuisance_name = "scetlibNPLambda4"
            var_vals.extend(["Lambda4.01", "Lambda4.16"])
            var_names.extend([f"{Lambda4_nuisance_name}Down", f"{Lambda4_nuisance_name}Up"])

        logger.debug(f"Adding gamma uncertainties from syst entries {gamma_vals}")


        self.card_tool.addSystematic(name=self.corr_hist_name,
            processes=['wtau_samples', 'single_v_nonsig_samples'] if self.skipFromSignal else ['single_v_samples'],
            passToFakes=self.propagate_to_fakes,
            systAxes=[self.syst_ax],
            action=lambda h: h[{self.syst_ax : var_vals}],
            outNames=var_names,
            group="resumNonpert",
            splitGroup={"resum": ".*"},
            rename="scetlibNP",
        )

    def add_resum_scale_uncertainty():
        obs = self.card_tool.fit_axes[:]
        if not obs:
            raise ValueError("Failed to find the observable names for the resummation uncertainties")

        theory_hist = self.card_tool.getHistsForProcAndSyst(self.samples[0], theory_hist_name)
        resumscale_nuisances = match_str_axis_entries(h.axes[syst_ax], ["^nuB.*", "nuS.*", "^muB.*", "^muS.*",])

        expanded_samples = card_tool.datagroups.getProcNames(self.samples)
        syst_ax = "vars"

        card_tool.addSystematic(name=theory_hist,
            processes=self.samples,
            group="resumScale",
            splitGroup={"resum": ".*"},
            passToFakes=to_fakes,
            skipEntries=[{syst_ax : x} for x in both_exclude+tnp_nuisances],
            systAxes=["downUpVar"], # Is added by the actionMap
            actionMap={s : lambda h: hh.syst_min_and_max_env_hist(h, obs, "vars", resumscale_nuisances) for s in expanded_samples},
            outNames=[f"scetlibResumScale{name_append}Up", f"scetlibResumScale{name_append}Down"],
            rename=f"resumScale{name_append}",
            systNamePrepend=f"resumScale{name_append}_",
        )
        #TODO: check if this is actually the proper treatment of these uncertainties
        card_tool.addSystematic(name=theory_hist,
            processes=self.samples,
            group="resumScale",
            splitGroup={"resum": ".*"},
            passToFakes=to_fakes,
            systAxes=["vars"],
            actionMap={s : lambda h: h[{"vars" : ["kappaFO0.5-kappaf2.", "kappaFO2.-kappaf0.5", "mufdown", "mufup",]}] for s in expanded_samples},
            outNames=[f"scetlib_kappa{name_append}Up", f"scetlib_kappa{name_append}Down", f"scetlib_muF{name_append}Up", f"scetlib_muF{name_append}Down"],
            rename=f"resumFOScale{name_append}",
            systNamePrepend=f"resumScale{name_append}_",
        )

    def add_uncorrelated_np_uncertainties(self):
        np_map = {
            "Lambda2" : ["-0.25", "0.25",],
            "Delta_Lambda2" : ["-0.02", "0.02",]
        } if "Lambda" in self.np_model else {
            "Omega" : ["0.", "0.8"],
            "Delta_Omega" : ["-0.02", "0.02"],
        }

        if "Delta" not in self.np_model:
            to_remove = list(filter(lambda x: "Delta" in x, np_map.keys()))
            for k in to_remove:
                np_map.pop(k)

        central_var = self.np_hist.axes[self.syst_ax][0]

        for label,vals in np_map.items():
            if not all(label+v in self.np_hist.axes[self.syst_ax] for v in vals):
                tmpvals = [x.replace(label, "") for x in self.np_hist.axes[self.syst_ax] if re.match(f"^{label}\d+", x)]
                if tmpvals:
                    logger.warning(f"Using variations {tmpvals} rather than default values {vals}!")
                    np_map[label] = tmpvals
                else:
                    raise ValueError(f"Failed to find all vars {vals} for var {label} in hist {self.np_hist_name}")

        for sample_group in self.samples:
            if not self.card_tool.procGroups.get(sample_group, None):
                continue
            label = self.sample_label(sample_group)
            for nuisance,vals in np_map.items():
                entries = [nuisance+v for v in vals]
                binned = "binned" in self.np_model

                gen_axes = ["absYVgenNP", "chargeVgenNP"]
                sum_axes = [] if binned else ["absYVgenNP"]

                action=lambda h,e=entries: syst_tools.hist_to_variations(h[{self.syst_ax : [central_var, *e]}], gen_axes=gen_axes, sum_axes=sum_axes)

                rename = f"scetlibNP{label}{nuisance}"
                self.card_tool.addSystematic(name=self.np_hist_name,
                    processes=[sample_group],
                    group="resumNonpert",
                    splitGroup={"resum": ".*"},
                    systAxes=["chargeVgenNP", self.syst_ax] if not binned else ["absYVgenNP", "chargeVgenNP", self.syst_ax],
                    passToFakes=self.propagate_to_fakes,
                    action=action,
                    # outNames=[f"{rename}Down", f"{rename}Up"] if not binned else None,
                    systNameReplace=[(entries[1], f"{rename}Up"), (entries[0], f"{rename}Down"), ],
                    skipEntries=[{self.syst_ax : central_var}],
                    rename=rename,
                )

    def add_pdf_uncertainty(self, action=None, from_corr=False, scale=1):
        pdf = input_tools.args_from_metadata(self.card_tool, "pdfs")[0]
        pdfInfo = theory_tools.pdf_info_map("ZmumuPostVFP", pdf)
        pdfName = pdfInfo["name"]
        pdf_hist = pdfName

        if from_corr:
            theory_unc = input_tools.args_from_metadata(self.card_tool, "theoryCorr")
            if not theory_unc:
                logger.error("Can not add resummation uncertainties. No theory correction was applied!")
            #pdf_hist = f"scetlib_dyturbo{pdf.upper().replace('AN3LO', 'an3lo')}OnlyUL" 
            pdf_hist = f"scetlib_dyturbo{pdf.upper().replace('AN3LO', 'an3lo')}Vars" 
            if pdf_hist not in theory_unc:
                logger.error(f"Did not find {pdf_hist} correction in file! Cannot use SCETlib+DYTurbo PDF uncertainties")
            pdf_hist += "Corr"

        logger.info(f"Using PDF hist {pdf_hist}")

        pdf_ax = self.syst_ax if from_corr else "pdfVar"
        symHessian = pdfInfo["combine"] == "symHessian"
        pdf_args = dict(
            processes=['wtau_samples', 'single_v_nonsig_samples'] if self.skipFromSignal else ['single_v_samples'],
            mirror=True if symHessian else False,
            group=pdfName,
            splitGroup={f"{pdfName}NoAlphaS": '.*'},
            passToFakes=self.propagate_to_fakes,
            actionMap=action,
            scale=pdfInfo.get("scale", 1)*scale,
            systAxes=[pdf_ax],
        )
        if from_corr:
            self.card_tool.addSystematic(pdf_hist, 
                outNames=[""]+theory_tools.pdfNamesAsymHessian(pdfInfo['entries'], pdfset=pdfName)[1:],
                **pdf_args
            )
        else:
            self.card_tool.addSystematic(pdf_hist, 
                skipEntries=[{pdf_ax : "^pdf0[a-z]*"}],
                **pdf_args
            )
            if pdfName == 'pdfHERAPDF20':
                self.card_tool.addSystematic(pdf_hist+'ext',
                    skipEntries=[{pdf_ax : "^pdf0[a-z]*"}],
                    processes=['wtau_samples', 'single_v_nonsig_samples'] if self.skipFromSignal else ['single_v_samples'],
                    mirror=True,
                    group=pdfName,
                    splitGroup={f"{pdfName}NoAlphaS": '.*'},
                    passToFakes=self.propagate_to_fakes,
                    actionMap=action,
                    scale=pdfInfo.get("scale", 1)*scale,
                    systAxes=[pdf_ax],
                )

        asRange = pdfInfo['alphasRange']
        asname = f"{pdfName}alphaS{asRange}" if not from_corr else pdf_hist.replace("Vars", "_pdfas")
        as_replace = [("as", "pdfAlphaS")]+[("0116", "Down"), ("0120", "Up")] if asRange == "002" else [("0117", "Down"), ("0119", "Up")]
        as_args = dict(name=asname,
            processes=['wtau_samples', 'single_v_nonsig_samples'] if self.skipFromSignal else ['single_v_samples'],
            mirror=False,
            group=pdfName,
            splitGroup={f"{pdfName}AlphaS": '.*'},
            systAxes=["vars" if from_corr else "alphasVar"],
            scale=0.75 if asRange == "002" else 1.5,
            passToFakes=self.propagate_to_fakes,
        )
        if from_corr:
            as_args["outNames"] = ['', "pdfAlphaSDown", "pdfAlphaSUp"]
        else:
            as_args["systNameReplace"] = as_replace
            as_args['skipEntries'] = [{"alphasVar" : "as0118"}]
            
        self.card_tool.addSystematic(**as_args)

<<<<<<< HEAD
    def add_transition_fo_scale_uncertainties(self):
=======
    def add_transition_fo_scale_uncertainties(self, transition = True, scale=True):
>>>>>>> a3a200c7
        obs = self.card_tool.fit_axes[:]

        for sample_group in self.samples:
            if not self.card_tool.procGroups.get(sample_group, None):
                continue

            name_append = self.sample_label(sample_group)

<<<<<<< HEAD
            sel_vars = ["transition_points0.4_0.75_1.1", "transition_points0.2_0.45_0.7", "transition_points0.4_0.55_0.7", "transition_points0.2_0.65_1.1", "renorm_scale_pt20_max", "renorm_scale_pt20_min"]
=======
            sel_vars = []
            outNames = []

            if transition:
                sel_vars.extend(["transition_points0.2_0.35_1.0", "transition_points0.2_0.75_1.0"])
                outNames.extend([f"resumTransition{name_append}Down", f"resumTransition{name_append}Up"])

            if scale:
                sel_vars.extend(["renorm_scale_pt20_envelope_Down", "renorm_scale_pt20_envelope_Up"])
                outNames.extend([f"resumFOScale{name_append}Down", f"resumFOScale{name_append}Up"])

            if not sel_vars:
                # nothing to do
                continue
>>>>>>> a3a200c7

            self.card_tool.addSystematic(name=self.corr_hist_name,
                processes=[sample_group],
                group="resumTransitionFOScale",
                splitGroup={"resum": ".*"},
                systAxes=["vars"],
                symmetrize = "conservative",
                passToFakes=self.propagate_to_fakes,
                action = lambda h: h[{"vars" : sel_vars}],
<<<<<<< HEAD
                outNames=[f"resumTransitionSym{name_append}Up", f"resumTransitionSym{name_append}Down", f"resumTransitionAsym{name_append}Up", f"resumTransitionAsym{name_append}Down", f"resumFOScale{name_append}Up", f"resumFOScale{name_append}Down"],
=======
                outNames=outNames,
>>>>>>> a3a200c7
                rename=f"resumTransitionFOScale{name_append}",
            )<|MERGE_RESOLUTION|>--- conflicted
+++ resolved
@@ -116,8 +116,6 @@
             self.add_scetlib_dyturbo_scale_uncertainty(extra_name = "fine", rebin_pt=common.ptV_binning[::2])
             self.add_scetlib_dyturbo_scale_uncertainty(extra_name = "inclusive", rebin_pt=[common.ptV_binning[0], common.ptV_binning[-1]])
 
-<<<<<<< HEAD
-=======
             fo_scale = self.resumUnc == "tnp"
             self.add_transition_fo_scale_uncertainties(transition = self.transitionUnc, scale = fo_scale)
 
@@ -132,7 +130,6 @@
             self.add_scetlib_dyturbo_scale_uncertainty(extra_name = "fine", rebin_pt=common.ptV_binning[::2], transition = self.transitionUnc)
             self.add_scetlib_dyturbo_scale_uncertainty(extra_name = "inclusive", rebin_pt=[common.ptV_binning[0], common.ptV_binning[-1]], transition = self.transitionUnc)
 
->>>>>>> a3a200c7
 
         if self.minnlo_unc and self.minnlo_unc not in ["none", None]:
             # sigma_-1 uncertainty is covered by scetlib-dyturbo uncertainties if they are used
@@ -144,11 +141,7 @@
                     self.add_minnlo_scale_uncertainty(sample_group, extra_name = "fine", rebin_pt=common.ptV_binning[::2], helicities_to_exclude=helicities_to_exclude)
                     self.add_minnlo_scale_uncertainty(sample_group, extra_name = "inclusive", rebin_pt=[common.ptV_binning[0], common.ptV_binning[-1]], helicities_to_exclude=helicities_to_exclude)
 
-<<<<<<< HEAD
-    def add_minnlo_scale_uncertainty(self, sample_group, extra_name="", use_hel_hist=True, rebin_pt=None, helicities_to_exclude=None):
-=======
     def add_minnlo_scale_uncertainty(self, sample_group, extra_name="", use_hel_hist=True, rebin_pt=None, helicities_to_exclude=None, pt_min = None):
->>>>>>> a3a200c7
         if not sample_group or sample_group not in self.card_tool.procGroups:
             logger.warning(f"Skipping QCD scale syst '{self.minnlo_unc}' for group '{sample_group}.' No process to apply it to")
             return
@@ -203,13 +196,10 @@
                 logger.warning(f"Requested binning {binning} is not compatible with hist binning {orig_binning}. Will not rebin!")
                 binning = orig_binning
 
-<<<<<<< HEAD
-=======
             if pt_min is not None:
                 pt_idx = np.argmax(binning >= pt_min)
                 skip_entries.extend([{pt_ax : complex(0, x)} for x in binning[:pt_idx]])
 
->>>>>>> a3a200c7
             func = syst_tools.hist_to_variations
             action_map = {proc : func for proc in expanded_samples}
             action_args["gen_axes"] = [pt_ax]
@@ -238,11 +228,7 @@
                 rename=base_name, # Needed to allow it to be called multiple times
             )
 
-<<<<<<< HEAD
-    def add_scetlib_dyturbo_scale_uncertainty(self, extra_name="", rebin_pt=None):
-=======
     def add_scetlib_dyturbo_scale_uncertainty(self, extra_name="", transition = True, rebin_pt=None):
->>>>>>> a3a200c7
         obs = self.card_tool.fit_axes[:]
         pt_ax = "ptVgen" if "ptVgen" not in obs else "ptVgenAlt"
 
@@ -263,43 +249,23 @@
             name_append = self.sample_label(sample_group)
             name_append += extra_name
 
-<<<<<<< HEAD
-            sel_vars = ["renorm_fact_resum_transition_scale_max", "renorm_fact_resum_transition_scale_min"]
-
-=======
->>>>>>> a3a200c7
             # skip nominal
             skip_entries = []
             skip_entries.append({"vars" : "pdf0"})
 
-<<<<<<< HEAD
-=======
             # choose the correct variations depending on whether transition variations are included
             if transition:
                 sel_vars = ["renorm_fact_resum_transition_scale_envelope_Down", "renorm_fact_resum_transition_scale_envelope_Up"]
             else:
                 sel_vars = ["renorm_fact_resum_scale_envelope_Down", "renorm_fact_resum_scale_envelope_Up"]
 
->>>>>>> a3a200c7
 
             syst_axes = [pt_ax, "vars"]
             syst_ax_labels = ["PtV", "var"]
             format_with_values = ["edges", "center"]
 
-<<<<<<< HEAD
-            # rename variations for Down and Up...
-            def action_func(h, *args, **kwargs):
-                out_var_names = [var.replace("_min","_Down").replace("_max", "_Up") for var in h.axes["vars"]]
-
-                out_var_axis = hist.axis.StrCategory(out_var_names, name="vars")
-
-                hsel = hist.Hist(*h.axes[:-1], out_var_axis, storage=h._storage_type())
-                hsel.view(flow=True)[...] = h.view(flow=True)
-
-=======
             def action_func(h, *args, **kwargs):
                 hsel = h[{"vars" : ["pdf0"] + sel_vars}]
->>>>>>> a3a200c7
                 return syst_tools.hist_to_variations(hsel, *args, **kwargs)
 
             action_args = {}
@@ -312,20 +278,12 @@
                 group="resumTransitionFOScale",
                 splitGroup={"resum": ".*"},
                 systAxes=[pt_ax, "vars"],
-<<<<<<< HEAD
-                passToFakes=self.propagate_to_fakes,
-                action = action_func,
-                actionArgs = action_args,
-                labelsByAxis=syst_ax_labels,
-                skipEntries=skip_entries,
-=======
                 symmetrize = "conservative",
                 passToFakes=self.propagate_to_fakes,
                 action = action_func,
                 actionArgs = action_args,
                 skipEntries = skip_entries,
                 labelsByAxis=syst_ax_labels,
->>>>>>> a3a200c7
                 baseName=name_append+"_",
                 formatWithValue=format_with_values,
                 rename=name_append, # Needed to allow it to be called multiple times
@@ -606,11 +564,7 @@
             
         self.card_tool.addSystematic(**as_args)
 
-<<<<<<< HEAD
-    def add_transition_fo_scale_uncertainties(self):
-=======
     def add_transition_fo_scale_uncertainties(self, transition = True, scale=True):
->>>>>>> a3a200c7
         obs = self.card_tool.fit_axes[:]
 
         for sample_group in self.samples:
@@ -619,9 +573,6 @@
 
             name_append = self.sample_label(sample_group)
 
-<<<<<<< HEAD
-            sel_vars = ["transition_points0.4_0.75_1.1", "transition_points0.2_0.45_0.7", "transition_points0.4_0.55_0.7", "transition_points0.2_0.65_1.1", "renorm_scale_pt20_max", "renorm_scale_pt20_min"]
-=======
             sel_vars = []
             outNames = []
 
@@ -636,7 +587,6 @@
             if not sel_vars:
                 # nothing to do
                 continue
->>>>>>> a3a200c7
 
             self.card_tool.addSystematic(name=self.corr_hist_name,
                 processes=[sample_group],
@@ -646,10 +596,6 @@
                 symmetrize = "conservative",
                 passToFakes=self.propagate_to_fakes,
                 action = lambda h: h[{"vars" : sel_vars}],
-<<<<<<< HEAD
-                outNames=[f"resumTransitionSym{name_append}Up", f"resumTransitionSym{name_append}Down", f"resumTransitionAsym{name_append}Up", f"resumTransitionAsym{name_append}Down", f"resumFOScale{name_append}Up", f"resumFOScale{name_append}Down"],
-=======
                 outNames=outNames,
->>>>>>> a3a200c7
                 rename=f"resumTransitionFOScale{name_append}",
             )