from utilities import logging,common, boostHistHelpers as hh
from utilities.io_tools import input_tools
from wremnants import syst_tools,theory_tools
import numpy as np
import re
import hist

logger = logging.child_logger(__name__)

class TheoryHelper(object):
    valid_np_models = ["Lambda", "Omega", "Delta_Lambda", "Delta_Omega", "binned_Omega", "none"]
    def __init__(self, card_tool, args, hasNonsigSamples=False):
        toCheck = ['signal_samples', 'signal_samples_inctau', 'single_v_samples']
        if hasNonsigSamples:
            toCheck.extend(['single_v_nonsig_samples', 'wtau_samples'])
        for group in toCheck:
            if group not in card_tool.procGroups:
                raise ValueError(f"Must define '{group}' procGroup in CardTool for theory uncertainties")
        
        self.card_tool = card_tool
        corr_hists = input_tools.args_from_metadata(self.card_tool, "theoryCorr")
        self.corr_hist_name = (corr_hists[0]+"Corr") if corr_hists else None
        self.syst_ax = "vars"
        self.corr_hist = None
        self.resumUnc = None
        self.np_model = "Delta_Lambda"
        self.pdf_from_corr = False
        self.scale_pdf_unc = -1.
        self.mirror_tnp = True
        self.minnlo_unc = 'byHelicityPt'
        self.skipFromSignal = False
        self.args = args

    def sample_label(self, sample_group):
        if sample_group not in self.card_tool.procGroups:
            raise ValueError(f"Failed to find sample group {sample_group} in predefined groups")
        if not self.card_tool.procGroups[sample_group]:
            logger.warning(f"Sample group {sample_group} is empty")

        return self.card_tool.procGroups[sample_group][0][0] 

    def configure(self, resumUnc, np_model,
            transitionUnc = True,
            propagate_to_fakes=True, 
            tnp_scale=1.,
            mirror_tnp=True,
            as_from_corr=True,
            pdf_from_corr=False,
            pdf_operation=None,
            scale_pdf_unc=-1.,
            minnlo_unc='byHelicityPt'):

        self.set_resum_unc_type(resumUnc)
        self.set_np_model(np_model)
        self.set_propagate_to_fakes(propagate_to_fakes)
        self.set_minnlo_unc(minnlo_unc)

        self.transitionUnc = transitionUnc
        self.tnp_scale = tnp_scale
        self.mirror_tnp = mirror_tnp
        self.pdf_from_corr = pdf_from_corr
        self.as_from_corr = pdf_from_corr or as_from_corr
        self.pdf_operation = pdf_operation
        self.scale_pdf_unc = scale_pdf_unc
        self.samples = []
        self.skipFromSignal = False

    def add_all_theory_unc(self, samples, skipFromSignal=False):
        self.samples = samples
        self.skipFromSignal = skipFromSignal
        self.add_nonpert_unc(model=self.np_model)
        self.add_resum_unc()
        self.add_pdf_uncertainty(operation=self.pdf_operation, scale=self.scale_pdf_unc)
        try:
            self.add_quark_mass_vars()
        except ValueError as e:
            logger.warning(e)

    def set_minnlo_unc(self, minnloUnc):
        self.minnlo_unc = minnloUnc

    def set_resum_unc_type(self, resumUnc):
        if not resumUnc or resumUnc == "none":
            self.resumUnc = None
            return

        if not self.corr_hist_name:
            raise ValueError("Cannot add resummation uncertainties. No theory correction was applied!")

        if input_tools.args_from_metadata(self.card_tool, "theoryCorrAltOnly"):
            raise ValueError("The theory correction was only applied as an alternate hist. Using it for systs isn't well defined!")

        signal_samples = self.card_tool.procGroups['signal_samples']
        self.corr_hist = self.card_tool.getHistsForProcAndSyst(signal_samples[0], self.corr_hist_name)

        if resumUnc.startswith("tnp"):
            self.tnp_nuisance_names = ['b_qg',
                                   'b_qqDS',
                                   'b_qqS',
                                   'b_qqV',
                                   'b_qqbarV',
                                   'gamma_cusp',
                                   'gamma_mu_q',
                                   'gamma_nu',
                                   'h_qqV',
                                   's'
            ]

            self.tnp_nuisances = self.card_tool.match_str_axis_entries(self.corr_hist.axes[self.syst_ax], self.tnp_nuisance_names)
                                    
            if not self.tnp_nuisances:
                raise ValueError(f"Did not find TNP uncertainties in hist {self.corr_hist_name}")

        self.resumUnc = resumUnc
        
    def add_resum_unc(self):
        if not self.resumUnc:
            logger.warning("No resummation uncertainty will be applied!")
            return

        if self.resumUnc.startswith("tnp"):
            self.add_resum_tnp_unc()

            fo_scale = self.resumUnc == "tnp"
            self.add_transition_fo_scale_uncertainties(transition = self.transitionUnc, scale = fo_scale)

            if self.resumUnc == "tnp_minnlo":
                for sample_group in self.samples:
                    if self.card_tool.procGroups.get(sample_group, None):
                        # add sigma -1 uncertainty from minnlo for pt>27 GeV
                        self.add_minnlo_scale_uncertainty(sample_group, extra_name = "highpt", rebin_pt=common.ptV_binning[::2], helicities_to_exclude=range(0, 8), pt_min=27.)
        elif self.resumUnc == "scale":
            # two sets of nuisances, one binned in ~10% quantiles, and one inclusive in pt
            # to avoid underestimating the correlated part of the uncertainty
            self.add_scetlib_dyturbo_scale_uncertainty(extra_name = "fine", rebin_pt=common.ptV_binning[::2], transition = self.transitionUnc)
            self.add_scetlib_dyturbo_scale_uncertainty(extra_name = "inclusive", rebin_pt=[common.ptV_binning[0], common.ptV_binning[-1]], transition = self.transitionUnc)


        if self.minnlo_unc and self.minnlo_unc not in ["none", None]:
            # sigma_-1 uncertainty is covered by scetlib-dyturbo uncertainties if they are used
            helicities_to_exclude = None if self.resumUnc == "minnlo" else [-1]
            for sample_group in self.samples:
                if self.card_tool.procGroups.get(sample_group, None):
                    # two sets of nuisances, one binned in ~10% quantiles, and one inclusive in pt
                    # to avoid underestimating the correlated part of the uncertainty
                    # (but scale it down to avoid double counting)
                    if self.args.muRmuFPolVar:
                        # orthogonality of chebychev polynomials means that there is no
                        # double counting with fully correlated uncertainty
                        scale_inclusive = 1.
                    else:
                        fine_pt_binning = common.ptV_binning[::2]
                        nptfine = len(fine_pt_binning) - 1
                        scale_inclusive = np.sqrt((nptfine - 1)/nptfine)

                        self.add_minnlo_scale_uncertainty(sample_group, extra_name = "fine", rebin_pt=fine_pt_binning, helicities_to_exclude=helicities_to_exclude)

                    self.add_minnlo_scale_uncertainty(sample_group, extra_name = "inclusive", rebin_pt=[common.ptV_binning[0], common.ptV_binning[-1]], helicities_to_exclude=helicities_to_exclude, scale = scale_inclusive)

            # additional uncertainty for effect of shower and intrinsic kt on angular coeffs
            self.add_helicity_shower_kt_uncertainty()

    def add_minnlo_scale_uncertainty(self, sample_group, extra_name="", use_hel_hist=True, rebin_pt=None, helicities_to_exclude=None, pt_min = None, scale = 1.0):
        if not sample_group or sample_group not in self.card_tool.procGroups:
            logger.warning(f"Skipping QCD scale syst '{self.minnlo_unc}' for group '{sample_group}.' No process to apply it to")
            return
            
        helicity = "Helicity" in self.minnlo_unc
        pt_binned = "Pt" in self.minnlo_unc
        scale_hist = "qcdScale" if not (helicity or use_hel_hist) else "qcdScaleByHelicity"
        if "helicity" in scale_hist.lower():
            use_hel_hist = True

        # All possible syst_axes
        # TODO: Move the axes to common and refer to axis_chargeVgen etc by their name attribute, not just
        # assuming the name is unchanged
        obs = self.card_tool.fit_axes
        pt_ax = "ptVgen" if "ptVgen" not in obs else "ptVgenAlt"

        syst_axes = [pt_ax, "vars"]
        syst_ax_labels = ["PtV", "var"]
        format_with_values = ["edges", "center"]

        group_name = f"QCDscale{self.sample_label(sample_group)}"
        base_name = f"{group_name}{extra_name}"

        skip_entries = []
        preop_map = {}

        # skip nominal
        skip_entries.append({"vars" : "nominal"})

        # skip pythia shower and kt variations since they are handled elsewhere
        skip_entries.append({"vars" : "pythia_shower_kt"})

        if helicities_to_exclude:
            for helicity in helicities_to_exclude:
                skip_entries.append({"vars" : f"helicity_{helicity}_Down"})
                skip_entries.append({"vars" : f"helicity_{helicity}_Up"})

        # NOTE: The map needs to be keyed on the base procs not the group names, which is
        # admittedly a bit nasty
        expanded_samples = self.card_tool.getProcNames([sample_group])
        logger.debug(f"using {scale_hist} histogram for QCD scale systematics")
        logger.debug(f"expanded_samples: {expanded_samples}")

        preop_map = {}
        preop_args = {}

        if pt_binned:
            signal_samples = self.card_tool.procGroups['signal_samples']
            binning = np.array(rebin_pt) if rebin_pt else None

            hscale = self.card_tool.getHistsForProcAndSyst(signal_samples[0], scale_hist)
            # A bit janky, but refer to the original ptVgen ax since the alt hasn't been added yet
            orig_binning = hscale.axes[pt_ax.replace("Alt", "")].edges
            if not (np.isclose(binning[0], orig_binning[0]) and np.isclose(binning[-1], orig_binning[-1])):
                if len(binning) == 2:
                    binning = np.array((orig_binning[0], orig_binning[-1]))
                else:
                    binning = binning[(binning >= orig_binning[0]-1e-5) & (binning <= orig_binning[-1]+1e-6)]
                logger.warning(f"Adjusting requested binning to {binning}")

            if not hh.compatibleBins(orig_binning, binning):
                logger.warning(f"Requested binning {binning} is not compatible with hist binning {orig_binning}. Will not rebin!")
                binning = orig_binning

            if pt_min is not None:
                pt_idx = np.argmax(binning >= pt_min)
                skip_entries.extend([{pt_ax : complex(0, x)} for x in binning[:pt_idx]])

            func = syst_tools.gen_hist_to_variations if pt_ax == "ptVgenAlt" else syst_tools.hist_to_variations
            preop_map = {proc : func for proc in expanded_samples}
            preop_args["gen_axes"] = [pt_ax]
            preop_args["rebin_axes"] = [pt_ax]
            preop_args["rebin_edges"] = [binning]
            if pt_ax == "ptVgenAlt":
                preop_args["gen_obs"] = ["ptVgen"]

        # Skip MiNNLO unc. 
        if self.resumUnc and not (pt_binned or helicity):
            logger.warning("Without pT or helicity splitting, only the SCETlib uncertainty will be applied!")
        else:
            #FIXME Maybe put W and Z nuisances in the same group
            group_name += f"MiNNLO"
            self.card_tool.addSystematic(scale_hist,
                preOpMap=preop_map,
                preOpArgs=preop_args,
                symmetrize = "quadratic",
                processes=[sample_group],
                group="fine_"+group_name,
                splitGroup={"fine_QCDscale": ".*", "standard_angularCoeffs" : ".*", "course_theory": ".*"},
                systAxes=syst_axes,
                labelsByAxis=syst_ax_labels,
                skipEntries=skip_entries,
                baseName=base_name+"_",
                formatWithValue=format_with_values,
                passToFakes=self.propagate_to_fakes,
                scale = scale,
                rename=base_name, # Needed to allow it to be called multiple times
            )

    def add_helicity_shower_kt_uncertainty(self):
        # select the proper variation and project over gen pt unless it is one of the fit variables
        if "ptVgen" in self.card_tool.fit_axes:
            op = lambda h: h[{self.syst_ax : ["pythia_shower_kt"]}]
        else:
            op = lambda h: h[{"ptVgen" : hist.sum, self.syst_ax : ["pythia_shower_kt"]}]

        self.card_tool.addSystematic(name="qcdScaleByHelicity",
            processes=['wtau_samples', 'single_v_nonsig_samples'] if self.skipFromSignal else ['single_v_samples'],
            passToFakes=self.propagate_to_fakes,
            systAxes=[self.syst_ax],
            preOp=op,
            group="fine_helicity_shower_kt",
            splitGroup={"standard_angularCoeffs": ".*", "course_theory": ".*"},
            rename="helicity_shower_kt",
            mirror=True,
        )

    def add_scetlib_dyturbo_scale_uncertainty(self, extra_name="", transition = True, rebin_pt=None):
        obs = self.card_tool.fit_axes[:]
        pt_ax = "ptVgen" if "ptVgen" not in obs else "ptVgenAlt"

        binning = np.array(rebin_pt) if rebin_pt else None

        signal_samples = self.card_tool.procGroups['signal_samples']
        hscale = self.card_tool.getHistsForProcAndSyst(signal_samples[0], self.scale_hist_name)
        # A bit janky, but refer to the original ptVgen ax since the alt hasn't been added yet
        orig_binning = hscale.axes[pt_ax.replace("Alt", "")].edges
        if not hh.compatibleBins(orig_binning, binning):
            logger.warning(f"Requested binning {binning} is not compatible with hist binning {orig_binning}. Will not rebin!")
            binning = orig_binning

        for sample_group in self.samples:
            if not self.card_tool.procGroups.get(sample_group, None):
                continue

            name_append = self.sample_label(sample_group)
            name_append += extra_name

            # skip nominal
            skip_entries = []
            skip_entries.append({"vars" : "pdf0"})

            # choose the correct variations depending on whether transition variations are included
            if transition:
                sel_vars = ["renorm_fact_resum_transition_scale_envelope_Down", "renorm_fact_resum_transition_scale_envelope_Up"]
            else:
                sel_vars = ["renorm_fact_resum_scale_envelope_Down", "renorm_fact_resum_scale_envelope_Up"]


            syst_axes = [pt_ax, "vars"]
            syst_ax_labels = ["PtV", "var"]
            format_with_values = ["edges", "center"]

            def preop_func(h, *args, **kwargs):
                hsel = h[{"vars" : ["pdf0"] + sel_vars}]
                func = syst_tools.gen_hist_to_variations if pt_ax == "ptVgenAlt" else syst_tools.hist_to_variations
                return func(hsel, *args, **kwargs)

            preop_args = {}
            preop_args["gen_axes"] = [pt_ax]
            preop_args["rebin_axes"] = [pt_ax]
            preop_args["rebin_edges"] = [binning]

            if pt_ax == "ptVgenAlt":
                preop_args["gen_obs"] = ["ptVgen"]

            self.card_tool.addSystematic(name=self.scale_hist_name,
                processes=[sample_group],
                group="fine_resumTransitionFOScale",
                splitGroup={"fine_resum": ".*", "standard_pTModeling" : ".*", "course_theory": ".*"},
                systAxes=[pt_ax, "vars"],
                symmetrize = "quadratic",
                passToFakes=self.propagate_to_fakes,
                preOp = preop_func,
                preOpArgs = preop_args,
                skipEntries = skip_entries,
                labelsByAxis=syst_ax_labels,
                baseName=name_append+"_",
                formatWithValue=format_with_values,
                rename=name_append, # Needed to allow it to be called multiple times
            )

    def set_propagate_to_fakes(self, to_fakes):
        self.propagate_to_fakes = to_fakes

    def add_resum_tnp_unc(self):
        syst_ax = self.corr_hist.axes[self.syst_ax]

        tnp_has_mirror = ("+" in self.tnp_nuisances[0] and self.tnp_nuisances[0].replace("+", "-") in syst_ax) or \
                            ("-" in self.tnp_nuisances[0] and self.tnp_nuisances[0].replace("-", "") in syst_ax)
        if not tnp_has_mirror and not self.mirror_tnp:
            logger.warning("Up or down variation missing in TNP histogram. Will use mirroring")
            self.mirror_tnp = True

        central_var = syst_ax[0]
        
        tnp_magnitudes = ["2.5", "0.5", "1."]
        name_replace = [(f"-{x}", "Down") for x in tnp_magnitudes]+[(x, "Up") for x in tnp_magnitudes]

        logger.debug(f"Selected TNP nuisances: {self.tnp_nuisance_names}")

        self.card_tool.addSystematic(name=self.corr_hist_name,
            processes=['wtau_samples', 'single_v_nonsig_samples'] if self.skipFromSignal else ['single_v_samples'],
            group="fine_resumTNP",
            splitGroup={"standard_pTModeling" : ".*", "course_theory": ".*"},
            systAxes=["vars"],
            passToFakes=self.propagate_to_fakes,
            systNameReplace=name_replace,
            preOp=lambda h: h[{self.syst_ax : [central_var, *self.tnp_nuisances]}],
            mirror=self.mirror_tnp,
            scale=self.tnp_scale,
            skipEntries=[{self.syst_ax : central_var},],
            rename=f"resumTNP",
            systNamePrepend=f"resumTNP_",
        )

    def add_nonpert_unc(self, model):
        if not self.resumUnc:
            return

        self.set_np_model(model)
        if self.np_model:
            self.add_gamma_np_uncertainties()
            self.add_uncorrelated_np_uncertainties()
        else:
            logger.warning("Will not add any nonperturbative uncertainty!")

    def set_np_model(self, model):
        if model in ["none", None]:
            self.np_model = None
            return

        if model not in TheoryHelper.valid_np_models:
            raise ValueError(f"Model choice {model} is not a supported model. Valid choices are {TheoryHelper.valid_np_models}")
    
        signal_samples = self.card_tool.procGroups['signal_samples']
        self.np_hist_name = self.corr_hist_name.replace("Corr", "FlavDepNP")
        self.np_hist = self.card_tool.getHistsForProcAndSyst(signal_samples[0], self.np_hist_name)

        self.scale_hist_name = self.corr_hist_name.replace("Corr", "PtDepScales")

        var_name = model.replace("binned_", "")

        if not any(var_name in x for x in self.np_hist.axes[self.syst_ax]):
            raise ValueError(f"NP model choice was '{model}' but did not find corresponding variations in the histogram")

        self.np_model = model

    def add_gamma_np_uncertainties(self):
        # Since "c_nu = 0.1 is the central value, it doesn't show up in the name"
        gamma_vals = list(filter(lambda x: x in self.corr_hist.axes[self.syst_ax], 
            ["c_nu-0.1-omega_nu0.3", "omega_nu0.3", "c_nu-0.1-omega_nu0.5", "omega_nu0.5", "c_nu-0.25", "c_nu-0.25"]))

        if len(gamma_vals) == 4:
            gamma_vals.pop(gamma_vals.index("c_nu-0.1-omega_nu0.5"))
            gamma_vals.pop(gamma_vals.index("omega_nu0.5"))

        if len(gamma_vals) != 2:
            raise ValueError(f"Failed to find consistent variation for gamma NP in hist {self.corr_hist_name}")

        gamma_nuisance_name = "scetlibNPgamma"

        var_vals = gamma_vals
        var_names = [f"{gamma_nuisance_name}Down", f"{gamma_nuisance_name}Up"]

        logger.debug(f"Adding gamma uncertainties from syst entries {gamma_vals}")


        self.card_tool.addSystematic(name=self.corr_hist_name,
            processes=['wtau_samples', 'single_v_nonsig_samples'] if self.skipFromSignal else ['single_v_samples'],
            passToFakes=self.propagate_to_fakes,
            systAxes=[self.syst_ax],
            preOp=lambda h: h[{self.syst_ax : var_vals}],
            outNames=var_names,
<<<<<<< HEAD
            group="fine_resumNonpert",
            splitGroup={"standard_pTModeling" : ".*", "course_theory": ".*"},
=======
            group="resumNonpert",
            splitGroup={"resum": ".*", "pTModeling" : ".*", "theory": ".*"},
>>>>>>> 8029e837
            rename="scetlibNP",
        )

    def add_resum_scale_uncertainty():
        obs = self.card_tool.fit_axes[:]
        if not obs:
            raise ValueError("Failed to find the observable names for the resummation uncertainties")

        theory_hist = self.card_tool.getHistsForProcAndSyst(self.samples[0], theory_hist_name)
        resumscale_nuisances = match_str_axis_entries(h.axes[syst_ax], ["^nuB.*", "nuS.*", "^muB.*", "^muS.*",])

        expanded_samples = card_tool.datagroups.getProcNames(self.samples)
        syst_ax = "vars"

        card_tool.addSystematic(name=theory_hist,
            processes=self.samples,
<<<<<<< HEAD
            group="fine_resumScale",
            splitGroup={"standard_resum": ".*", "course_theory": ".*"},
=======
            group="resumScale",
            splitGroup={"resum": ".*", "pTModeling" : ".*", "theory": ".*"},
>>>>>>> 8029e837
            passToFakes=to_fakes,
            skipEntries=[{syst_ax : x} for x in both_exclude+tnp_nuisances],
            systAxes=["downUpVar"], # Is added by the preOpMap
            preOpMap={s : lambda h: hh.syst_min_and_max_env_hist(h, obs, "vars", resumscale_nuisances) for s in expanded_samples},
            outNames=[f"scetlibResumScale{name_append}Up", f"scetlibResumScale{name_append}Down"],
            rename=f"resumScale{name_append}",
            systNamePrepend=f"resumScale{name_append}_",
        )
        #TODO: check if this is actually the proper treatment of these uncertainties
        card_tool.addSystematic(name=theory_hist,
            processes=self.samples,
<<<<<<< HEAD
            group="fine_resumScale",
            splitGroup={"standard_resum": ".*", "course_theory": ".*"},
=======
            group="resumScale",
            splitGroup={"resum": ".*", "pTModeling" : ".*", "theory": ".*"},
>>>>>>> 8029e837
            passToFakes=to_fakes,
            systAxes=["vars"],
            preOpMap={s : lambda h: h[{"vars" : ["kappaFO0.5-kappaf2.", "kappaFO2.-kappaf0.5", "mufdown", "mufup",]}] for s in expanded_samples},
            outNames=[f"scetlib_kappa{name_append}Up", f"scetlib_kappa{name_append}Down", f"scetlib_muF{name_append}Up", f"scetlib_muF{name_append}Down"],
            rename=f"resumFOScale{name_append}",
            systNamePrepend=f"resumScale{name_append}_",
        )

    def add_uncorrelated_np_uncertainties(self):
        np_map = {
            "Lambda2" : ["-0.25", "0.25",],
            "Delta_Lambda2" : ["-0.02", "0.02",],
            "Lambda4" : [".01", ".16"],
        } if "Lambda" in self.np_model else {
            "Omega" : ["0.", "0.8"],
            "Delta_Omega" : ["-0.02", "0.02"],
        }

        if "Delta" not in self.np_model:
            to_remove = list(filter(lambda x: "Delta" in x, np_map.keys()))
            for k in to_remove:
                np_map.pop(k)

        central_var = self.np_hist.axes[self.syst_ax][0]

        for label,vals in np_map.items():
            if not all(label+v in self.np_hist.axes[self.syst_ax] for v in vals):
                tmpvals = [x.replace(label, "") for x in self.np_hist.axes[self.syst_ax] if re.match(f"^{label}\d+", x)]
                if tmpvals:
                    logger.warning(f"Using variations {tmpvals} rather than default values {vals}!")
                    np_map[label] = tmpvals
                else:
                    raise ValueError(f"Failed to find all vars {vals} for var {label} in hist {self.np_hist_name}")


        binned = "binned" in self.np_model
        gen_axes = ["absYVgenNP", "chargeVgenNP"]
        sum_axes = [] if binned else ["absYVgenNP"]
        syst_axes = ["absYVgenNP", "chargeVgenNP", self.syst_ax] if binned else ["chargeVgenNP", self.syst_ax]
        operation=lambda h,entries: syst_tools.hist_to_variations(h[{self.syst_ax : [central_var, *entries]}], gen_axes=gen_axes, sum_axes=sum_axes)
        for sample_group in self.samples:
            if not self.card_tool.procGroups.get(sample_group, None):
                continue
            label = self.sample_label(sample_group)
            for nuisance,vals in np_map.items():
                entries = [nuisance+v for v in vals]
                rename = f"scetlibNP{label}{nuisance}"
                self.card_tool.addSystematic(name=self.np_hist_name,
                    processes=[sample_group],
<<<<<<< HEAD
                    group="fine_resumNonpert",
                    splitGroup={"standard_pTModeling": ".*", "course_theory": ".*"},
=======
                    group="resumNonpert",
                    splitGroup={"resum": ".*", "pTModeling" : ".*", "theory": ".*"},
>>>>>>> 8029e837
                    systAxes=syst_axes,
                    passToFakes=self.propagate_to_fakes,
                    preOp=operation,
                    preOpArgs={"entries": entries},
                    # outNames=[f"{rename}Down", f"{rename}Up"] if not binned else None,
                    systNameReplace=[(entries[1], f"{rename}Up"), (entries[0], f"{rename}Down"), ],
                    skipEntries=[{self.syst_ax : central_var}],
                    rename=rename,
                )

    def add_pdf_uncertainty(self, operation=None, scale=-1.):
        pdf = input_tools.args_from_metadata(self.card_tool, "pdfs")[0]
        pdfInfo = theory_tools.pdf_info_map("ZmumuPostVFP", pdf)
        pdfName = pdfInfo["name"]
        scale = scale if scale != -1. else pdfInfo["inflationFactor"]
        pdf_hist = pdfName
        pdf_corr_hist = f"scetlib_dyturbo{pdf.upper().replace('AN3LO', 'an3lo')}VarsCorr" 
        symmetrize = "quadratic"

        if self.pdf_from_corr:
            theory_unc = input_tools.args_from_metadata(self.card_tool, "theoryCorr")
            if not theory_unc:
                logger.error("Can not add resummation uncertainties. No theory correction was applied!")
            if pdf_hist[:-4] not in theory_unc:
                logger.error(f"Did not find {pdf_hist} correction in file! Cannot use SCETlib+DYTurbo PDF uncertainties")
            pdf_hist = pdf_corr_hist

        logger.info(f"Using PDF hist {pdf_hist}, apply scaling of {scale}")

        pdf_ax = self.syst_ax if self.pdf_from_corr else "pdfVar"
        symHessian = pdfInfo["combine"] == "symHessian"
        pdf_args = dict(
            processes=['wtau_samples', 'single_v_nonsig_samples'] if self.skipFromSignal else ['single_v_samples'],
            mirror=True if symHessian else False,
            group="fine_"+pdfName,
            splitGroup={f"standard_{pdfName}NoAlphaS": '.*', "course_theory": ".*"},
            passToFakes=self.propagate_to_fakes,
            preOpMap=operation,
            scale=pdfInfo.get("scale", 1)*scale,
            symmetrize=symmetrize,
            systAxes=[pdf_ax],
        )
        if self.pdf_from_corr:
            self.card_tool.addSystematic(pdf_hist, 
                outNames=[""]+theory_tools.pdfNamesAsymHessian(pdfInfo['entries'], pdfset=pdfName)[1:],
                **pdf_args
            )
        else:
            self.card_tool.addSystematic(pdf_hist, 
                skipEntries=[{pdf_ax : "^pdf0[a-z]*"}],
                **pdf_args
            )
            if pdfName == 'pdfHERAPDF20':
                self.card_tool.addSystematic(pdf_hist+'ext',
                    skipEntries=[{pdf_ax : "^pdf0[a-z]*"}],
                    processes=['wtau_samples', 'single_v_nonsig_samples'] if self.skipFromSignal else ['single_v_samples'],
                    mirror=True,
                    group="fine_"+pdfName,
                    splitGroup={f"standard_{pdfName}NoAlphaS": '.*', "course_theory": ".*"},
                    passToFakes=self.propagate_to_fakes,
                    preOpMap=operation,
                    scale=pdfInfo.get("scale", 1)*scale,
                    symmetrize=symmetrize,
                    systAxes=[pdf_ax],
                )

        asRange = pdfInfo['alphasRange']
        asname = f"{pdfName}alphaS{asRange}" if not self.as_from_corr else pdf_corr_hist.replace("Vars", "_pdfas")
        as_replace = [("as", "pdfAlphaS")]+[("0116", "Down"), ("0120", "Up")] if asRange == "002" else [("0117", "Down"), ("0119", "Up")]
        as_args = dict(name=asname,
            processes=['wtau_samples', 'single_v_nonsig_samples'] if self.skipFromSignal else ['single_v_samples'],
            mirror=False,
            group="fine_"+pdfName,
            splitGroup={f"standard_{pdfName}AlphaS": '.*', "course_theory": ".*"},
            systAxes=["vars" if self.as_from_corr else "alphasVar"],
            scale=(0.75 if asRange == "002" else 1.5)*scale,
            symmetrize=symmetrize,
            passToFakes=self.propagate_to_fakes,
        )
        if self.as_from_corr:
            as_args["outNames"] = ['', "pdfAlphaSDown", "pdfAlphaSUp"]
        else:
            as_args["systNameReplace"] = as_replace
            as_args['skipEntries'] = [{"alphasVar" : "as0118"}]
        self.card_tool.addSystematic(**as_args)

    def add_transition_fo_scale_uncertainties(self, transition = True, scale=True):
        obs = self.card_tool.fit_axes[:]

        for sample_group in self.samples:
            if not self.card_tool.procGroups.get(sample_group, None):
                continue

            name_append = self.sample_label(sample_group)

            sel_vars = []
            outNames = []

            if transition:
                sel_vars.extend(["transition_points0.2_0.35_1.0", "transition_points0.2_0.75_1.0"])
                outNames.extend([f"resumTransition{name_append}Down", f"resumTransition{name_append}Up"])

            if scale:
                sel_vars.extend(["renorm_scale_pt20_envelope_Down", "renorm_scale_pt20_envelope_Up"])
                outNames.extend([f"resumFOScale{name_append}Down", f"resumFOScale{name_append}Up"])

            if not sel_vars:
                # nothing to do
                continue

            self.card_tool.addSystematic(name=self.corr_hist_name,
                processes=[sample_group],
                group="fine_resumTransitionFOScale",
                splitGroup={"standard_pTModeling" : ".*", "course_theory" : ".*"},
                systAxes=["vars"],
                symmetrize = "quadratic",
                passToFakes=self.propagate_to_fakes,
                preOp = lambda h: h[{"vars" : sel_vars}],
                outNames=outNames,
                rename=f"resumTransitionFOScale{name_append}",
            )

    def add_quark_mass_vars(self, from_minnlo=True):
        pdfs = input_tools.args_from_metadata(self.card_tool, "pdfs")
        theory_corrs = input_tools.args_from_metadata(self.card_tool, "theoryCorr")

        from_minnlo = not ("scetlib_dyturboMSHT20mcrange" in theory_corrs and "scetlib_dyturboMSHT20mcrange" in theory_corrs and "msht20" in pdfs[0])

        if from_minnlo:
            if "msht20mbrange" in pdfs and "msht20mcrange" in pdfs and pdfs[0] not in ["msht20", "msht20mbrange", "msht20mcrange"]:
                raise ValueError("Using the mass variation sets from MiNNLO requires MSHT20 as the central set")
            elif "msht20mbrange_renorm" not in pdfs or "msht20mcrange_renorm" not in pdfs:
                raise ValueError("Must include the msht20mb(c)range pdf sets to take the mass variation from MiNNLO")
        elif not ("msht20" in pdfs[0] and "scetlib_dyturboMSHT20mbrange" in theory_corrs and "scetlib_dyturboMSHT20mcrange" in theory_corrs):
            raise ValueError("In order to take the mb(c) mass unc. from SCETlib+DYTurbo, you need to include those corr files and use MSHT20 as central PDF")
            
        bhist = "pdfMSHT20mbrange" if from_minnlo else "scetlib_dyturboMSHT20mbrangeCorr"
        syst_ax = "pdfVar" if from_minnlo else "vars"

        self.card_tool.addSystematic(name=bhist,
            processes=self.samples,
            systAxes=[syst_ax],
            symmetrize = "quadratic",
            group="fine_bcQuarkMass",
            splitGroup={"standard_pTModeling" : ".*", "course_theory":  ".*"},
            passToFakes=self.propagate_to_fakes,
            outNames=["", "pdfMSHT20mbrangeDown",]+[""]*4+["pdfMSHT20mbrangeUp"],
        )
        
        self.card_tool.addSystematic(name=bhist.replace("brange", "crange"),
            processes=self.samples,
            systAxes=[syst_ax],
            symmetrize = "quadratic",
            group="fine_bcQuarkMass",
            splitGroup={"standard_pTModeling" : ".*", "course_theory" : ".*"},
            passToFakes=self.propagate_to_fakes,
            outNames=["", "pdfMSHT20mcrangeDown",]+[""]*6+["pdfMSHT20mcrangeUp"],
        )

<|MERGE_RESOLUTION|>--- conflicted
+++ resolved
@@ -435,13 +435,8 @@
             systAxes=[self.syst_ax],
             preOp=lambda h: h[{self.syst_ax : var_vals}],
             outNames=var_names,
-<<<<<<< HEAD
-            group="fine_resumNonpert",
-            splitGroup={"standard_pTModeling" : ".*", "course_theory": ".*"},
-=======
             group="resumNonpert",
             splitGroup={"resum": ".*", "pTModeling" : ".*", "theory": ".*"},
->>>>>>> 8029e837
             rename="scetlibNP",
         )
 
@@ -458,13 +453,8 @@
 
         card_tool.addSystematic(name=theory_hist,
             processes=self.samples,
-<<<<<<< HEAD
             group="fine_resumScale",
             splitGroup={"standard_resum": ".*", "course_theory": ".*"},
-=======
-            group="resumScale",
-            splitGroup={"resum": ".*", "pTModeling" : ".*", "theory": ".*"},
->>>>>>> 8029e837
             passToFakes=to_fakes,
             skipEntries=[{syst_ax : x} for x in both_exclude+tnp_nuisances],
             systAxes=["downUpVar"], # Is added by the preOpMap
@@ -476,13 +466,8 @@
         #TODO: check if this is actually the proper treatment of these uncertainties
         card_tool.addSystematic(name=theory_hist,
             processes=self.samples,
-<<<<<<< HEAD
             group="fine_resumScale",
             splitGroup={"standard_resum": ".*", "course_theory": ".*"},
-=======
-            group="resumScale",
-            splitGroup={"resum": ".*", "pTModeling" : ".*", "theory": ".*"},
->>>>>>> 8029e837
             passToFakes=to_fakes,
             systAxes=["vars"],
             preOpMap={s : lambda h: h[{"vars" : ["kappaFO0.5-kappaf2.", "kappaFO2.-kappaf0.5", "mufdown", "mufup",]}] for s in expanded_samples},
@@ -532,13 +517,8 @@
                 rename = f"scetlibNP{label}{nuisance}"
                 self.card_tool.addSystematic(name=self.np_hist_name,
                     processes=[sample_group],
-<<<<<<< HEAD
                     group="fine_resumNonpert",
                     splitGroup={"standard_pTModeling": ".*", "course_theory": ".*"},
-=======
-                    group="resumNonpert",
-                    splitGroup={"resum": ".*", "pTModeling" : ".*", "theory": ".*"},
->>>>>>> 8029e837
                     systAxes=syst_axes,
                     passToFakes=self.propagate_to_fakes,
                     preOp=operation,
