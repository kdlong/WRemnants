--- conflicted
+++ resolved
@@ -68,11 +68,7 @@
         self.samples = samples
         self.skipFromSignal = skipFromSignal
         self.add_nonpert_unc(model=self.np_model)
-<<<<<<< HEAD
         self.add_resum_unc()
-=======
-        self.add_resum_unc(scale=self.tnp_scale)
->>>>>>> 2f929ca3
         self.add_pdf_uncertainty(operation=self.pdf_operation, scale=self.scale_pdf_unc)
         try:
             self.add_quark_mass_vars()
@@ -241,11 +237,7 @@
                 symmetrize = "quadratic",
                 processes=[sample_group],
                 group=group_name,
-<<<<<<< HEAD
-                splitGroup={"QCDscale": ".*", "pTModeling" : ".*", },
-=======
                 splitGroup={"QCDscale": ".*", "angularCoeffs" : ".*", "theory": ".*"},
->>>>>>> 2f929ca3
                 systAxes=syst_axes,
                 labelsByAxis=syst_ax_labels,
                 skipEntries=skip_entries,
@@ -325,11 +317,7 @@
             self.card_tool.addSystematic(name=self.scale_hist_name,
                 processes=[sample_group],
                 group="resumTransitionFOScale",
-<<<<<<< HEAD
-                splitGroup={"resum": ".*", "pTModeling" : ".*", },
-=======
                 splitGroup={"resum": ".*", "pTModeling" : ".*", "theory": ".*"},
->>>>>>> 2f929ca3
                 systAxes=[pt_ax, "vars"],
                 symmetrize = "quadratic",
                 passToFakes=self.propagate_to_fakes,
@@ -364,11 +352,7 @@
         self.card_tool.addSystematic(name=self.corr_hist_name,
             processes=['wtau_samples', 'single_v_nonsig_samples'] if self.skipFromSignal else ['single_v_samples'],
             group="resumTNP",
-<<<<<<< HEAD
-            splitGroup={"resum": ".*", "pTModeling" : ".*", },
-=======
             splitGroup={"resum": ".*", "pTModeling" : ".*", "theory": ".*"},
->>>>>>> 2f929ca3
             systAxes=["vars"],
             passToFakes=self.propagate_to_fakes,
             systNameReplace=name_replace,
@@ -591,11 +575,7 @@
             processes=['wtau_samples', 'single_v_nonsig_samples'] if self.skipFromSignal else ['single_v_samples'],
             mirror=False,
             group=pdfName,
-<<<<<<< HEAD
-            splitGroup={f"{pdfName}AlphaS": '.*'},
-=======
             splitGroup={f"{pdfName}AlphaS": '.*', "theory": ".*"},
->>>>>>> 2f929ca3
             systAxes=["vars" if self.as_from_corr else "alphasVar"],
             scale=(0.75 if asRange == "002" else 1.5)*scale,
             symmetrize=symmetrize,
@@ -635,11 +615,7 @@
             self.card_tool.addSystematic(name=self.corr_hist_name,
                 processes=[sample_group],
                 group="resumTransitionFOScale",
-<<<<<<< HEAD
-                splitGroup={"resum": ".*", "pTModeling" : ".*", },
-=======
                 splitGroup={"resum": ".*", "pTModeling" : ".*", "theory": ".*"},
->>>>>>> 2f929ca3
                 systAxes=["vars"],
                 symmetrize = "quadratic",
                 passToFakes=self.propagate_to_fakes,
@@ -670,11 +646,7 @@
             systAxes=[syst_ax],
             symmetrize = "quadratic",
             group="bcQuarkMass",
-<<<<<<< HEAD
-            splitGroup={"pTModeling" : ".*", },
-=======
             splitGroup={"pTModeling" : ".*", "theory": ".*"},
->>>>>>> 2f929ca3
             passToFakes=self.propagate_to_fakes,
             outNames=["", "pdfMSHT20mbrangeDown",]+[""]*4+["pdfMSHT20mbrangeUp"],
         )
@@ -684,11 +656,7 @@
             systAxes=[syst_ax],
             symmetrize = "quadratic",
             group="bcQuarkMass",
-<<<<<<< HEAD
-            splitGroup={"pTModeling" : ".*", },
-=======
             splitGroup={"pTModeling" : ".*", "theory": ".*"},
->>>>>>> 2f929ca3
             passToFakes=self.propagate_to_fakes,
             outNames=["", "pdfMSHT20mcrangeDown",]+[""]*6+["pdfMSHT20mcrangeUp"],
         )
