--- conflicted
+++ resolved
@@ -47,14 +47,9 @@
             as_from_corr=True,
             pdf_from_corr=False,
             pdf_operation=None,
-<<<<<<< HEAD
-            scale_pdf_unc=1.,
+            scale_pdf_unc=-1.,
             minnlo_unc='byHelicityPt',
             fitAlphaS=False):
-=======
-            scale_pdf_unc=-1.,
-            minnlo_unc='byHelicityPt'):
->>>>>>> 3834f9a2
 
         self.set_resum_unc_type(resumUnc)
         self.set_np_model(np_model)
