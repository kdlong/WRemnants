--- conflicted
+++ resolved
@@ -37,13 +37,9 @@
         self.mirror_tnp = True
         self.minnlo_unc = 'byHelicityPt'
         self.skipFromSignal = False
-<<<<<<< HEAD
-        self.args = args
         self.label = label
-=======
         self.muRmuFPolVar = args.muRmuFPolVar
         self.include_quark_mass_vars = not args.noQuarkMassUnc
->>>>>>> 78d73813
 
     def sample_label(self, sample_group):
         if sample_group not in self.card_tool.procGroups:
@@ -387,15 +383,9 @@
         processes = processesW if self.label=="W" else processesZ
         
         self.card_tool.addSystematic(name=self.corr_hist_name,
-<<<<<<< HEAD
-            processes=processes,
-            group="resumTNP",
-            splitGroup={"resum": ".*", "pTModeling" : ".*", "theory": ".*"},
-=======
             processes=['wtau_samples', 'single_v_nonsig_samples'] if self.skipFromSignal else ['single_v_samples'],
             group="fine_resumTNP",
             splitGroup={"standard_pTModeling" : ".*", "course_theory": ".*"},
->>>>>>> 78d73813
             systAxes=["vars"],
             passToFakes=self.propagate_to_fakes,
             systNameReplace=name_replace,
