from utilities import boostHistHelpers as hh,common,logging
from utilities.io_tools import input_tools
<<<<<<< HEAD
=======
from utilities.styles import styles
>>>>>>> 8d7833b6
import lz4.frame
import pickle
import h5py
import narf
import ROOT
import re
import os
import itertools
import functools
import hist
import pandas as pd
import math
import numpy as np

from wremnants.datasets.datagroup import Datagroup
from wremnants.datasets.dataset_tools import getDatasets

logger = logging.child_logger(__name__)

class Datagroups(object):

    def __init__(self, infile, mode=None, **kwargs):
        self.h5file = None
        self.rtfile = None
        if infile.endswith(".pkl.lz4"):
            with lz4.frame.open(infile) as f:
                self.results = pickle.load(f)
        elif infile.endswith(".hdf5"):
            logger.info("Load input file")
            self.h5file = h5py.File(infile, "r")
            self.results = input_tools.load_results_h5py(self.h5file)
        else:
            raise ValueError(f"{infile} has unsupported file type")

        mode_map = {
            "w_z_gen_dists.py" : "vgen",
            "mz_dilepton.py" : "dilepton",
            "mz_wlike_with_mu_eta_pt.py" : "wlike",
            "mw_with_mu_eta_pt.py" : "wmass",
            "mw_lowPU.py" : "lowpu_w",
            "mz_lowPU.py" : "lowpu_z",
        }
        if mode == None:
            analysis_script = os.path.basename(self.getScriptCommand().split()[0])
            if analysis_script not in mode_map:
                raise ValueError(f"Unrecognized analysis script {analysis_script}! Expected one of {mode_map.keys()}")
            self.mode = mode_map[analysis_script]
        else:
            if mode not in mode_map.values():
                raise ValueError(f"Unrecognized mode '{mode}.' Must be one of {set(mode_map.values())}")
            self.mode = mode
        logger.info(f"Set mode to {self.mode}")

        try:
            args = self.getMetaInfo()["args"]
            self.flavor = args.get("flavor", None)
        except ValueError as e:
            logger.warning(e)
            self.flavor = None

        self.groups = {}
        self.nominalName = "nominal"
        self.rebinOp = None
        self.rebinBeforeSelection = False
        self.globalAction = None
        self.unconstrainedProcesses = []
        self.fakeName = "Fake"
        self.dataName = "Data"
        self.setGenAxes()
        self.fakerate_axes = ["pt", "eta", "charge"]
        self.fakerate_integration_axes = []

        if "lowpu" in self.mode:
            from wremnants.datasets.datagroupsLowPU import make_datagroups_lowPU as make_datagroups
        else:
            from wremnants.datasets.datagroups2016 import make_datagroups_2016 as make_datagroups

        make_datagroups(self, **kwargs)

        self.lumi = sum([value.get("lumi", 0) for key, value in self.results.items()])
        if self.lumi > 0:
            logger.info(f"Integrated luminosity from data: {self.lumi}/fb")
        else:
            self.lumi = 1
            logger.warning(f"No data process was selected, normalizing MC to {self.lumi }/fb")

    def get_members_from_results(self, startswith=[], not_startswith=[], is_data=False):
        dsets = {k: v for k, v in self.results.items() if type(v) == dict and "dataset" in v}
        if is_data:
            dsets = {k: v for k, v in dsets.items() if v["dataset"].get("is_data", False)}
        else:
            dsets = {k: v for k, v in dsets.items() if not v["dataset"].get("is_data", False)}
        if type(startswith) == str:
            startswith = [startswith]
        if len(startswith) > 0:
            dsets = {k: v for k, v in dsets.items() if any([v["dataset"]["name"].startswith(x) for x in startswith])}
        if type(not_startswith) == str:
            not_startswith = [not_startswith]
        if len(not_startswith) > 0:
            dsets = {k: v for k, v in dsets.items() if not any([v["dataset"]["name"].startswith(x) for x in not_startswith])}
        return dsets

    def __del__(self):
        if self.h5file:
            self.h5file.close()
        if self.rtfile:
            self.rtfile.Close()

    def addGroup(self, name, **kwargs):
        group = Datagroup(name, **kwargs)
        self.groups[name] = group
        
    def deleteGroups(self, names):
        for n in names:
            self.deleteGroup(n)

    def deleteGroup(self, name):
        if name in self.groups.keys():
            del self.groups[name]
        else:
            logger.warning(f"Try to delete group '{name}' but did not find this group.")

    def copyGroup(self, group_name, new_name, member_filter=None):
        self.groups[new_name] = self.groups[group_name].copy(new_name, member_filter)

    def selectGroups(self, selections):
        new_groupnames = []
        for selection in selections:
            new_groupnames += list(filter(lambda x, s=selection: x == s, self.groups.keys()))

        # remove duplicates selected by multiple filters
        return list(set(new_groupnames))

    def mergeGroups(self, groups, new_name):
        groups_to_merge=[]
        for g in groups:
            if g in self.groups:
                groups_to_merge.append(g)
            else:
                logger.warning(f"Did not find group {g}. continue without merging it to new group {new_name}.")
        if len(groups_to_merge) < 1:
            logger.warning(f"No groups to be merged. continue without merging.")
        if new_name != groups_to_merge[0]:
            self.copyGroup(groups_to_merge[0], new_name)
        self.groups[new_name].label = styles.process_labels.get(new_name, new_name)
        self.groups[new_name].color = styles.process_colors.get(new_name, "grey")
        for group in groups_to_merge[1:]:            
            self.groups[new_name].addMembers(self.groups[group].members, member_operations=self.groups[group].memberOp)
        self.deleteGroups([g for g in groups_to_merge if g != new_name])

    def filterGroups(self, filters):
        if filters is None:
            return

        if isinstance(filters, str):
            filters = [filters]

        if isinstance(filters, list):
            new_groupnames = self.selectGroups(filters)
        else:
            new_groupnames = list(filter(filters, self.groups.keys()))

        diff = list(self.groups.keys() - set(new_groupnames))
        if diff:
            logger.info(f"Datagroups.filterGroups : filtered out following groups: {diff}")

        self.groups = {key: self.groups[key] for key in new_groupnames}

        if len(self.groups) == 0:
            logger.warning(f"Filtered groups using '{filters}' but didn't find any match. Continue without any group.")

    def excludeGroups(self, excludes):
        if excludes is None:
            return

        if isinstance(excludes, str):
            excludes = [excludes]

        if isinstance(excludes, list):
            new_groupnames = list(filter(lambda x: x not in self.selectGroups(excludes), self.groups))
        else:
            new_groupnames = list(filter(excludes, self.groups.keys()))

        diff = list(self.groups.keys() - set(new_groupnames))
        if diff:
            logger.info(f"Datagroups.excludeGroups: filtered out following groups: {diff}")

        self.groups = {key: self.groups[key] for key in new_groupnames}
        
        if len(self.groups) == 0:
            logger.warning(f"Excluded all groups using '{excludes}'. Continue without any group.")

    def setFakerateIntegrationAxes(self, axes=[]):
        for group in self.groups.values():
            if group.selectOpArgs is not None and "fakerate_integration_axes" in group.selectOpArgs:
                logger.info(f"Set fakerate_integration_axes={axes} for {group.name}")
                group.selectOpArgs["fakerate_integration_axes"] = axes

    def setGlobalAction(self, action):
        # To be used for applying a selection, rebinning, etc.
        if self.globalAction is None:
            self.globalAction = action
        else:
            self.globalAction = lambda h, old_action=self.globalAction: action(old_action(h))

    def setRebinOp(self, action):
        # To be used for applying a selection, rebinning, etc.
        if self.rebinOp is None:
            self.rebinOp = action
        else:
            self.rebinOp = lambda h, old_action=self.rebinOp: action(old_action(h))

    def setNominalName(self, name):
        self.nominalName = name

    def processScaleFactor(self, proc):
        if proc.is_data or proc.xsec is None:
            return 1
        return self.lumi*1000*proc.xsec/proc.weight_sum

    def getMetaInfo(self):
        if self.results:
            if "meta_info" not in self.results and "meta_data" not in self.results:
                raise ValueError("Did not find meta data in results file")
            return self.results["meta_info"] if "meta_info" in self.results else self.results["meta_data"]
        raise NotImplementedError("Currently can't access meta data as dict for ROOT file")

    def getScriptCommand(self):
        if self.rtfile:
            return self.rtfile.Get("meta_info/command").GetTitle()
        else:
            meta_info = self.getMetaInfo()
            return meta_info["command"]

    # remove a histogram that is loaded into memory from a proxy object 
    def release_results(self, histname):
        for result in self.results.values():
            if "output" not in result:
                continue
            res = result["output"]
            if histname in res:
                res[histname].release()

    # for reading pickle files
    # as a reminder, the ND hists with tensor axes in the pickle files are organized as
    # pickle[procName]["output"][baseName] where
    ## procName are grouped into datagroups
    ## baseName takes values such as "nominal"
    def loadHistsForDatagroups(self, 
        baseName, syst, procsToRead=None, label=None, nominalIfMissing=True, 
        applySelection=True, forceNonzero=True, preOpMap=None, preOpArgs={}, 
        scaleToNewLumi=1, excludeProcs=None, forceToNominal=[], sumFakesPartial=True,
    ):
        logger.debug("Calling loadHistsForDatagroups()")
        logger.debug(f"The basename and syst is: {baseName}, {syst}")
        logger.debug(f"The procsToRead and excludedProcs are: {procsToRead}, {excludeProcs}")
        if not label:
            label = syst if syst else baseName
        # this line is annoying for the theory agnostic, too many processes for signal
        logger.debug(f"In loadHistsForDatagroups(): for hist {syst} procsToRead = {procsToRead}")

        if not procsToRead:
            if excludeProcs:
                procsToRead = list(filter(lambda x: x not in excludeProcs, self.groups.keys()))
            else:
                procsToRead = list(self.groups.keys())

        foundExact = False

        # If fakes are present do them as last group, and when running on prompt group build the sum to be used for the fakes.
        # This makes the code faster and avoid possible bugs related to reading again the same processes
        # NOTE:
        # To speed up even more, one could directly use the per-group sum already computed for each group,
        # but this would need to assume that fakes effectively had all the single processes in each group as members
        # (usually it will be the case, but it is more difficult to handle in a fully general way and without bugs)
        histForFake = None # to store the data-MC sums used for the fakes, for each syst
        if sumFakesPartial and self.fakeName in procsToRead:
            procsToReadSort = [x for x in procsToRead if x != self.fakeName] + [self.fakeName]
            hasFake = True
            fakesMembers = [m.name for m in self.groups[self.fakeName].members]
            fakesMembersWithSyst = []
            logger.debug(f"Has fake members: {fakesMembers}")
        else:
            hasFake = False
            procsToReadSort = [x for x in procsToRead]
        # Note: if 'hasFake' is kept as False (but Fake exists), the original behaviour for which Fake reads everything again is restored
        for procName in procsToReadSort:
            logger.debug(f"Reading group {procName}")

            if procName not in self.groups.keys():
                raise RuntimeError(f"Group {procName} not known. Defined groups are {list(self.groups.keys())}.")
            group = self.groups[procName]

            group.hists[label] = None

            for i, member in enumerate(group.members):
                if sumFakesPartial and procName == self.fakeName and member.name in fakesMembersWithSyst:
                    # if we are here this process has been already used to build the fakes when running for other groups
                    continue
                logger.debug(f"Looking at group member {member.name}")
                read_syst = syst
                if member.name in forceToNominal:
                    read_syst = ""
                    logger.debug(f"Forcing group member {member.name} to read the nominal hist for syst {syst}")
                try:
                    h = self.readHist(baseName, member, procName, read_syst)
                    foundExact = True
                except ValueError as e:
                    if nominalIfMissing:
                        logger.info(f"{str(e)}. Using nominal hist {self.nominalName} instead")
                        h = self.readHist(self.nominalName, member, procName, "")
                    else:
                        logger.warning(str(e))
                        continue

                h_id = id(h)

                logger.debug(f"Hist axes are {h.axes.name}")

                if group.memberOp:
                    if group.memberOp[i] is not None:
                        logger.debug(f"Apply operation to member {i}: {member.name}/{procName}")
                        h = group.memberOp[i](h)
                    else:
                        logger.debug(f"No operation for member {i}: {member.name}/{procName}")

                if preOpMap and member.name in preOpMap:
                    logger.debug(f"Applying action to {member.name}/{procName} after loading")
                    h = preOpMap[member.name](h, **preOpArgs)

                sum_axes = [x for x in self.sum_gen_axes if x in h.axes.name]
                if len(sum_axes) > 0:
                    # sum over remaining axes (avoid integrating over fit axes & fakerate axes)
                    logger.debug(f"Sum over axes {sum_axes}")
                    h = h.project(*[x for x in h.axes.name if x not in sum_axes])
                    logger.debug(f"Hist axes are now {h.axes.name}")

                if h_id == id(h):
                    logger.debug(f"Make explicit copy")
                    h = h.copy()

                if self.globalAction:
                    logger.debug("Applying global action")
                    h = self.globalAction(h)

                if forceNonzero:
                    logger.debug("force non zero")
                    h = hh.clipNegativeVals(h, createNew=False)

                scale = self.processScaleFactor(member)
                scale *= scaleToNewLumi
                if group.scale:
                    scale *= group.scale(member)

                if not np.isclose(scale, 1, rtol=0, atol=1e-10):
                    logger.debug(f"Scale hist with {scale}")
                    h = hh.scaleHist(h, scale, createNew=False)

                hasPartialSumForFake = False
                if hasFake and procName != self.fakeName:
                    if member.name in fakesMembers:
                        logger.debug("Make partial sums for fakes")
                        if member.name not in fakesMembersWithSyst:
                            fakesMembersWithSyst.append(member.name)
                        hasPartialSumForFake = True
                        # apply the correct scale for fakes
                        scaleProcForFake = self.groups[self.fakeName].scale(member)
                        logger.debug(f"Summing hist {read_syst} for {member.name} to {self.fakeName} with scale = {scaleProcForFake}")
                        hProcForFake = scaleProcForFake * h
                        histForFake = hh.addHists(histForFake, hProcForFake, createNew=False) if histForFake else hProcForFake
                                
                # The following must be done when the group is not Fake, or when the previous part for fakes was not done
                # For fake this essentially happens when the process doesn't have the syst, so that the nominal is used
                if procName != self.fakeName or (procName == self.fakeName and not hasPartialSumForFake):
                    if procName == self.fakeName:
                        logger.debug(f"Summing nominal hist instead of {syst} to {self.fakeName} for {member.name}")
                    else:
                        logger.debug(f"Summing {read_syst} to {procName} for {member.name}")

                    group.hists[label] = hh.addHists(group.hists[label], h, createNew=False) if group.hists[label] else h

            if not nominalIfMissing and group.hists[label] is None:
                continue

            # now sum to fakes the partial sums which where not already done before
            # (group.hists[label] contains only the contribution from nominal histograms).
            # Then continue with the rest of the code as usual
            if hasFake and procName == self.fakeName:
                if histForFake is not None:
                    group.hists[label] = hh.addHists(group.hists[label], histForFake, createNew=False) if group.hists[label] else histForFake

            if self.rebinOp and self.rebinBeforeSelection:
                logger.debug(f"Apply rebin operation for process {procName}")
                group.hists[label] = self.rebinOp(group.hists[label])

            if group.selectOp:
                if not applySelection:
                    logger.warning(f"Selection requested for process {procName} but applySelection=False, thus it will be ignored")
                elif label in group.hists.keys() and group.hists[label] is not None:
                    logger.debug(f"Apply selection for process {procName}")
                    group.hists[label] = group.selectOp(group.hists[label], **group.selectOpArgs)

            if self.rebinOp and not self.rebinBeforeSelection:
                logger.debug(f"Apply rebin operation for process {procName}")
                group.hists[label] = self.rebinOp(group.hists[label])

        # Avoid situation where the nominal is read for all processes for this syst
        if nominalIfMissing and not foundExact:
            raise ValueError(f"Did not find systematic {syst} for any processes!")

    def getDatagroups(self):
        return self.groups

    def getNames(self, matches=[], exclude=False):
        # This method returns the names from the defined groups, unless one selects further.
        listOfNames = list(x for x in self.groups.keys())
        if not matches:
            return listOfNames
        else:
            # matches uses regular expressions with search (and can be inverted when exclude is true),
            # thus a string will match if the process name contains that string anywhere inside it
            if exclude:
                return list(filter(lambda x: all([re.search(expr, x) is None for expr in matches]), listOfNames))
            else:
                return list(filter(lambda x: any([re.search(expr, x) for expr in matches]), listOfNames))
              
    def getProcNames(self, to_expand=[], exclude_group=[]):
        procs = []
        if not to_expand:
            to_expand = self.groups.keys()
        for group_name in to_expand:
            if group_name not in self.groups:
                raise ValueError(f"Trying to expand unknown group {group_name}. Valid groups are {list(self.groups.keys())}")
            if group_name not in exclude_group:
                for member in self.groups[group_name].members:
                    # protection against duplicates in the output list, they may arise from fakes
                    if member.name not in procs:
                        procs.append(member.name)
        return procs

    def sortByYields(self, histName, nominalName="nominal"):
        def get_sum(h):
            return h.sum() if not hasattr(h.sum(), "value") else h.sum().value
        self.groups = dict(
            sorted(self.groups.items(), key=lambda x: get_sum(
                x[1].hists[histName if histName in x[1].hists else nominalName])
                    if nominalName in x[1].hists or histName in x[1].hists else 0,
                reverse=True)
        )

    def getDatagroupsForHist(self, histName):
        filled = {}
        for k, v in self.groups.items():
            if histName in v:
                filled[k] = v
        return filled

    def resultsDict(self):
        return self.results

    def addSummedProc(self, refname, name, label=None, color=None, exclude=["Data"], relabel=None, 
            procsToRead=None, reload=False, rename=None, action=None, actionArgs={}, actionRequiresRef=False, **kwargs):
        if reload:
            self.loadHistsForDatagroups(refname, syst=name, excludeProcs=exclude,
                procsToRead=procsToRead, **kwargs)

        if not rename:
            rename = name
        self.addGroup(rename,
            label=label,
            color=color,
            members=[],
        )
        tosum = []
        procs = procsToRead if procsToRead else self.groups.keys()
        for proc in filter(lambda x: x not in exclude+[rename], procs):
            h = self.groups[proc].hists[name]
            if not h:
                raise ValueError(f"Failed to find hist for proc {proc}, histname {name}")
            if action:
                logger.debug(f"Applying action in addSummedProc! Before sum {h.sum()}")
                if actionRequiresRef:
                    actionArgs["hnom"] = self.groups[proc].hists[refname]
                h = action(h, **actionArgs)
                logger.debug(f"After action sum {h.sum()}")
            tosum.append(h)
        histname = refname if not relabel else relabel
        self.groups[rename].hists[histname] = hh.sumHists(tosum)

    def setSelectOp(self, op, processes=None): 
        if processes == None:
            procs = self.groups
        else:
            procs = [processes] if isinstance(processes, str) else processes

        for proc in procs:
            if proc not in self.groups.keys():
                raise ValueError(f"In setSelectOp(): process {proc} not found")
            self.groups[proc].selectOp = op

    def setGenAxes(self, gen_axes=None, sum_gen_axes=None):
        # gen_axes are the axes to be recognized as gen axes, e.g. for the unfolding
        # sum_gen_axes are all gen axes that are potentially in the produced histogram and integrated over if not used
        if isinstance(gen_axes, str):
            gen_axes = [gen_axes]
        if isinstance(sum_gen_axes, str):
            sum_gen_axes = [sum_gen_axes]

        # infer all gen axes from metadata
        try:
            args = self.getMetaInfo()["args"]
        except ValueError as e:
            logger.warning("No meta data found so no gen axes could be auto set")
            return

        self.all_gen_axes = args.get("genVars", [])

        if self.mode in ["wmass", "lowpu_w"]:
            self.all_gen_axes = ["qGen", *self.all_gen_axes]

        self.gen_axes = list(gen_axes) if gen_axes != None else self.all_gen_axes
        self.sum_gen_axes = list(sum_gen_axes) if sum_gen_axes != None else self.all_gen_axes

        logger.debug(f"Gen axes are now {self.gen_axes}")

    def getGenBinIndices(self, h, axesToRead=None):
        gen_bins = []
        for gen_axis in (self.gen_axes if axesToRead is None else axesToRead):
            if gen_axis not in h.axes.name:
                raise RuntimeError(f"Gen axis '{gen_axis}' not found in histogram axes '{h.axes.name}'!")

            gen_bin_list = [i for i in range(h.axes[gen_axis].size)]
            if h.axes[gen_axis].traits.underflow:
                gen_bin_list.append(hist.underflow)
            if h.axes[gen_axis].traits.overflow:
                gen_bin_list.append(hist.overflow)
            gen_bins.append(gen_bin_list)
        return gen_bins

    def defineSignalBinsUnfolding(self, group_name, new_name=None, member_filter=None, histToReadAxes="xnorm", axesToRead=None):
        if group_name not in self.groups.keys():
            raise RuntimeError(f"Base group {group_name} not found in groups {self.groups.keys()}!")
        if axesToRead is None:
            axesToRead = self.gen_axes
        base_members = self.groups[group_name].members[:]
        if member_filter is not None:
            base_members = [m for m in filter(lambda x, f=member_filter: f(x), base_members)]            

        if histToReadAxes not in self.results[base_members[0].name]["output"]:
            raise ValueError(f"Results for member {base_members[0].name} does not include xnorm. Found {self.results[base_members[0].name]['output'].keys()}")
        nominal_hist = self.results[base_members[0].name]["output"][histToReadAxes].get()

        gen_bin_indices = self.getGenBinIndices(nominal_hist, axesToRead=axesToRead)

        for indices in itertools.product(*gen_bin_indices):

            proc_name = group_name if new_name is None else new_name
            for idx, var in zip(indices, axesToRead):
                if idx == hist.underflow:
                    idx_str = "U"
                elif idx == hist.overflow:
                    idx_str = "O"
                else:
                    idx_str = str(idx)
                proc_name += f"_{var}{idx_str}"


            self.copyGroup(group_name, proc_name, member_filter=member_filter)

            memberOp = lambda x, indices=indices, genvars=axesToRead: x[{var : i for var, i in zip(genvars, indices)}]
            self.groups[proc_name].memberOp = [memberOp for m in base_members]

            self.unconstrainedProcesses.append(proc_name)

    def select_xnorm_groups(self, select_groups=None):
        # only keep members and groups where xnorm is defined
        logger.info("Select xnorm groups"+(f" {select_groups}" if select_groups else ""))
        if select_groups is not None:
            if isinstance(select_groups, str):
                select_groups = [select_groups]
            self.deleteGroups([g for g in self.groups.keys() if g not in select_groups])
        elif self.fakeName in self.groups:
            self.deleteGroup(self.fakeName)
        toDel_groups = []
        for g_name, group in self.groups.items():
            toDel_members = []
            for member in group.members:
                if member.name not in self.results.keys():
                    raise RuntimeError(f"The member {member.name} of group {g_name} was not found in the results!")
                if "xnorm" not in self.results[member.name]["output"].keys():
                    logger.debug(f"Member {member.name} has no xnorm and will be deleted")
                    toDel_members.append(member)
            if len(toDel_members) == len(group.members):
                logger.warning(f"All members of group {g_name} have no xnorm and the group will be deleted")
                toDel_groups.append(g_name)
            else:
                group.deleteMembers(toDel_members)
        self.deleteGroups(toDel_groups)

    def make_yields_df(self, histName, procs, action=lambda x: x, norm_proc=None):
        def sum_and_unc(h):
            if not hasattr(h.sum(), "value"):
                return (h.sum(), None)
            else:
                return (h.sum().value, math.sqrt(h.sum().variance))

        df = pd.DataFrame([(k, *sum_and_unc(action(v.hists[histName]))) for k,v in self.groups.items() if k in procs], 
                columns=["Process", "Yield", "Uncertainty"])

        if norm_proc and norm_proc in self.groups:
            hist = action(self.groups[norm_proc].hists[histName])
            denom = hist.sum() if not hasattr(hist.sum(), "value") else hist.sum().value
            df[f"Ratio to {norm_proc} (%)"] = df["Yield"]/denom*100
            
        return df

    def set_rebin_action(self, axes, ax_lim=[], ax_rebin=[], ax_absval=[], rebin_before_selection=False, rename=True):
        if len(ax_lim) % 2 or len(ax_lim)/2 > len(axes) or len(ax_rebin) > len(axes):
            raise ValueError("Inconsistent rebin or axlim arguments. axlim must be at most two entries per axis, and rebin at most one")
        self.rebinBeforeSelection = rebin_before_selection

        def rebin(h, axes, lows=[], highs=[], rebins=[]):
            sel = {}
            for ax,low,high,rebin in itertools.zip_longest(axes, lows, highs, rebins):
                if low is not None and high is not None:
                    # in case high edge is upper edge of last bin we need to manually set the upper limit
                    upper = hist.overflow if high==h.axes[ax].edges[-1] else complex(0, high) 
                    logger.info(f"Restricting the axis '{ax}' to range [{low}, {high}]")
                    sel[ax] = slice(complex(0, low), upper, hist.rebin(rebin) if rebin else None)
                elif rebin:
                    logger.info(f"Rebinning the axis '{ax}' by [{rebin}]")
                    sel[ax] = slice(None,None,hist.rebin(rebin))
            return h[sel] if len(sel)>0 else h

        if len(ax_lim)>0 or len(ax_rebin)>0:
            self.setRebinOp(lambda h,axes=axes,lows=ax_lim[::2],highs=ax_lim[1::2],rebins=ax_rebin: rebin(h, axes, lows, highs, rebins))

        for i, (var, absval) in enumerate(itertools.zip_longest(axes, ax_absval)):
            if absval:
                logger.info(f"Taking the absolute value of axis '{var}'")
                self.setRebinOp(lambda h, ax=var: hh.makeAbsHist(h, ax, rename=rename))
                axes[i] = f"abs{var}" if rename else var

    def readHist(self, baseName, proc, group, syst):
        output = self.results[proc.name]["output"]
        histname = self.histName(baseName, proc.name, syst)
        logger.debug(f"Reading hist {histname} for proc/group {proc.name}/{group} and syst '{syst}'")
        if histname not in output:
            raise ValueError(f"Histogram {histname} not found for process {proc.name}")

        h = output[histname]
        if isinstance(h, narf.ioutils.H5PickleProxy):
            h = h.get()

        return h

    def histName(self, baseName, procName="", syst=""):
        return Datagroups.histName(baseName, procName, syst, nominalName=self.nominalName)

    @staticmethod
    def histName(baseName, procName="", syst=""):
        if baseName != "x" and (syst == ""):
            return baseName
        if baseName in ["", "x"] and syst:
            return syst
        if syst[:len(baseName)] == baseName:
            return syst
        return "_".join([baseName,syst])
    
<|MERGE_RESOLUTION|>--- conflicted
+++ resolved
@@ -1,9 +1,6 @@
 from utilities import boostHistHelpers as hh,common,logging
 from utilities.io_tools import input_tools
-<<<<<<< HEAD
-=======
 from utilities.styles import styles
->>>>>>> 8d7833b6
 import lz4.frame
 import pickle
 import h5py
