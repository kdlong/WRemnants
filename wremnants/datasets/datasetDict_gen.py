from wremnants.datasets.datasetDict_v9 import xsec_ZmmPostVFP,xsec_WpmunuPostVFP,xsec_WmmunuPostVFP

<<<<<<< HEAD
horace_v1 = True
horace_v2 = True
horace_v3 = True
=======
# winhac cross sections from: https://gitlab.cern.ch/cms-wmass/private/issue-tracking/-/issues/34#note_7052239
xsec_winhac_WminusToMuNu_LO = 7.57405974
xsec_winhac_WminusToMuNu_NLOEW = 7.58516621
xsec_winhac_WplusToMuNu_LO = 10.10450380
xsec_winhac_WplusToMuNu_NLOEW = 10.11709477

horace_v1 = False
horace_v2 = False
horace_v3 = False
>>>>>>> 35c5ce98

genDataDict = {
    'ZmumuMiNLO' : { 
                   'filepaths' :
                    ["{BASE_PATH}/DYJetsToMuMu_TuneCP5_13TeV-powheg-NNLOPS-pythia8-photos/RunIISummer15wmLHEGS/221121_114507/000*/*.root"],
                   'xsec' : 1863.,
                   'group': "Zmumu",
    },
    'ZmumuNNLOPS' : { 
                   'filepaths' :
                    ["{BASE_PATH}/DYJetsToMuMu_TuneCP5_13TeV-powheg-NNLOPS-pythia8-photos/RunIISummer15wmLHEGS/221121_114507/000*/*.root"],
                   'xsec' : 1863.,
                   'group': "Zmumu",
    },
    'ZToMuMu_horace-lo-photos' : { 
                   'filepaths' :
                    ["{BASE_PATH}/DYJetsToMuMu_LO_TuneCP5_13TeV-horace-pythia8-photospp/*/*.root"],
                   'xsec' : xsec_ZmmPostVFP,
                   'group': "Zmumu",
    },
    'ZToMuMu_horace-lo' : { 
                   'filepaths' :
                    ["{BASE_PATH}/DYJetsJetsToMuMu_LO_TuneCP5_13TeV-horace-pythia8/*/*.root"],
                   'xsec' : xsec_ZmmPostVFP,
                   'group': "Zmumu",
    },
    'ZToMuMu_horace-nlo' : { 
                   'filepaths' :
                    ["{BASE_PATH}/DYJetsToMuMu_NLOEW_TuneCP5_13TeV-horace-pythia8/*/*.root"],
                   'xsec' : xsec_ZmmPostVFP,
                   'group': "Zmumu",
    },
    'WplusToMuNu_horace-lo-photos' : { 
                   'filepaths' :
                    ["{BASE_PATH}/WplusJetsToMuNu_LO_TuneCP5_13TeV-horace-pythia8-photospp/*/*.root"],
                   'xsec' : xsec_WpmunuPostVFP,
                    'group': "Wmunu",
    },
    'WplusToMuNu_horace-lo' : { 
                   'filepaths' :
                    ["{BASE_PATH}/WplusJetsToMuNu_LO_TuneCP5_13TeV-horace-pythia8/*/*.root"],
                   'xsec' : xsec_WpmunuPostVFP,
                    'group': "Wmunu",
    },
    'WplusToMuNu_horace-nlo' : { 
                   'filepaths' :
                    ["{BASE_PATH}/WplusJetsToMuNu_NLOEW_TuneCP5_13TeV-horace-pythia8/*/*.root"],
                   'xsec' : xsec_WpmunuPostVFP,
                    'group': "Wmunu",
    },
    'WplusToMuNu_winhac-lo-photos' : { 
                   'filepaths' :
                    ["{BASE_PATH}/WplusJetsToMuNu_LO_TuneCP5_13TeV-winhac-pythia8-photospp/*/*.root"],
<<<<<<< HEAD
                   'xsec' : xsec_WpmunuPostVFP,
=======
                   'xsec' : xsec_winhac_WplusToMuNu_LO,
>>>>>>> 35c5ce98
                    'group': "Wmunu",
    },
    'WplusToMuNu_winhac-lo' : { 
                   'filepaths' :
                    ["{BASE_PATH}/WplusJetsToMuNu_LO_TuneCP5_13TeV-winhac-pythia8/*/*.root"],
<<<<<<< HEAD
                   'xsec' : xsec_WpmunuPostVFP,
=======
                   'xsec' : xsec_winhac_WplusToMuNu_LO,
>>>>>>> 35c5ce98
                    'group': "Wmunu",
    },
    'WplusToMuNu_winhac-nlo' : { 
                   'filepaths' :
                    ["{BASE_PATH}/WplusJetsToMuNu_NLOEW_TuneCP5_13TeV-winhac-pythia8/*/*.root"],
<<<<<<< HEAD
                   'xsec' : xsec_WpmunuPostVFP,
=======
                   'xsec' : xsec_winhac_WplusToMuNu_NLOEW,
>>>>>>> 35c5ce98
                    'group': "Wmunu",
    },
    'WminusToMuNu_horace-lo-photos' : { 
                   'filepaths' :
                    ["{BASE_PATH}/WminusJetsToMuNu_LO_TuneCP5_13TeV-horace-pythia8-photospp/*/*.root"],
                   'xsec' : xsec_WmmunuPostVFP,
                    'group': "Wmunu",
    },
    'WminusToMuNu_horace-lo' : { 
                   'filepaths' :
                    ["{BASE_PATH}/WminusJetsToMuNu_LO_TuneCP5_13TeV-horace-pythia8/*/*.root"],
                   'xsec' : xsec_WmmunuPostVFP,
                    'group': "Wmunu",
    },
    'WminusToMuNu_horace-nlo' : { 
                   'filepaths' :
                    ["{BASE_PATH}/WminusJetsToMuNu_NLOEW_TuneCP5_13TeV-horace-pythia8/*/*.root"],
                   'xsec' : xsec_WmmunuPostVFP,
                    'group': "Wmunu",
    },
    'WminusToMuNu_winhac-lo-photos' : { 
                   'filepaths' :
                    ["{BASE_PATH}/WminusJetsToMuNu_LO_TuneCP5_13TeV-winhac-pythia8-photospp/*/*.root"],
<<<<<<< HEAD
                   'xsec' : xsec_WmmunuPostVFP,
=======
                   'xsec' : xsec_winhac_WminusToMuNu_LO,
>>>>>>> 35c5ce98
                    'group': "Wmunu",
    },
    'WminusToMuNu_winhac-lo' : { 
                   'filepaths' :
                    ["{BASE_PATH}/WminusJetsToMuNu_LO_TuneCP5_13TeV-winhac-pythia8/*/*.root"],
<<<<<<< HEAD
                   'xsec' : xsec_WmmunuPostVFP,
=======
                   'xsec' : xsec_winhac_WminusToMuNu_LO,
>>>>>>> 35c5ce98
                    'group': "Wmunu",
    },
    'WminusToMuNu_winhac-nlo' : { 
                   'filepaths' :
                    ["{BASE_PATH}/WminusJetsToMuNu_NLOEW_TuneCP5_13TeV-winhac-pythia8/*/*.root"],
<<<<<<< HEAD
                   'xsec' : xsec_WmmunuPostVFP,
=======
                   'xsec' : xsec_winhac_WminusToMuNu_NLOEW,
>>>>>>> 35c5ce98
                    'group': "Wmunu",
    },
}

if horace_v1:
    genDataDict.update({
        'ZToMuMu_horace-v1-alpha-old-fsr-off-isr-pythia' : { 
                'filepaths' :
                ["/eos/cms/store/cmst3/group/wmass/w-mass-13TeV/NanoGen/Horace_v1/ZToMuMu_TuneCP5_13TeV-horace-alpha-old-fsr-off-isr-pythia/job*.root"],
                'xsec' : xsec_ZmmPostVFP,
                'group': "Zmumu",
        },
        'ZToMuMu_horace-v1-born-fsr-photos-isr-pythia' : { 
                'filepaths' :
                ["/eos/cms/store/cmst3/group/wmass/w-mass-13TeV/NanoGen/Horace_v1/ZToMuMu_TuneCP5_13TeV-horace-born-fsr-photos-isr-pythia/job*.root"],
                'xsec' : xsec_ZmmPostVFP,
                'group': "Zmumu",
        },
        'ZToMuMu_horace-v1-born-fsr-photoslow-isr-pythia' : { 
                'filepaths' :
                ["/eos/cms/store/cmst3/group/wmass/w-mass-13TeV/NanoGen/Horace_v1/ZToMuMu_TuneCP5_13TeV-horace-born-fsr-photoslow-isr-pythia/job*.root"],
                'xsec' : xsec_ZmmPostVFP,
                'group': "Zmumu",
        },
        'ZToMuMu_horace-v1-born-fsr-photosnopair-isr-pythia' : { 
                'filepaths' :
                ["/eos/cms/store/cmst3/group/wmass/w-mass-13TeV/NanoGen/Horace_v1/ZToMuMu_TuneCP5_13TeV-horace-born-fsr-photosnopair-isr-pythia/job*.root"],
                'xsec' : xsec_ZmmPostVFP,
                'group': "Zmumu",
        },
        'ZToMuMu_horace-v1-born-fsr-pythia-isr-pythia' : { 
                'filepaths' :
                ["/eos/cms/store/cmst3/group/wmass/w-mass-13TeV/NanoGen/Horace_v1/ZToMuMu_TuneCP5_13TeV-horace-born-fsr-pythia-isr-pythia/job*.root"],
                'xsec' : xsec_ZmmPostVFP,
                'group': "Zmumu",
        },
        'ZToMuMu_horace-v1-exp-fsr-off-isr-off' : { 
                'filepaths' :
                ["/eos/cms/store/cmst3/group/wmass/w-mass-13TeV/NanoGen/Horace_v1/ZToMuMu_TuneCP5_13TeV-horace-exp-fsr-off-isr-off/job*.root"],
                'xsec' : xsec_ZmmPostVFP,
                'group': "Zmumu",
        },
        'ZToMuMu_horace-v1-exp-old-fsr-off-isr-pythia' : { 
                'filepaths' :
                ["/eos/cms/store/cmst3/group/wmass/w-mass-13TeV/NanoGen/Horace_v1/ZToMuMu_TuneCP5_13TeV-horace-exp-old-fsr-off-isr-pythia/job*.root"],
                'xsec' : xsec_ZmmPostVFP,
                'group': "Zmumu",
        },
    })

if horace_v2:
    genDataDict.update({
        'ZToMuMu_horace-v2-born-fsr-photos_nopair-isr-pythia' : { 
                'filepaths' :
                ["/eos/cms/store/cmst3/group/wmass/w-mass-13TeV/NanoGen/Horace_v2/ZToMuMu_TuneCP5_13TeV-horace-born-fsr-photos_nopair-isr-pythia/job*.root"],
                'xsec' : xsec_ZmmPostVFP,
                'group': "Zmumu",
        },
        'ZToMuMu_horace-v2-exp-new-fsr-off-isr-off' : { 
                'filepaths' :
                ["/eos/cms/store/cmst3/group/wmass/w-mass-13TeV/NanoGen/Horace_v2/ZToMuMu_TuneCP5_13TeV-horace-exp-new-fsr-off-isr-off/job*.root"],
                'xsec' : xsec_ZmmPostVFP,
                'group': "Zmumu",
        },
        'ZToMuMu_horace-v2-exp-old-fsr-off-isr-pythia' : { 
                'filepaths' :
                ["/eos/cms/store/cmst3/group/wmass/w-mass-13TeV/NanoGen/Horace_v2/ZToMuMu_TuneCP5_13TeV-horace-exp-old-fsr-off-isr-pythia/job*.root"],
                'xsec' : xsec_ZmmPostVFP,
                'group': "Zmumu",
        },
    })

if horace_v3:
    genDataDict.update({
        'ZToMuMu_horace-v3-lo-photos' : { 
                'filepaths' :
                ["/eos/cms/store/cmst3/group/wmass/w-mass-13TeV/NanoGen/Horace_v3/ZToMuMu_TuneCP5_13TeV-horace-born-fsr-photos_nopair-isr-pythia/job*.root"],
                'xsec' : xsec_ZmmPostVFP,
                'group': "Zmumu",
        },
        'ZToMuMu_horace-v3-qed' : { 
                'filepaths' :
                ["/eos/cms/store/cmst3/group/wmass/w-mass-13TeV/NanoGen/Horace_v3/ZToMuMu_TuneCP5_13TeV-horace-exp-old-fsr-off-isr-pythia/job*.root"],
                'xsec' : xsec_ZmmPostVFP,
                'group': "Zmumu",
        },
        'ZToMuMu_horace-v3-nlo' : { 
                'filepaths' :
                ["/eos/cms/store/cmst3/group/wmass/w-mass-13TeV/NanoGen/Horace_v3/ZToMuMu_TuneCP5_13TeV-horace-exp-new-fsr-off-isr-off/job*.root"],
                'xsec' : xsec_ZmmPostVFP,
                'group': "Zmumu",
        },
        'WplusToMuNu_horace-v3-lo-photos' : { 
                'filepaths' :
                ["/eos/cms/store/cmst3/group/wmass/w-mass-13TeV/NanoGen/Horace_v3/WplusToMuNu_TuneCP5_13TeV-horace-born-fsr-photos_nopair-isr-pythia/job*.root"],
                'xsec' : xsec_WpmunuPostVFP,
                'group': "Wmunu",
        },
        'WplusToMuNu_horace-v3-qed' : { 
                'filepaths' :
                ["/eos/cms/store/cmst3/group/wmass/w-mass-13TeV/NanoGen/Horace_v3/WplusToMuNu_TuneCP5_13TeV-horace-exp-old-fsr-off-isr-pythia/job*.root"],
                'xsec' : xsec_WpmunuPostVFP,
                'group': "Wmunu",
        },
        'WplusToMuNu_horace-v3-nlo' : { 
                'filepaths' :
                ["/eos/cms/store/cmst3/group/wmass/w-mass-13TeV/NanoGen/Horace_v3/WplusToMuNu_TuneCP5_13TeV-horace-exp-new-fsr-off-isr-off/job*.root"],
                'xsec' : xsec_WpmunuPostVFP,
                'group': "Wmunu",
        },
        'WminusToMuNu_horace-v3-lo-photos' : { 
                'filepaths' :
                ["/eos/cms/store/cmst3/group/wmass/w-mass-13TeV/NanoGen/Horace_v3/WminusToMuNu_TuneCP5_13TeV-horace-born-fsr-photos_nopair-isr-pythia/job*.root"],
                'xsec' : xsec_WmmunuPostVFP,
                'group': "Wmunu",
        },
        'WminusToMuNu_horace-v3-qed' : { 
                'filepaths' :
                ["/eos/cms/store/cmst3/group/wmass/w-mass-13TeV/NanoGen/Horace_v3/WminusToMuNu_TuneCP5_13TeV-horace-exp-old-fsr-off-isr-pythia/job*.root"],
                'xsec' : xsec_WmmunuPostVFP,
                'group': "Wmunu",
        },
        'WminusToMuNu_horace-v3-nlo' : { 
                'filepaths' :
                ["/eos/cms/store/cmst3/group/wmass/w-mass-13TeV/NanoGen/Horace_v3/WminusToMuNu_TuneCP5_13TeV-horace-exp-new-fsr-off-isr-off/job*.root"],
                'xsec' : xsec_WmmunuPostVFP,
                'group': "Wmunu",
        }
    })<|MERGE_RESOLUTION|>--- conflicted
+++ resolved
@@ -1,10 +1,5 @@
 from wremnants.datasets.datasetDict_v9 import xsec_ZmmPostVFP,xsec_WpmunuPostVFP,xsec_WmmunuPostVFP
 
-<<<<<<< HEAD
-horace_v1 = True
-horace_v2 = True
-horace_v3 = True
-=======
 # winhac cross sections from: https://gitlab.cern.ch/cms-wmass/private/issue-tracking/-/issues/34#note_7052239
 xsec_winhac_WminusToMuNu_LO = 7.57405974
 xsec_winhac_WminusToMuNu_NLOEW = 7.58516621
@@ -14,7 +9,6 @@
 horace_v1 = False
 horace_v2 = False
 horace_v3 = False
->>>>>>> 35c5ce98
 
 genDataDict = {
     'ZmumuMiNLO' : { 
@@ -68,31 +62,19 @@
     'WplusToMuNu_winhac-lo-photos' : { 
                    'filepaths' :
                     ["{BASE_PATH}/WplusJetsToMuNu_LO_TuneCP5_13TeV-winhac-pythia8-photospp/*/*.root"],
-<<<<<<< HEAD
-                   'xsec' : xsec_WpmunuPostVFP,
-=======
                    'xsec' : xsec_winhac_WplusToMuNu_LO,
->>>>>>> 35c5ce98
                     'group': "Wmunu",
     },
     'WplusToMuNu_winhac-lo' : { 
                    'filepaths' :
                     ["{BASE_PATH}/WplusJetsToMuNu_LO_TuneCP5_13TeV-winhac-pythia8/*/*.root"],
-<<<<<<< HEAD
-                   'xsec' : xsec_WpmunuPostVFP,
-=======
                    'xsec' : xsec_winhac_WplusToMuNu_LO,
->>>>>>> 35c5ce98
                     'group': "Wmunu",
     },
     'WplusToMuNu_winhac-nlo' : { 
                    'filepaths' :
                     ["{BASE_PATH}/WplusJetsToMuNu_NLOEW_TuneCP5_13TeV-winhac-pythia8/*/*.root"],
-<<<<<<< HEAD
-                   'xsec' : xsec_WpmunuPostVFP,
-=======
                    'xsec' : xsec_winhac_WplusToMuNu_NLOEW,
->>>>>>> 35c5ce98
                     'group': "Wmunu",
     },
     'WminusToMuNu_horace-lo-photos' : { 
@@ -116,31 +98,19 @@
     'WminusToMuNu_winhac-lo-photos' : { 
                    'filepaths' :
                     ["{BASE_PATH}/WminusJetsToMuNu_LO_TuneCP5_13TeV-winhac-pythia8-photospp/*/*.root"],
-<<<<<<< HEAD
-                   'xsec' : xsec_WmmunuPostVFP,
-=======
                    'xsec' : xsec_winhac_WminusToMuNu_LO,
->>>>>>> 35c5ce98
                     'group': "Wmunu",
     },
     'WminusToMuNu_winhac-lo' : { 
                    'filepaths' :
                     ["{BASE_PATH}/WminusJetsToMuNu_LO_TuneCP5_13TeV-winhac-pythia8/*/*.root"],
-<<<<<<< HEAD
-                   'xsec' : xsec_WmmunuPostVFP,
-=======
                    'xsec' : xsec_winhac_WminusToMuNu_LO,
->>>>>>> 35c5ce98
                     'group': "Wmunu",
     },
     'WminusToMuNu_winhac-nlo' : { 
                    'filepaths' :
                     ["{BASE_PATH}/WminusJetsToMuNu_NLOEW_TuneCP5_13TeV-winhac-pythia8/*/*.root"],
-<<<<<<< HEAD
-                   'xsec' : xsec_WmmunuPostVFP,
-=======
                    'xsec' : xsec_winhac_WminusToMuNu_NLOEW,
->>>>>>> 35c5ce98
                     'group': "Wmunu",
     },
 }
