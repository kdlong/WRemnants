import copy
from utilities import common

lumicsv = f"{common.data_dir}/bylsoutput.csv"
lumijson = f"{common.data_dir}/Cert_271036-284044_13TeV_Legacy2016_Collisions16_JSON.txt"

dataDictV9 = {
    'dataPostVFP' : { 
                      'filepaths' : ["{BASE_PATH}/SingleMuon/NanoV9Run2016FDataPostVFP_{NANO_PROD_TAG}",
                                     "{BASE_PATH}/SingleMuon/NanoV9Run2016GDataPostVFP_{NANO_PROD_TAG}",
                                     "{BASE_PATH}/SingleMuon/NanoV9Run2016HDataPostVFP_{NANO_PROD_TAG}",
                                     ],
                      'group': "Data",
                      "lumicsv":lumicsv,
                      "lumijson":lumijson
    },
    'ZmumuPostVFP' : { 
                   'filepaths' :
                    [
                        "{BASE_PATH}/DYJetsToMuMu_H2ErratumFix_PDFExt_TuneCP5_13TeV-powhegMiNNLO-pythia8-photos/NanoV9MCPostVFP_{NANO_PROD_TAG}",
                    ],
                   'xsec' : common.xsec_ZmmPostVFP,
                   'group': "Zmumu",
    },
    'DYJetsToMuMuMass10to50PostVFP' : {
                   'filepaths' :
<<<<<<< HEAD
                    ["{BASE_PATH}/{BKG_PATH_TAG}/DYJetsToMuMu_M-10to50_H2ErratumFix_TuneCP5_13TeV-powhegMiNNLO-pythia8-photos",
                     "{BASE_PATH}/{BKG_PATH_TAG}/DYJetsToMuMu_M-10to50_H2ErratumFix_TuneCP5_13TeV-powhegMiNNLO-pythia8-photos_ext1"],
=======
                    ["{BASE_PATH}/DYJetsToMuMu_M-10to50_H2ErratumFix_TuneCP5_13TeV-powhegMiNNLO-pythia8-photos/NanoV9MCPostVFP_{NANO_PROD_TAG}",
                     "{BASE_PATH}/DYJetsToMuMu_M-10to50_H2ErratumFix_TuneCP5_13TeV-powhegMiNNLO-pythia8-photos_ext1/NanoV9MCPostVFP_{NANO_PROD_TAG}"],
>>>>>>> ded074b9
                   'xsec' : common.xsec_ZmmMass10to50PostVFP,
                   'group': "DYlowMass",
    },
    'ZtautauPostVFP' : {
                   'filepaths' : 
                   [
                       "{BASE_PATH}/DYJetsToTauTau_M-50_AtLeastOneEorMuDecay_H2ErratumFix_PDF_TuneCP5_13TeV-powhegMiNNLO-pythia8-photos/NanoV9MCPostVFP_{NANO_PROD_TAG}",
                    ],
                   # At least one tau->e or mu decay, so everything that's not all other decays
                   'xsec' : common.xsec_ZmmPostVFP*common.Z_TAU_TO_LEP_RATIO,
                   'group': "Ztautau",
    },
    'WplusmunuPostVFP' : { 
                      'filepaths' :
                      ["{BASE_PATH}/WplusJetsToMuNu_H2ErratumFix_PDFExt_TuneCP5_13TeV-powhegMiNNLO-pythia8-photos/NanoV9MCPostVFP_{NANO_PROD_TAG}",
                      ],
                      'xsec' : common.xsec_WpmunuPostVFP,
                      'group': "Wmunu",
    },
    'WminusmunuPostVFP' : { 
                      'filepaths' : 
                      ["{BASE_PATH}/WminusJetsToMuNu_H2ErratumFix_PDFExt_TuneCP5_13TeV-powhegMiNNLO-pythia8-photos/NanoV9MCPostVFP_{NANO_PROD_TAG}",
                      ],
                      'xsec' : common.xsec_WmmunuPostVFP,
                      'group': "Wmunu",
    },

    'WplustaunuPostVFP' : { 
                         'filepaths' : 
                         ["{BASE_PATH}/WplusJetsToTauNu_TauToMu_H2ErratumFix_PDFExt_TuneCP5_13TeV-powhegMiNNLO-pythia8-photos/NanoV9MCPostVFP_{NANO_PROD_TAG}",
                         ],
                         'xsec' : common.BR_TAUToMU*common.xsec_WpmunuPostVFP,
                         'group': "Wtaunu",
    },
    
    'WminustaunuPostVFP' : { 
                         'filepaths' : 
                         ["{BASE_PATH}/WminusJetsToTauNu_TauToMu_H2ErratumFix_PDFExt_TuneCP5_13TeV-powhegMiNNLO-pythia8-photos/NanoV9MCPostVFP_{NANO_PROD_TAG}",
                         ],
                         'xsec' : common.BR_TAUToMU*common.xsec_WmmunuPostVFP,
                         'group': "Wtaunu",
    },
    'TTLeptonicPostVFP' : { 
                          'filepaths' : 
<<<<<<< HEAD
                          ["{BASE_PATH}/{BKG_PATH_TAG}/TTTo2L2Nu_TuneCP5_13TeV-powheg-pythia8"],
=======
                          ["{BASE_PATH}/TTTo2L2Nu_TuneCP5_13TeV-powheg-pythia8/NanoV9MCPostVFP_{NANO_PROD_TAG}"],
>>>>>>> ded074b9
                          'xsec' : 88.29,
                          'group' : "Top",
    },

    'TTSemileptonicPostVFP' : { 
                         'filepaths' : 
<<<<<<< HEAD
                         ["{BASE_PATH}/{BKG_PATH_TAG}/TTToSemiLeptonic_TuneCP5_13TeV-powheg-pythia8"],
=======
                         ["{BASE_PATH}/TTToSemiLeptonic_TuneCP5_13TeV-powheg-pythia8/NanoV9MCPostVFP_{NANO_PROD_TAG}"],
>>>>>>> ded074b9
                         'xsec' : 366.34,
                         'group' : "Top",
    },
    'SingleTschanLepDecaysPostVFP' : { 
                                          'filepaths' : 
<<<<<<< HEAD
                                          ["{BASE_PATH}/{BKG_PATH_TAG}/ST_s-channel_4f_leptonDecays_TuneCP5_13TeV-amcatnlo-pythia8"],
=======
                                          ["{BASE_PATH}/ST_s-channel_4f_leptonDecays_TuneCP5_13TeV-amcatnlo-pythia8/NanoV9MCPostVFP_{NANO_PROD_TAG}"],
>>>>>>> ded074b9
                                          'xsec' : 3.609,
                                          'group' : "Top",
    },
    'SingleTtWAntitopPostVFP' : { 
                                     'filepaths' : 
<<<<<<< HEAD
                                     ["{BASE_PATH}/{BKG_PATH_TAG}/ST_tW_antitop_5f_NoFullyHadronicDecays_TuneCP5_13TeV-powheg-pythia8"],
=======
                                     ["{BASE_PATH}/ST_tW_antitop_5f_NoFullyHadronicDecays_TuneCP5_13TeV-powheg-pythia8/NanoV9MCPostVFP_{NANO_PROD_TAG}"],
>>>>>>> ded074b9
                                     'xsec' : 19.55, # 35.85 * (1.0-((1-0.1086*3)*(1-0.1086*3))) = 19.5 pb
                                     'group' : "Top",
    },
    'SingleTtWTopPostVFP' : { 
                                     'filepaths' : 
<<<<<<< HEAD
                                     ["{BASE_PATH}/{BKG_PATH_TAG}/ST_tW_top_5f_NoFullyHadronicDecays_TuneCP5_13TeV-powheg-pythia8"],
=======
                                     ["{BASE_PATH}/ST_tW_top_5f_NoFullyHadronicDecays_TuneCP5_13TeV-powheg-pythia8/NanoV9MCPostVFP_{NANO_PROD_TAG}"],
>>>>>>> ded074b9
                                     'xsec' : 19.55,
                                     'group' : "Top",
    },
    'SingleTtchanAntitopPostVFP' : { 
                                        'filepaths' : 
<<<<<<< HEAD
                                        ["{BASE_PATH}/{BKG_PATH_TAG}/ST_t-channel_antitop_5f_InclusiveDecays_TuneCP5_13TeV-powheg-pythia8"],
=======
                                        ["{BASE_PATH}/ST_t-channel_antitop_5f_InclusiveDecays_TuneCP5_13TeV-powheg-pythia8/NanoV9MCPostVFP_{NANO_PROD_TAG}"],
>>>>>>> ded074b9
                                        'xsec' : 80.0,
                                        'group' : "Top",
    },
    'SingleTtchanTopPostVFP' : { 
                                    'filepaths' : 
<<<<<<< HEAD
                                    ["{BASE_PATH}/{BKG_PATH_TAG}/ST_t-channel_top_5f_InclusiveDecays_TuneCP5_13TeV-powheg-pythia8"],
=======
                                    ["{BASE_PATH}/ST_t-channel_top_5f_InclusiveDecays_TuneCP5_13TeV-powheg-pythia8/NanoV9MCPostVFP_{NANO_PROD_TAG}"],
>>>>>>> ded074b9
                                    'xsec' : 134.2,
                                    'group' : "Top",
    },   
    # inclusive samples, keep for reference
    # 'WWPostVFP' : { 
    #                 'filepaths' : 
    #                 ["{BASE_PATH}/BKGV9/WW_TuneCP5_13TeV-pythia8"],
    #                 'xsec' : 118.7,
    #                 'group' : "Diboson",
    # },
    # 'WZPostVFP' : { 
    #                 'filepaths' : 
    #                 ["{BASE_PATH}/BKGV9/WZ_TuneCP5_13TeV-pythia8"],
    #                 'xsec' : 47.026760,  # to check, taken from WZTo1L1Nu2Q dividing by BR: 10.71/(3*0.1086)/(1-3*0.033658-0.2)
    #                 'group' : "Diboson",
    # },
    ##
    'WWTo2L2NuPostVFP' : { 
        'filepaths' : 
<<<<<<< HEAD
        ["{BASE_PATH}/{BKG_PATH_TAG}/WWTo2L2Nu_TuneCP5_13TeV-powheg-pythia8"],
=======
        ["{BASE_PATH}/WWTo2L2Nu_TuneCP5_13TeV-powheg-pythia8/NanoV9MCPostVFP_{NANO_PROD_TAG}"],
>>>>>>> ded074b9
        'xsec' : 12.6, # 118.7*0.1086*0.1086*9
        'group' : "Diboson",
    },
    'WWTo1L1Nu2QPostVFP' : { 
        'filepaths' : 
<<<<<<< HEAD
        ["{BASE_PATH}/{BKG_PATH_TAG}/WWTo1L1Nu2Q_4f_TuneCP5_13TeV-amcatnloFXFX-pythia8"],
=======
        ["{BASE_PATH}/WWTo1L1Nu2Q_4f_TuneCP5_13TeV-amcatnloFXFX-pythia8/NanoV9MCPostVFP_{NANO_PROD_TAG}"],
>>>>>>> ded074b9
        'xsec' : 52.146, # 118.7*[(3*0.1086)*(1-3*0.1086)]*2 (2 is because one W or the other can go to Q)
        'group' : "Diboson",
    },
    'WZTo3LNuPostVFP' : { 
        'filepaths' : 
<<<<<<< HEAD
        ["{BASE_PATH}/{BKG_PATH_TAG}/WZTo3LNu_TuneCP5_13TeV-amcatnloFXFX-pythia8"],
=======
        ["{BASE_PATH}/WZTo3LNu_TuneCP5_13TeV-amcatnloFXFX-pythia8/NanoV9MCPostVFP_{NANO_PROD_TAG}"],
>>>>>>> ded074b9
        'xsec' : 4.91, # 4.42965*1.109, 1.109 is the NLO to NNLO kfactor, for this one would need to make sure about the NLO XS, depends a lot on the dilepton mass cut
        'group' : "Diboson",
    },
    'WZTo2Q2LPostVFP' : { 
        'filepaths' : 
<<<<<<< HEAD
        ["{BASE_PATH}/{BKG_PATH_TAG}/WZTo2Q2L_mllmin4p0_TuneCP5_13TeV-amcatnloFXFX-pythia8"],
=======
        ["{BASE_PATH}/WZTo2Q2L_mllmin4p0_TuneCP5_13TeV-amcatnloFXFX-pythia8/NanoV9MCPostVFP_{NANO_PROD_TAG}"],
>>>>>>> ded074b9
        'xsec' : 5.4341, # 4.9*1.109
        'group' : "Diboson",
    },
    'WZTo1L1Nu2QPostVFP' : { 
        'filepaths' : 
<<<<<<< HEAD
        ["{BASE_PATH}/{BKG_PATH_TAG}/WZTo1L1Nu2Q_4f_TuneCP5_13TeV-amcatnloFXFX-pythia8"],
=======
        ["{BASE_PATH}/WZTo1L1Nu2Q_4f_TuneCP5_13TeV-amcatnloFXFX-pythia8/NanoV9MCPostVFP_{NANO_PROD_TAG}"],
>>>>>>> ded074b9
        'xsec' : 11.781, # 10.71*1.10
        'group' : "Diboson",
    },
    'ZZTo2L2NuPostVFP' : { 
        'filepaths' : 
<<<<<<< HEAD
        ["{BASE_PATH}/{BKG_PATH_TAG}/ZZTo2L2Nu_TuneCP5_13TeV_powheg_pythia8"],
=======
        ["{BASE_PATH}/ZZTo2L2Nu_TuneCP5_13TeV_powheg_pythia8/NanoV9MCPostVFP_{NANO_PROD_TAG}"],
>>>>>>> ded074b9
        'xsec' : 0.60,
        'group' : "Diboson",
    },
    'ZZTo2Q2LPostVFP' : { 
        'filepaths' : 
<<<<<<< HEAD
        ["{BASE_PATH}/{BKG_PATH_TAG}/ZZTo2Q2L_mllmin4p0_TuneCP5_13TeV-amcatnloFXFX-pythia8"],
=======
        ["{BASE_PATH}/ZZTo2Q2L_mllmin4p0_TuneCP5_13TeV-amcatnloFXFX-pythia8/NanoV9MCPostVFP_{NANO_PROD_TAG}"],
>>>>>>> ded074b9
        'xsec' : 5.1,
        'group' : "Diboson",
    },
    'QCDmuEnrichPt15PostVFP' : { 
        'filepaths' : 
<<<<<<< HEAD
        ["{BASE_PATH}/{BKG_PATH_TAG}/QCD_Pt-20_MuEnrichedPt15_TuneCP5_13TeV-pythia8"],
=======
        ["{BASE_PATH}/QCD_Pt-20_MuEnrichedPt15_TuneCP5_13TeV-pythia8/NanoV9MCPostVFP_{NANO_PROD_TAG}"],
>>>>>>> ded074b9
        'xsec' : 238800,
        'group' : "QCD",
    },
    'GGToLLMass5to50PostVFP' : { 
        'filepaths' :
        [
            "{BASE_PATH}/GGToLL_M-5To50_TuneCP5_13TeV-pythia8/NanoV9MCPostVFP_{NANO_PROD_TAG}",
        ],
        'xsec' : 9.448e+02,
        'group': "PhotonInduced",
    },
    'GGToLLPostVFP' : { 
        'filepaths' :
        [
            "{BASE_PATH}/GGToLL_TuneCP5_13TeV-pythia8/NanoV9MCPostVFP_{NANO_PROD_TAG}",
        ],
        'xsec' : 14.93,
        'group': "PhotonInduced",
    },
    'QGToDYQTo2LPostVFP' : { 
        'filepaths' :
        [
            "{BASE_PATH}/QGToDYQTo2L_TuneCP5_13TeV-pythia8-photos/NanoV9MCPostVFP_{NANO_PROD_TAG}",
        ],
        'xsec' : 1.373,
        'group': "PhotonInduced",
    },
    'QGToWQToLNuPostVFP' : { 
        'filepaths' :
        [
            "{BASE_PATH}/QGToWQToLNu_TuneCP5_13TeV-pythia8-photos/NanoV9MCPostVFP_{NANO_PROD_TAG}",
        ],
        'xsec' : 4.224e+01,
        'xsec_up' : 4.827e+01,
        'xsec_dn' : 3.588e+01,
        'group': "PhotonInduced",
    },
}

# extended version with additional samples (but missing some pdf sets)
dataDictV9extended = copy.deepcopy(dataDictV9)

dataDictV9extended["ZmumuPostVFP"]["filepaths"].extend([
    "{BASE_PATH}/DYJetsToMuMu_H2ErratumFix_TuneCP5_13TeV-powhegMiNNLO-pythia8-photos/NanoV9MCPostVFP_{NANO_PROD_TAG}",
    ])

dataDictV9extended["ZtautauPostVFP"]["filepaths"].extend([
    "{BASE_PATH}/DYJetsToTauTau_M-50_AtLeastOneEorMuDecay_H2ErratumFix_TuneCP5_13TeV-powhegMiNNLO-pythia8-photos/NanoV9MCPostVFP_{NANO_PROD_TAG}",
    ])

dataDictV9extended["WplusmunuPostVFP"]["filepaths"].extend([
    "{BASE_PATH}/WplusJetsToMuNu_H2ErratumFix_TuneCP5_13TeV-powhegMiNNLO-pythia8-photos/NanoV9MCPostVFP_{NANO_PROD_TAG}",
    ])

dataDictV9extended["WminusmunuPostVFP"]["filepaths"].extend([
    "{BASE_PATH}/WminusJetsToMuNu_H2ErratumFix_TuneCP5_13TeV-powhegMiNNLO-pythia8-photos/NanoV9MCPostVFP_{NANO_PROD_TAG}",
    ])

dataDictV9extended["WplustaunuPostVFP"]["filepaths"].extend([
    "{BASE_PATH}/WplusJetsToTauNu_TauToMu_H2ErratumFix_TuneCP5_13TeV-powhegMiNNLO-pythia8-photos/NanoV9MCPostVFP_{NANO_PROD_TAG}",
    ])

dataDictV9extended["WminustaunuPostVFP"]["filepaths"].extend([
    "{BASE_PATH}/WminusJetsToTauNu_TauToMu_H2ErratumFix_TuneCP5_13TeV-powhegMiNNLO-pythia8-photos/NanoV9MCPostVFP_{NANO_PROD_TAG}",
    ])<|MERGE_RESOLUTION|>--- conflicted
+++ resolved
@@ -24,13 +24,8 @@
     },
     'DYJetsToMuMuMass10to50PostVFP' : {
                    'filepaths' :
-<<<<<<< HEAD
-                    ["{BASE_PATH}/{BKG_PATH_TAG}/DYJetsToMuMu_M-10to50_H2ErratumFix_TuneCP5_13TeV-powhegMiNNLO-pythia8-photos",
-                     "{BASE_PATH}/{BKG_PATH_TAG}/DYJetsToMuMu_M-10to50_H2ErratumFix_TuneCP5_13TeV-powhegMiNNLO-pythia8-photos_ext1"],
-=======
                     ["{BASE_PATH}/DYJetsToMuMu_M-10to50_H2ErratumFix_TuneCP5_13TeV-powhegMiNNLO-pythia8-photos/NanoV9MCPostVFP_{NANO_PROD_TAG}",
                      "{BASE_PATH}/DYJetsToMuMu_M-10to50_H2ErratumFix_TuneCP5_13TeV-powhegMiNNLO-pythia8-photos_ext1/NanoV9MCPostVFP_{NANO_PROD_TAG}"],
->>>>>>> ded074b9
                    'xsec' : common.xsec_ZmmMass10to50PostVFP,
                    'group': "DYlowMass",
     },
@@ -75,72 +70,44 @@
     },
     'TTLeptonicPostVFP' : { 
                           'filepaths' : 
-<<<<<<< HEAD
-                          ["{BASE_PATH}/{BKG_PATH_TAG}/TTTo2L2Nu_TuneCP5_13TeV-powheg-pythia8"],
-=======
                           ["{BASE_PATH}/TTTo2L2Nu_TuneCP5_13TeV-powheg-pythia8/NanoV9MCPostVFP_{NANO_PROD_TAG}"],
->>>>>>> ded074b9
                           'xsec' : 88.29,
                           'group' : "Top",
     },
 
     'TTSemileptonicPostVFP' : { 
                          'filepaths' : 
-<<<<<<< HEAD
-                         ["{BASE_PATH}/{BKG_PATH_TAG}/TTToSemiLeptonic_TuneCP5_13TeV-powheg-pythia8"],
-=======
                          ["{BASE_PATH}/TTToSemiLeptonic_TuneCP5_13TeV-powheg-pythia8/NanoV9MCPostVFP_{NANO_PROD_TAG}"],
->>>>>>> ded074b9
                          'xsec' : 366.34,
                          'group' : "Top",
     },
     'SingleTschanLepDecaysPostVFP' : { 
                                           'filepaths' : 
-<<<<<<< HEAD
-                                          ["{BASE_PATH}/{BKG_PATH_TAG}/ST_s-channel_4f_leptonDecays_TuneCP5_13TeV-amcatnlo-pythia8"],
-=======
                                           ["{BASE_PATH}/ST_s-channel_4f_leptonDecays_TuneCP5_13TeV-amcatnlo-pythia8/NanoV9MCPostVFP_{NANO_PROD_TAG}"],
->>>>>>> ded074b9
                                           'xsec' : 3.609,
                                           'group' : "Top",
     },
     'SingleTtWAntitopPostVFP' : { 
                                      'filepaths' : 
-<<<<<<< HEAD
-                                     ["{BASE_PATH}/{BKG_PATH_TAG}/ST_tW_antitop_5f_NoFullyHadronicDecays_TuneCP5_13TeV-powheg-pythia8"],
-=======
                                      ["{BASE_PATH}/ST_tW_antitop_5f_NoFullyHadronicDecays_TuneCP5_13TeV-powheg-pythia8/NanoV9MCPostVFP_{NANO_PROD_TAG}"],
->>>>>>> ded074b9
                                      'xsec' : 19.55, # 35.85 * (1.0-((1-0.1086*3)*(1-0.1086*3))) = 19.5 pb
                                      'group' : "Top",
     },
     'SingleTtWTopPostVFP' : { 
                                      'filepaths' : 
-<<<<<<< HEAD
-                                     ["{BASE_PATH}/{BKG_PATH_TAG}/ST_tW_top_5f_NoFullyHadronicDecays_TuneCP5_13TeV-powheg-pythia8"],
-=======
                                      ["{BASE_PATH}/ST_tW_top_5f_NoFullyHadronicDecays_TuneCP5_13TeV-powheg-pythia8/NanoV9MCPostVFP_{NANO_PROD_TAG}"],
->>>>>>> ded074b9
                                      'xsec' : 19.55,
                                      'group' : "Top",
     },
     'SingleTtchanAntitopPostVFP' : { 
                                         'filepaths' : 
-<<<<<<< HEAD
-                                        ["{BASE_PATH}/{BKG_PATH_TAG}/ST_t-channel_antitop_5f_InclusiveDecays_TuneCP5_13TeV-powheg-pythia8"],
-=======
                                         ["{BASE_PATH}/ST_t-channel_antitop_5f_InclusiveDecays_TuneCP5_13TeV-powheg-pythia8/NanoV9MCPostVFP_{NANO_PROD_TAG}"],
->>>>>>> ded074b9
                                         'xsec' : 80.0,
                                         'group' : "Top",
     },
     'SingleTtchanTopPostVFP' : { 
                                     'filepaths' : 
-<<<<<<< HEAD
-                                    ["{BASE_PATH}/{BKG_PATH_TAG}/ST_t-channel_top_5f_InclusiveDecays_TuneCP5_13TeV-powheg-pythia8"],
-=======
                                     ["{BASE_PATH}/ST_t-channel_top_5f_InclusiveDecays_TuneCP5_13TeV-powheg-pythia8/NanoV9MCPostVFP_{NANO_PROD_TAG}"],
->>>>>>> ded074b9
                                     'xsec' : 134.2,
                                     'group' : "Top",
     },   
@@ -160,81 +127,49 @@
     ##
     'WWTo2L2NuPostVFP' : { 
         'filepaths' : 
-<<<<<<< HEAD
-        ["{BASE_PATH}/{BKG_PATH_TAG}/WWTo2L2Nu_TuneCP5_13TeV-powheg-pythia8"],
-=======
         ["{BASE_PATH}/WWTo2L2Nu_TuneCP5_13TeV-powheg-pythia8/NanoV9MCPostVFP_{NANO_PROD_TAG}"],
->>>>>>> ded074b9
         'xsec' : 12.6, # 118.7*0.1086*0.1086*9
         'group' : "Diboson",
     },
     'WWTo1L1Nu2QPostVFP' : { 
         'filepaths' : 
-<<<<<<< HEAD
-        ["{BASE_PATH}/{BKG_PATH_TAG}/WWTo1L1Nu2Q_4f_TuneCP5_13TeV-amcatnloFXFX-pythia8"],
-=======
         ["{BASE_PATH}/WWTo1L1Nu2Q_4f_TuneCP5_13TeV-amcatnloFXFX-pythia8/NanoV9MCPostVFP_{NANO_PROD_TAG}"],
->>>>>>> ded074b9
         'xsec' : 52.146, # 118.7*[(3*0.1086)*(1-3*0.1086)]*2 (2 is because one W or the other can go to Q)
         'group' : "Diboson",
     },
     'WZTo3LNuPostVFP' : { 
         'filepaths' : 
-<<<<<<< HEAD
-        ["{BASE_PATH}/{BKG_PATH_TAG}/WZTo3LNu_TuneCP5_13TeV-amcatnloFXFX-pythia8"],
-=======
         ["{BASE_PATH}/WZTo3LNu_TuneCP5_13TeV-amcatnloFXFX-pythia8/NanoV9MCPostVFP_{NANO_PROD_TAG}"],
->>>>>>> ded074b9
         'xsec' : 4.91, # 4.42965*1.109, 1.109 is the NLO to NNLO kfactor, for this one would need to make sure about the NLO XS, depends a lot on the dilepton mass cut
         'group' : "Diboson",
     },
     'WZTo2Q2LPostVFP' : { 
         'filepaths' : 
-<<<<<<< HEAD
-        ["{BASE_PATH}/{BKG_PATH_TAG}/WZTo2Q2L_mllmin4p0_TuneCP5_13TeV-amcatnloFXFX-pythia8"],
-=======
         ["{BASE_PATH}/WZTo2Q2L_mllmin4p0_TuneCP5_13TeV-amcatnloFXFX-pythia8/NanoV9MCPostVFP_{NANO_PROD_TAG}"],
->>>>>>> ded074b9
         'xsec' : 5.4341, # 4.9*1.109
         'group' : "Diboson",
     },
     'WZTo1L1Nu2QPostVFP' : { 
         'filepaths' : 
-<<<<<<< HEAD
-        ["{BASE_PATH}/{BKG_PATH_TAG}/WZTo1L1Nu2Q_4f_TuneCP5_13TeV-amcatnloFXFX-pythia8"],
-=======
         ["{BASE_PATH}/WZTo1L1Nu2Q_4f_TuneCP5_13TeV-amcatnloFXFX-pythia8/NanoV9MCPostVFP_{NANO_PROD_TAG}"],
->>>>>>> ded074b9
         'xsec' : 11.781, # 10.71*1.10
         'group' : "Diboson",
     },
     'ZZTo2L2NuPostVFP' : { 
         'filepaths' : 
-<<<<<<< HEAD
-        ["{BASE_PATH}/{BKG_PATH_TAG}/ZZTo2L2Nu_TuneCP5_13TeV_powheg_pythia8"],
-=======
         ["{BASE_PATH}/ZZTo2L2Nu_TuneCP5_13TeV_powheg_pythia8/NanoV9MCPostVFP_{NANO_PROD_TAG}"],
->>>>>>> ded074b9
         'xsec' : 0.60,
         'group' : "Diboson",
     },
     'ZZTo2Q2LPostVFP' : { 
         'filepaths' : 
-<<<<<<< HEAD
-        ["{BASE_PATH}/{BKG_PATH_TAG}/ZZTo2Q2L_mllmin4p0_TuneCP5_13TeV-amcatnloFXFX-pythia8"],
-=======
         ["{BASE_PATH}/ZZTo2Q2L_mllmin4p0_TuneCP5_13TeV-amcatnloFXFX-pythia8/NanoV9MCPostVFP_{NANO_PROD_TAG}"],
->>>>>>> ded074b9
         'xsec' : 5.1,
         'group' : "Diboson",
     },
     'QCDmuEnrichPt15PostVFP' : { 
         'filepaths' : 
-<<<<<<< HEAD
-        ["{BASE_PATH}/{BKG_PATH_TAG}/QCD_Pt-20_MuEnrichedPt15_TuneCP5_13TeV-pythia8"],
-=======
         ["{BASE_PATH}/QCD_Pt-20_MuEnrichedPt15_TuneCP5_13TeV-pythia8/NanoV9MCPostVFP_{NANO_PROD_TAG}"],
->>>>>>> ded074b9
         'xsec' : 238800,
         'group' : "QCD",
     },
