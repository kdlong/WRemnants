--- conflicted
+++ resolved
@@ -92,7 +92,7 @@
     return buildFileListXrd(path) if path.startswith(xrdprefix) else buildFileListPosix(path)
 
 #TODO add the rest of the samples!
-def makeFilelist(paths, maxFiles=-1, base_path=None, nano_prod_tags=None, is_data=False, oneMCfileEveryN=None, bkgPathTag="BKGV9"):
+def makeFilelist(paths, maxFiles=-1, base_path=None, nano_prod_tags=None, is_data=False, oneMCfileEveryN=None):
     filelist = []
     expandedPaths = []
     for orig_path in paths:
@@ -101,7 +101,7 @@
         # try each tag in order until files are found
         fallback = False
         for prod_tag in nano_prod_tags:
-            format_args=dict(BASE_PATH=base_path, NANO_PROD_TAG=prod_tag, BKG_PATH_TAG=bkgPathTag)
+            format_args=dict(BASE_PATH=base_path, NANO_PROD_TAG=prod_tag)
 
             path = orig_path.format(**format_args)
             expandedPaths.append(path)
@@ -130,11 +130,7 @@
                 tmplist.append(f)
         logger.warning(f"Using {len(tmplist)} files instead of {len(toreturn)}")
         toreturn = tmplist
-<<<<<<< HEAD
-    
-=======
-
->>>>>>> ded074b9
+
     logger.debug(f"Length of list is {len(toreturn)} for paths {expandedPaths}")
     return toreturn
 
@@ -216,8 +212,7 @@
 
 def getDatasets(maxFiles=default_nfiles, filt=None, excl=None, mode=None, base_path=None, nanoVersion="v9",
                 data_tags=["TrackFitV722_NanoProdv3", "TrackFitV722_NanoProdv2"],
-                mc_tags=["TrackFitV722_NanoProdv3", "TrackFitV718_NanoProdv1"], oneMCfileEveryN=None, checkFileForZombie=False, era="2016PostVFP", extended=True,
-                bkgPathTag="BKGV9"):
+                mc_tags=["TrackFitV722_NanoProdv3", "TrackFitV718_NanoProdv1"], oneMCfileEveryN=None, checkFileForZombie=False, era="2016PostVFP", extended=True):
 
     if maxFiles is None or (isinstance(maxFiles, int) and maxFiles < -1):
         maxFiles=default_nfiles
@@ -257,13 +252,8 @@
         nfiles = maxFiles
         if type(maxFiles) == dict:
             nfiles = maxFiles[sample] if sample in maxFiles else -1
-<<<<<<< HEAD
-        paths = makeFilelist(info["filepaths"], nfiles, base_path=base_path, nano_prod_tags=prod_tags, is_data=is_data, oneMCfileEveryN=oneMCfileEveryN, bkgPathTag=bkgPathTag)
-            
-=======
         paths = makeFilelist(info["filepaths"], nfiles, base_path=base_path, nano_prod_tags=prod_tags, is_data=is_data, oneMCfileEveryN=oneMCfileEveryN)
 
->>>>>>> ded074b9
         if checkFileForZombie:
             paths = [p for p in paths if not is_zombie(p)]
 
