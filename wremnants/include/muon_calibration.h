#include <ROOT/RVec.hxx>
#include "Math/GenVector/PtEtaPhiM4D.h"
#include "TFile.h"
#include "TTree.h"
#include "TRandom.h"
#include <eigen3/Eigen/Dense>
#include <memory>
#include <stdlib.h>
#include <math.h>
#include <fstream>
#include <typeinfo>
#include <algorithm>
#include "defines.h"
#include "tfliteutils.h"

namespace wrem {

using ROOT::VecOps::RVec;

template<typename T>
ROOT::VecOps::RVec<ROOT::VecOps::RVec<T>> splitNestedRVec(const ROOT::VecOps::RVec<T> &vec, const ROOT::VecOps::RVec<int> &counts) {
  using ROOT::VecOps::RVec;

  RVec<RVec<T>> res;
  res.reserve(counts.size());

  int total = 0;
  for (unsigned int i = 0; i < counts.size(); ++i) {
    const int count = counts[i];
    // avoid copies by adopting memory
    res.emplace_back(const_cast<T*>(vec.begin()) + total, count);
    total += count;
  }

  return res;
}

template <std::ptrdiff_t NJac = 3, std::ptrdiff_t NReplicas = 0>
class CVHCorrectorSingle {
public:

  using V = ROOT::Math::PtEtaPhiMVector;

  CVHCorrectorSingle(const std::string &filename) {
    TFile *fcor = TFile::Open(filename.c_str());

    TTree *idxmaptree = static_cast<TTree*>(fcor->Get("idxmaptree"));

    unsigned int idx;
    idxmaptree->SetBranchAddress("idx", &idx);

    idxmap_->reserve(idxmaptree->GetEntries());

    for (long long ientry=0; ientry < idxmaptree->GetEntries(); ++ientry) {
      idxmaptree->GetEntry(ientry);
      idxmap_->push_back(idx);
    }

    TTree *parmtree = static_cast<TTree*>(fcor->Get("parmtree"));

    float x;
    parmtree->SetBranchAddress("x", &x);

    std::array<float, NReplicas> xrep;
    if (NReplicas>0) {
      parmtree->SetBranchAddress("xreplicas", xrep.data());
    }

    x_->reserve(parmtree->GetEntries());
    xreplicas_->resize(parmtree->GetEntries(), NReplicas);

    for (long long ientry=0; ientry < parmtree->GetEntries(); ++ientry) {
      parmtree->GetEntry(ientry);
      x_->push_back(x);

      if (NReplicas > 0) {
        for (std::ptrdiff_t irep = 0; irep < NReplicas; ++irep) {
          (*xreplicas_)(ientry, irep) = xrep[irep];
        }
      }
    }
  }


  std::pair<V, int> operator() (float pt, float eta, float phi, int charge, const RVec<int> &idxs, const RVec<float> &jac) const {

    if (pt < 0.) {
      return std::make_pair<V, int>(V(), -99);
    }

    const Eigen::Matrix<double, 3, 1> curvmom = CurvMom(pt, eta, phi, charge);

    return CorMomCharge(curvmom, idxs, jac, *x_);
  }

protected:

  Eigen::Matrix<double, 3, 1> CurvMom(float pt, float eta, float phi, int charge) const {
    const double theta = 2.*std::atan(std::exp(-double(eta)));
    const double lam = M_PI_2 - theta;
    const double p = double(pt)/std::sin(theta);
    const double qop = double(charge)/p;

    return Eigen::Matrix<double, 3, 1>(qop, lam, phi);
  }

  template<typename U>
  std::pair<V, int> CorMomCharge(const Eigen::Matrix<double, 3, 1> &curvmom, const RVec<int> &idxs, const RVec<float> &jac, const U &parms) const {

    const auto nparms = idxs.size();

    const Eigen::Map<const Eigen::Matrix<float, NJac, Eigen::Dynamic, Eigen::RowMajor>> jacMap(jac.data(), NJac, nparms);

    Eigen::VectorXd xtrk(nparms);
    for (unsigned int i = 0; i < nparms; ++i) {
      xtrk[i] = parms[(*idxmap_)[idxs[i]]];
    }

    const Eigen::Matrix<double, 3, 1> curvmomcor = curvmom + jacMap.template topRows<3>().template cast<double>()*xtrk;

    if (curvmomcor.array().isNaN().any() || curvmomcor.array().isInf().any()) {
      return std::make_pair<V, int>(V(), -99);
    }

    const double qopcor = curvmomcor[0];
    const double lamcor = std::clamp(curvmomcor[1], -M_PI_2, M_PI_2);
    const double phicor = curvmomcor[2];

    const double pcor = 1./std::abs(qopcor);
    const int qcor = std::copysign(1., qopcor);

    const double ptcor = pcor*std::cos(lamcor);

    const double thetacor = std::clamp(M_PI_2 - lamcor, 0., M_PI);
    const double etacor = -std::log(std::tan(0.5*thetacor));

    return std::make_pair<V, int>(V(ptcor, etacor, phicor, wrem::muon_mass), int(qcor));

  }

  std::shared_ptr<std::vector<unsigned int>> idxmap_ = std::make_shared<std::vector<unsigned int>>();
  std::shared_ptr<std::vector<double>> x_ = std::make_shared<std::vector<double>>();
  std::shared_ptr<Eigen::MatrixXd> xreplicas_ = std::make_shared<Eigen::MatrixXd>();
};


class CVHCorrectorValidation : public CVHCorrectorSingle<5, 0> {
public:
  using base_t = CVHCorrectorSingle<5, 0>;

  using V = typename base_t::V;

  using base_t::base_t;

  std::pair<V, int> operator() (const RVec<float> &refParms, const RVec<unsigned int> &idxs, const RVec<float> &jac) const {

    const Eigen::Matrix<double, 3, 1> curvmom(refParms[0], refParms[1], refParms[2]);

    return CorMomCharge(curvmom, idxs, jac, *base_t::x_);
  }
};

template <std::ptrdiff_t NReplicas>
class CVHCorrectorReplicas : public CVHCorrectorSingle<5, NReplicas> {
public:
  using base_t = CVHCorrectorSingle<5, NReplicas>;

  using V = typename base_t::V;

  using base_t::base_t;

  std::array<std::pair<V, int>, NReplicas> operator() (const RVec<float> &refParms, const RVec<unsigned int> &idxs, const RVec<float> &jac) const {

    std::array<std::pair<V, int>, NReplicas> res;

    const Eigen::Matrix<double, 3, 1> curvmom(refParms[0], refParms[1], refParms[2]);

    for (std::ptrdiff_t irep = 0; irep < NReplicas; ++irep) {
      res[irep] = CorMomCharge(curvmom, idxs, jac, base_t::xreplicas_->col(irep));
    }

    return res;

  }
};

class CVHCorrector : public CVHCorrectorSingle<> {
public:


  CVHCorrector(const std::string &filename) : CVHCorrectorSingle(filename) {}
  CVHCorrector(const CVHCorrectorSingle &corsingle) : CVHCorrectorSingle(corsingle) {}

  RVec<std::pair<V, int>> operator () (const RVec<float> &ptv, const RVec<float> &etav, const RVec<float> &phiv, const RVec<int> &chargev, const RVec<RVec<int>> &idxsv, const RVec<RVec<float>> &jacv) {
    RVec<std::pair<V, int>> res;
    res.reserve(ptv.size());

    for (unsigned int i = 0; i < ptv.size(); ++i) {
      res.emplace_back(CVHCorrectorSingle::operator()(ptv[i], etav[i], phiv[i], chargev[i], idxsv[i], jacv[i]));
    }

    return res;
  }
};

template <typename HIST>
class calibration_uncertainty_helper {

public:

  using tensor_t = typename HIST::storage_type::value_type::tensor_t;
  static constexpr auto sizes = narf::tensor_traits<tensor_t>::sizes;
  static constexpr auto nvars = sizes[0];
  static constexpr auto nparms = sizes[1];

  using out_tensor_t = Eigen::TensorFixedSize<double, Eigen::Sizes<nvars, 2>>;

  calibration_uncertainty_helper(HIST &&hist, double minGenPt, double maxWeight) : 
    hist_(std::make_shared<const HIST>(std::move(hist))),
    minGenPt_(minGenPt),
    maxWeight_(maxWeight) {}

  out_tensor_t operator() (
    double qop,
    double pt,
    float eta,
    float phi,
    int charge,
    RVec<float> &momcov,
    double genQop,
    float genPt,
    float genEta,
    float genPhi,
    int genCharge,
    double nominal_weight) const {

    //TODO move this into a helper

    out_tensor_t res;
    res.setConstant(nominal_weight);
    res *= scale_res_weight(qop, pt, eta, phi, charge, momcov, genQop, genPt, genEta, genPhi, genCharge);
    return res;
  }

private:

  out_tensor_t scale_res_weight(
    double qop, double pt, double eta, double phi, int charge, const RVec<float> &cov,
    double genQop, double genPt, double genEta, double genPhi, int genCharge,
    bool abQop = false, bool fullParam = false
  ) const {

    const double theta = 2.*std::atan(std::exp(-double(eta)));
    const double lam = M_PI_2 - theta;
    const double p = double(pt)/std::sin(theta);
    const double Qop = double(charge)/p;
    Eigen::Vector3d parms(
      (abQop? qop : Qop),
      (fullParam? lam : 0),
      (fullParam? phi : 0)
    );

    const double gentheta = 2.*std::atan(std::exp(-double(genEta)));
    const double genlam = M_PI_2 - gentheta;
    const double genp = double(genPt)/std::sin(gentheta);
    const double genqop = double(genCharge)/genp;
    Eigen::Vector3d genparms(
      (abQop? genQop : genqop),
      (fullParam? genlam : 0),
      (fullParam? genPhi : 0)
    );

    const Eigen::Vector3d deltaparms = parms - genparms;

    const Eigen::Map<const Eigen::Matrix<float, 3, 3, Eigen::RowMajor>> covMap(cov.data(), 3, 3);

    Eigen::Matrix<double, 3, 3> covd = covMap.cast<double>();

    if (fullParam) {
      // fill in lower triangular part of the matrix, which is stored as zeros to save space
      covd.triangularView<Eigen::Lower>() = covd.triangularView<Eigen::Upper>().transpose();
    } else {
      covd.row(0) << covd(0,0), 0, 0;
      covd.row(1) << 0, 1, 0;
      covd.row(2) << 0, 0, 1;

    }

    const Eigen::Matrix<double, 3, 3> covinv = covd.inverse();
    const double covdet = covd.determinant();

    const double lnp = -0.5*deltaparms.transpose()*covinv*deltaparms;

    // no need to initialize since all elements are explicit filled
    out_tensor_t res;

    const auto &varparms = hist_->at(hist_->template axis<0>().index(genEta)).data();

    for (std::ptrdiff_t ivar = 0; ivar < nvars; ++ivar) {
      Eigen::Vector3d parmvar = Eigen::Vector3d::Zero();
      Eigen::Matrix<double, 3, 3> covvar = Eigen::Matrix<double, 3, 3>::Zero();

      const double A = varparms(ivar, 0);
      const double e = varparms(ivar, 1);
      const double M = varparms(ivar, 2);
      const double sig = varparms(ivar, 3);

      // scale
      parmvar[0] += (abQop? A*genQop : A*genqop);
      parmvar[0] += (abQop? -e*genQop/genPt : -e*genqop/genPt);
      parmvar[0] += (abQop? genCharge*M*genPt*genQop : genCharge*M*genPt*genqop);

      // resolution
      covvar += sig*covd;

      for (std::ptrdiff_t idownup = 0; idownup < 2; ++idownup) {

        const double dir = idownup == 0 ? -1. : 1.;

        const Eigen::Vector3d deltaparmsalt = deltaparms + dir*parmvar;
        const Eigen::Matrix<double, 3, 3> covdalt = covd + dir*covvar;

        const Eigen::Matrix<double, 3, 3> covinvalt = covdalt.inverse();
        const double covdetalt = covdalt.determinant();

        const double lnpalt = -0.5*deltaparmsalt.transpose()*covinvalt*deltaparmsalt;

        const double weight = std::sqrt(covdet/covdetalt)*std::exp(lnpalt - lnp);

        if (false) {
          if (std::isnan(weight) || std::isinf(weight) || std::fabs(weight) == 0.) {
            std::cout << "invalid weight: " << weight << std::endl;
            std::cout << "pt " << pt << std::endl;
            std::cout << "genPt " << genPt << std::endl;
            std::cout << "qop " << qop << std::endl;
            std::cout << "lam " << lam << std::endl;
            std::cout << "genlam " << genlam << std::endl;
            std::cout << "phi " << phi << std::endl;
            std::cout << "genlam " << genPhi << std::endl;
            std::cout << "covdet " << covdet << std::endl;
            std::cout << "covdetalt " << covdet << std::endl;
            std::cout << "lnp " << lnp << std::endl;
            std::cout << "lnpalt " << lnpalt << std::endl;
            std::cout << "covd\n" << covd << std::endl;
            std::cout << "covdalt\n" << covdalt << std::endl;
            std::cout << "covinv\n" << covinv << std::endl;
            std::cout << "covinvalt\n" << covinvalt << std::endl;
          }
        }

        // protect against outliers
        // if (weight > 0.9998 && weight < 1.0002) {cout << "smearing weight is " << weight << "covd is " << covd << std::endl;}
        res(ivar, idownup) = std::min(weight, maxWeight_);
      }
    }
    
    return res;
  }
  std::shared_ptr<const HIST> hist_;
  double minGenPt_;
  double maxWeight_;

};

    float smearGenPt(RVec<float> cov, int charge, float pt, float theta) {
        float sigma2_qop = cov[0];
        double sigma2_pt = pow((pt * pt / (charge * sin(theta))), 2) * sigma2_qop;
        return gRandom -> Gaus(pt, sqrt(sigma2_pt));
    }
    
    double smearGenQop(RVec<float> cov, double qop) {
        double sigma2_qop = cov[0];
        return gRandom -> Gaus(qop, sqrt(sigma2_qop));
    }

    int getGoodGenMuons0IdxInReco(RVec<bool> goodMuons, RVec<bool> goodMuonsByGenTruth) {
        int first_goodGenMuon_idx_in_goodMuons = 0;
        for (int i = 0; i < goodMuonsByGenTruth.size(); i++) {
            if (goodMuonsByGenTruth[i]) {break;}
            else {first_goodGenMuon_idx_in_goodMuons += 1;}
        }
        int goodGenMuons0_idx_in_recos = 0;
        int num_goodMuons_found = 0;
        for (int i = 0; i < goodMuons.size(); i++) {
            if (goodMuons[i]) {
                num_goodMuons_found += 1;
                if (num_goodMuons_found == first_goodGenMuon_idx_in_goodMuons + 1) {
                    break;
                }
            }
            goodGenMuons0_idx_in_recos += 1;
        }
        return goodGenMuons0_idx_in_recos;
    }

    RVec<bool> filterRecoMuonsByGenTruth(
        RVec<bool> muonSelection,
        RVec<int> Muon_genPartIdx,
        RVec<int> GenPart_pdgId,
        RVec<int> GenPart_statusFlags,
        RVec<int> GenPart_status,
        bool requirePrompt = true
    ) {
        ROOT::VecOps::RVec<bool> res(muonSelection.size());
        for (int i = 0; i < muonSelection.size(); i++) {
            res[i] = (
                muonSelection[i] &&
                (!(requirePrompt) || GenPart_statusFlags[Muon_genPartIdx[i]] & 0x01) &&
                (abs(GenPart_pdgId[Muon_genPartIdx[i]]) == MUON_PDGID) &&
                (GenPart_status[Muon_genPartIdx[i]] == 1)
            );
        }
        return res;
    }

    RVec<bool> filterRecoMuonsByCovMat(
        RVec<bool> muonSelection,
        RVec<float> covMat,
        RVec<int> covMatCounts
    ) {
        ROOT::VecOps::RVec<bool> res(muonSelection.size());
        int covMat_start_idx = 0;
        for (int i = 0; i < muonSelection.size(); i++) {
            res[i] = (
                muonSelection[i] &&
                //covMatCounts[i] &&
                covMat[covMat_start_idx] > 0
            );
            covMat_start_idx += covMatCounts[i];
        }
        return res;
    }

    template<typename T> RVec<RVec<T>> getCovMatForSelectedRecoMuons(
        RVec<float> covmat,
        RVec<int> covmat_counts,
        RVec<bool> selection,
        int nMuons = -1 // limit the number of muons to be N; -1 to take all selected muons
    ) {
        if (covmat_counts.size() != selection.size()) {
            throw std::invalid_argument("selection masks should match the size of all RECO muons");
        }
        
        using ROOT::VecOps::RVec;
        RVec<RVec<T>> res;
        res.reserve(nMuons > 0 ? nMuons : 1);

        int covmat_start_idx = 0;
        for (int i = 0; i < covmat_counts.size(); i++) {
            if (selection[i]) {
                ROOT::VecOps::RVec<int> idxRange(covmat_counts[i]);
                for (int i = 0; i < idxRange.size(); i++) {
                    idxRange[i] = i + covmat_start_idx;
                }
                res.emplace_back(Take(covmat, idxRange));
            }
            covmat_start_idx += covmat_counts[i];
        }
        return res;
    }
        
    RVec<float> getCovMatForGoodMuons0(
        RVec<float> covmat,
        RVec<int> covmat_counts,
        RVec<bool> goodMuons,
        RVec<bool> goodMuonsByGenTruth
    ) {
        
        int goodGenMuons0_idx_in_recos = wrem::getGoodGenMuons0IdxInReco(
            goodMuons, goodMuonsByGenTruth
        );
        int covmat_start_idx = 0;
        for (int i = 0; i < goodGenMuons0_idx_in_recos; i++) {
            covmat_start_idx += covmat_counts[i];
        }
        ROOT::VecOps::RVec<int> idxRange(9);
        for (int i = 0; i < 9; i++) {
            idxRange[i] = i + covmat_start_idx;
        }
        return Take(covmat, idxRange);
    }
  
    using ROOT::VecOps::RVec;

    double calculateTheta(float eta) {
        return 2.*std::atan(std::exp(-double(eta)));
    }

    double calculateLam(float eta) {
        double theta = calculateTheta(eta);
        return M_PI_2 - theta;
    }

    double calculateQop(float pt, float eta, int charge) {
        double theta = calculateTheta(eta);
        return (charge * std::sin(theta) / double(pt));
    }

    double calculatePt(double qop, float eta, int charge) {
        double theta = calculateTheta(eta);
        return (charge * std::sin(theta) / qop);
    }

    double calculateQopUnc(float eta, int charge, double kUnc) {
        double theta = calculateTheta(eta);
        return (charge * std::sin(theta) * kUnc);
    }

    double calculateQopUnc(float pt, float eta, int charge, double ptUnc) {
        double theta = calculateTheta(eta);
        return ((-1. * charge * std::sin(theta)) / pow(pt, 2)) * ptUnc;
    }

    double calculateQopUnc(float pt, float eta, int charge, double AUnc, double eUnc, double MUnc) {
        double k = 1 / pt;
        double kUnc = (AUnc - eUnc * k) * k + charge * MUnc;
        return calculateQopUnc(eta, charge, kUnc);
    }

    Eigen::TensorFixedSize<double, Eigen::Sizes<2>> calculateSmearingWeightsDownUp(
        double genQop, double recoQop, double recoQopUnc, double sigma2Qop
    ) {
        const double lnp = -0.5 * pow((recoQop - genQop), 2) / sigma2Qop;
        Eigen::TensorFixedSize<double, Eigen::Sizes<2>> res;
        for (std::ptrdiff_t idownup = 0; idownup < 2; ++idownup) {
            const double dir = idownup == 0 ? -1. : 1.;
            const double lnpAlt = -0.5 * pow((recoQop + dir * recoQopUnc - genQop), 2) / sigma2Qop;
            const double weight = std::exp(lnpAlt - lnp);
            res(idownup) = weight;
        }
        return res;
    }

// jpsi correction central value for one muon
template <typename T>
class JpsiCorrectionsHelper {

public:
    using hist_t = T;
    using tensor_t = typename T::storage_type::value_type::tensor_t;

    JpsiCorrectionsHelper(T&& corrections) :
        correctionHist_(std::make_shared<const T>(std::move(corrections))) {}

    // helper for bin lookup which implements the compile-time loop over axes
    template<typename... Xs, std::size_t... Idxs>
    const tensor_t &get_tensor_impl(std::index_sequence<Idxs...>, const Xs&... xs) {
        return correctionHist_->at(correctionHist_->template axis<Idxs>().index(xs)...).data();
    }

    // variadic templated bin lookup
    template<typename... Xs>
    const tensor_t &get_tensor(const Xs&... xs) {
        return get_tensor_impl(std::index_sequence_for<Xs...>{}, xs...);
    }
    
    // for central value of pt
    float operator() (float cvhPt, float cvhEta, int charge) {
        const auto &params = get_tensor(cvhEta);
        const double A = params(0);
        const double e = params(1);
        const double M = params(2);
        double k = 1.0 / cvhPt;
        double magnetic = 1.0 + A;
        double material = -1.0 * e * k;
        double alignment = charge * M;
        double kCrctd = (magnetic + material) * k + alignment;
        return (1.0 / kCrctd);
    }

private:
    std::shared_ptr<const T> correctionHist_;
};

// jpsi corrections central value for multiple muons
template <typename T>
class JpsiCorrectionsRVecHelper : public JpsiCorrectionsHelper<T> {

using base_t = JpsiCorrectionsHelper<T>;

public:
    //inherit constructor
    using base_t::base_t;

    RVec<float> operator() (const RVec<float>& pts, const RVec<float> etas, RVec<int> charges) {
        RVec<float> corrected_pt(pts.size(), 0.);
        assert(etas.size() == pts.size() && etas.size() == charges.size());
        for (size_t i = 0; i < pts.size(); i++) {
            corrected_pt[i] = JpsiCorrectionsHelper<T>::operator()(pts[i], etas[i], charges[i]);
        }

        return corrected_pt;
    }
};

// unlike the JpsiCorrectionHelper which only deals with one muon,
// and uses inheritance to work on a vector of muons,
// this helper is already vectorized
template <typename T>
class JpsiCorrectionsUncHelper {

public:
    using hist_t = T;
    using tensor_t = typename T::storage_type::value_type::tensor_t;
    static constexpr auto sizes = narf::tensor_traits<tensor_t>::sizes;
    static constexpr auto nUnc = sizes[sizes.size() - 1]; // 1 for central value
    using out_tensor_t = Eigen::TensorFixedSize<double, Eigen::Sizes<nUnc, 2>>;

    JpsiCorrectionsUncHelper(T&& corrections) :
        correctionHist_(std::make_shared<const T>(std::move(corrections))) {}

    // helper for bin lookup which implements the compile-time loop over axes
    template<typename... Xs, std::size_t... Idxs>
    const tensor_t &get_tensor_impl(std::index_sequence<Idxs...>, const Xs&... xs) {
        return correctionHist_->at(correctionHist_->template axis<Idxs>().index(xs)...).data();
    }

    // variadic templated bin lookup
    template<typename... Xs>
    const tensor_t &get_tensor(const Xs&... xs) {
        return get_tensor_impl(std::index_sequence_for<Xs...>{}, xs...);
    }

    // for smearing weights derived from propagating uncs on A, e, M to uncs on qop

    out_tensor_t operator() (
        const RVec<double> &genQops, 
        const RVec<float> &genPhis,
        const RVec<float> &genEtas,
        const RVec<double> &recoQops,
        const RVec<float> &recoPhis,
        const RVec<float> &recoEtas,
        const RVec<int> &recoCharges,
        const RVec<double> &recoPts,
        const RVec<RVec<float>> &covs, // for sigma on the Gaussian
        double nominal_weight = 1.0,
        bool fullParam = false
    ) {
        out_tensor_t res;
        res.setConstant(nominal_weight);

        const std::size_t nmuons = recoPts.size();

        for (std::size_t i = 0; i < nmuons; ++i) {
            res *= smearingWeight_oneMuon(
                genQops[i], genPhis[i], genEtas[i],
                recoQops[i], recoPhis[i], recoEtas[i], recoCharges[i], recoPts[i],
                covs[i], fullParam
            );
        }

        return res;
    }

private:
    out_tensor_t smearingWeight_oneMuon(
        double genQop,  float genPhi,  float genEta,
        double recoQop, float recoPhi, float recoEta, int recoCharge, float recoPt,  
        const RVec<float> &cov, bool fullParam = false
    ) {
        Eigen::Vector3d parms(
            recoQop,
            (fullParam? calculateLam(recoEta) : 0),
            (fullParam? recoPhi: 0)
        ); // (qop, lam, phi)

        Eigen::Vector3d genparms(
            genQop,
            (fullParam? calculateLam(genEta) : 0),
            (fullParam? genPhi: 0)
        );

        const Eigen::Vector3d deltaparms = parms - genparms;

        const Eigen::Map<const Eigen::Matrix<float, 3, 3, Eigen::RowMajor>> covMap(cov.data(), 3, 3);

        Eigen::Matrix<double, 3, 3> covd = covMap.cast<double>();
    
        if (fullParam) {
            // fill in lower triangular part of the matrix, which is stored as zeros to save space
            covd.triangularView<Eigen::Lower>() = covd.triangularView<Eigen::Upper>().transpose();
        } else {
            covd.row(0) << covd(0,0), 0, 0;
            covd.row(1) << 0, 1, 0;
            covd.row(2) << 0, 0, 1;
        }

        const Eigen::Matrix<double, 3, 3> covinv = covd.inverse();
        const double covdet = covd.determinant();
    
        const double lnp = -0.5*deltaparms.transpose()*covinv*deltaparms;

        const auto &params = get_tensor(recoEta);

        // no need to initialize since all elements will be explicitly filled
        out_tensor_t res;
    
        for (std::ptrdiff_t ivar = 0; ivar < nUnc; ++ivar) {
            const double AUnc = params(0, ivar);
            const double eUnc = params(1, ivar);
            const double MUnc = params(2, ivar);
            double recoK = 1.0 /recoPt;
            double recoKUnc = (AUnc - eUnc * recoK) * recoK + recoCharge * MUnc;
            Eigen::Vector3d parmvar = Eigen::Vector3d::Zero();   
            parmvar[0] = recoCharge * std::sin(calculateTheta(recoEta)) * recoKUnc;

            for (std::ptrdiff_t idownup = 0; idownup < 2; ++idownup) {
                const double dir = idownup == 0 ? -1. : 1.;
                const Eigen::Vector3d deltaparmsalt = deltaparms + dir*parmvar;
                const Eigen::Matrix<double, 3, 3> covdalt = covd; //+ dir*covvar;
    
                const Eigen::Matrix<double, 3, 3> covinvalt = covdalt.inverse();
                const double covdetalt = covdalt.determinant();
    
                const double lnpalt = -0.5*deltaparmsalt.transpose()*covinvalt*deltaparmsalt;
    
                const double weight = std::sqrt(covdet/covdetalt)*std::exp(lnpalt - lnp);
    
                res(ivar, idownup) = weight;
            }
        }
        return res;
    }

    std::shared_ptr<const T> correctionHist_;
};

template <typename T, size_t NEtaBins>
class ZNonClosureParametrizedHelper {

public:
    using hist_t = T;
    using tensor_t = typename T::storage_type::value_type::tensor_t;
    using out_tensor_t = Eigen::TensorFixedSize<double, Eigen::Sizes<NEtaBins, 2>>;
    using out_tensor_chip_t = Eigen::TensorFixedSize<double, Eigen::Sizes<2>>;

    ZNonClosureParametrizedHelper(T&& corrections):
        correctionHist_(std::make_shared<const T>(std::move(corrections))) {}

    out_tensor_t operator() (
        double genQop, float genEta,
        double recoQop, float recoEta, int recoCharge, double recoPt,  
        const RVec<float> &cov, double nominal_weight = 1.0,
        int calVarFlags = 7   //A = 1, e = 2, M = 4
    ) {
        const unsigned int iEta = std::clamp(
            correctionHist_ -> template axis<0>().index(recoEta), 0, (int)NEtaBins - 1
        ); // clip under/overflow bins 
        const auto &params = correctionHist_->at(iEta).data();
        const double sigma2Qop = cov[0];

        double recoK = 1.0 /recoPt;
        double recoKUnc = 0.0;
        enum calVarFlagsScheme {AFlag = 1, eFlag = 2, MFlag = 4};
        if (calVarFlags & AFlag) {
            const double AUnc = params(0);
            recoKUnc += AUnc * recoK;
        }
        if (calVarFlags & eFlag) {
            const double eUnc = params(1);
            recoKUnc += -1.0 * eUnc * recoK * recoK;
        }
        if (calVarFlags & MFlag) {
            const double MUnc = params(2);
            recoKUnc += recoCharge * MUnc;
        }
        double recoQopUnc = recoCharge * std::sin(calculateTheta(recoEta)) * recoKUnc;

        out_tensor_t res;
        res.setConstant(nominal_weight);
        out_tensor_chip_t smearing_weight = \
            calculateSmearingWeightsDownUp(genQop, recoQop, recoQopUnc, sigma2Qop);
        res(iEta, 0) *= smearing_weight(0);
        res(iEta, 1) *= smearing_weight(1);


        return res;
    }
private:
    std::shared_ptr<const T> correctionHist_;
};

// the parametrized Z non-closure helper without the de-correlation in output nuisances
template <typename T, size_t NEtaBins>
class ZNonClosureParametrizedHelperCorl {

public:
    using hist_t = T;
    using tensor_t = typename T::storage_type::value_type::tensor_t;
    using out_tensor_t = Eigen::TensorFixedSize<double, Eigen::Sizes<2>>;

    ZNonClosureParametrizedHelperCorl(T&& corrections):
        correctionHist_(std::make_shared<const T>(std::move(corrections))) {}

    out_tensor_t operator() (
        double genQop, float genEta,
        double recoQop, float recoEta, int recoCharge, double recoPt,  
        const RVec<float> &cov, double nominal_weight = 1.0,
        int calVarFlags = 7   //A = 1, e = 2, M = 4
    ) {
        const unsigned int iEta = std::clamp(
            correctionHist_ -> template axis<0>().index(recoEta), 0, (int)NEtaBins - 1
        ); // clip under/overflow bins
        const auto &params = correctionHist_->at(iEta).data();
        const double sigma2Qop = cov[0];

        double recoK = 1.0 /recoPt;
        double recoKUnc = 0.0;
        enum calVarFlagsScheme {AFlag = 1, eFlag = 2, MFlag = 4};
        if (calVarFlags & AFlag) {
            const double AUnc = params(0);
            recoKUnc += AUnc * recoK;
        }
        if (calVarFlags & eFlag) {
            const double eUnc = params(1);
            recoKUnc += -1.0 * eUnc * recoK * recoK;
        }
        if (calVarFlags & MFlag) {
            const double MUnc = params(2);
            recoKUnc += recoCharge * MUnc;
        }
        double recoQopUnc = recoCharge * std::sin(calculateTheta(recoEta)) * recoKUnc;

        out_tensor_t res;
        res.setConstant(nominal_weight);
        return res * calculateSmearingWeightsDownUp(genQop, recoQop, recoQopUnc, sigma2Qop);
    }

private:
    std::shared_ptr<const T> correctionHist_;
};

template <typename T, size_t NEtaBins, size_t NPtBins>
class ZNonClosureBinnedHelper {

public:
    using hist_t = T;
    using out_tensor_t = Eigen::TensorFixedSize<double, Eigen::Sizes<NEtaBins, NPtBins, 2>>;
    using out_tensor_chip_t = Eigen::TensorFixedSize<double, Eigen::Sizes<2>>;

    ZNonClosureBinnedHelper(T&& corrections) :
        correctionHist_(std::make_shared<const T>(std::move(corrections))) {}

    // smaering weights for Z non-closure number on pt 
    out_tensor_t operator() (
        double genQop, float genPt, float genEta, int genCharge,
        double recoQop, double recoPt, float recoEta, int recoCharge,
        const RVec<float> &cov, double nominal_weight = 1.0
    ) {
        const unsigned int iEta = std::clamp(
            correctionHist_->template axis<0>().index(recoEta), 0, int(NEtaBins) - 1
        );
        const unsigned int iPt = std::clamp(
            correctionHist_->template axis<1>().index(recoPt), 0, int(NPtBins) - 1
        );
        const double nonClosure = correctionHist_->at(iEta, iPt).value();
        const double recoKUnc = (nonClosure - 1) * (1 / recoPt);
        const double recoQopUnc = calculateQopUnc(recoEta, recoCharge, recoKUnc);
        const double sigma2Qop = cov[0];
        out_tensor_t res;
        res.setConstant(nominal_weight);
        out_tensor_chip_t smearing_weight = \
            calculateSmearingWeightsDownUp(genQop, recoQop, recoQopUnc, sigma2Qop);
        res(iEta, iPt, 0) *= smearing_weight(0);
        res(iEta, iPt, 1) *= smearing_weight(1);
        return res;
    }

private:
    std::shared_ptr<const T> correctionHist_;
};

// the binned Z non-closure helper without the de-correlation in output nuisances
template <typename T, size_t NEtaBins, size_t NPtBins>
class ZNonClosureBinnedHelperCorl {

public:
    using hist_t = T;
    using out_tensor_t = Eigen::TensorFixedSize<double, Eigen::Sizes<2>>;

    ZNonClosureBinnedHelperCorl(T&& corrections) :
        correctionHist_(std::make_shared<const T>(std::move(corrections))) {}

    // smaering weights for Z non-closure number on pt 
    out_tensor_t operator() (
        double genQop, float genPt, float genEta, int genCharge,
        double recoQop, double recoPt, float recoEta, int recoCharge,
        const RVec<float> &cov, double nominal_weight = 1.0
    ) {
        const unsigned int iEta = std::clamp(
            correctionHist_->template axis<0>().index(recoEta), 0, int(NEtaBins) - 1
        );
        const unsigned int iPt = std::clamp(
            correctionHist_->template axis<1>().index(recoPt), 0, int(NPtBins) - 1
        );
        const double nonClosure = correctionHist_->at(iEta, iPt).value();
        const double recoKUnc = (nonClosure - 1) * (1 / recoPt);
        const double recoQopUnc = calculateQopUnc(recoEta, recoCharge, recoKUnc);
        const double sigma2Qop = cov[0];

        out_tensor_t res;
        res.setConstant(nominal_weight);
        return res * calculateSmearingWeightsDownUp(genQop, recoQop, recoQopUnc, sigma2Qop);
    }

private:
    std::shared_ptr<const T> correctionHist_;
};

template <typename T>
class CorrectionHelperBase {

public:
    CorrectionHelperBase(unsigned int nSlots, T&& corrections) :
        myRndGens(nSlots),
        correctionHist_(std::make_shared<const T>(std::move(corrections)))
        {
            init_random_generators();
        }


    CorrectionHelperBase(unsigned int nSlots, T&& corrections, T&& uncertainties) : 
        myRndGens(nSlots),
        correctionHist_(std::make_shared<const T>(std::move(corrections))),
        uncertaintyHist_(std::make_shared<const T>(std::move(uncertainties))
        ){
            init_random_generators();
        }

    void init_random_generators(){
        int seed = 1; // not 0 because seed 0 has a special meaning
        for (auto &&gen : myRndGens)
        {
            gen.SetSeed(seed++);
        }
    }

    // helper for bin lookup which implements the compile-time loop over axes
    template<typename... Xs, std::size_t... Idxs>
    const float get_value_impl(std::index_sequence<Idxs...>, const Xs&... xs) {
      return correctionHist_->at(correctionHist_->template axis<Idxs>().index(xs)...);
    }

    // variadic templated bin lookup
    template<typename... Xs>
    const float get_value(const Xs&... xs) {
        return get_value_impl(std::index_sequence_for<Xs...>{}, xs...);
    }

    // helper for bin lookup which implements the compile-time loop over axes
    template<typename... Xs, std::size_t... Idxs>
    const float get_error_impl(std::index_sequence<Idxs...>, const Xs&... xs) {
      return uncertaintyHist_->at(uncertaintyHist_->template axis<Idxs>().index(xs)...);
    }

    // variadic templated bin lookup
    template<typename... Xs>
    const float get_error(const Xs&... xs) {
        return get_error_impl(std::index_sequence_for<Xs...>{}, xs...);
    }

    virtual float get_correction(unsigned int slot, float pt, float eta) {return 0;}

    float get_random(unsigned int slot, float mean, float std){
        return myRndGens[slot].Gaus(mean, std);
    }


    RVec<float> operator() (unsigned int slot, const RVec<float>& pts, const RVec<float>& etas) {
        RVec<float> corrected_pt(pts.size(), 0.);
        assert(etas.size() == pts.size());
        for (size_t i = 0; i < pts.size(); i++) {
            corrected_pt[i] = get_correction(slot, pts[i], etas[i]);
        }
        return corrected_pt;
    }


private:
    std::vector<TRandom3> myRndGens; 

    std::shared_ptr<const T> correctionHist_;
    std::shared_ptr<const T> uncertaintyHist_;
};


template <typename T>
class BiasCalibrationHelper : public CorrectionHelperBase<T> {

using base_t = CorrectionHelperBase<T>;

public:
    //inherit constructor
    using base_t::base_t;

    float get_correction(unsigned int slot, float pt, float eta) override {
        const double bias = base_t::get_value(eta, pt);
        const double error = base_t::get_error(eta, pt);

        if(error>0.)
            return pt*(1.0 + base_t::get_random(slot, bias, error));
        else 
            return pt*(1.0+bias);
    }
};

class SmearingHelper{

public:
    SmearingHelper(unsigned int nSlots, TH2D&& smearings) :
        myRndGens(nSlots),
        hsmear(std::make_shared<const TH2D>(std::move(smearings)))
        {
            init_random_generators();
        }

    void init_random_generators(){
        int seed = 1; // not 0 because seed 0 has a special meaning
        for (auto &&gen : myRndGens)
        {
            gen.SetSeed(seed++);
        }
    }

    float get_random(unsigned int slot, float mean, float std){
        return myRndGens[slot].Gaus(mean, std);
    }


    RVec<float> operator() (unsigned int slot, const RVec<float>& pts, const RVec<float>& etas) {
        RVec<float> corrected_pt(pts.size(), 0.);
        assert(etas.size() == pts.size());
        for (size_t i = 0; i < pts.size(); i++) {
            corrected_pt[i] = get_correction(slot, pts[i], etas[i]);
        }
        return corrected_pt;
    }


    float get_correction(unsigned int slot, float pt, float eta) {

        const double xlow = hsmear->GetXaxis()->GetBinLowEdge(1);
        const double ylow = hsmear->GetYaxis()->GetBinLowEdge(1);

        const double xhigh = hsmear->GetXaxis()->GetBinUpEdge(hsmear->GetNbinsX());
        const double yhigh = hsmear->GetYaxis()->GetBinUpEdge(hsmear->GetNbinsY());

        double pt_cap = pt;
        double eta_cap = eta;

        // If eta is outside the range, set the interpolated value to the interpolated value of the closest x bin edge
        if (eta <= xlow){
          eta_cap = xlow + 0.00001;
        } 
        else if (eta >= xhigh)
        {
          eta_cap = xhigh - 0.00001;
        }

        // If pt is outside the range, set the interpolated value to the interpolated value of the closest y bin edge
        if (pt <= ylow){
          pt_cap = ylow + 0.00001;
        }
        else if (pt >= yhigh)
        {
          pt_cap = yhigh - 0.00001;
        }

        const double sigma = hsmear->Interpolate(eta_cap, pt_cap); // this is sigma_p/p

        if(sigma>0.)
            return 1. / (1./pt + get_random(slot, 0., sigma/pt));
        else 
            return pt;
    }

private:
    std::vector<TRandom3> myRndGens; 
    std::shared_ptr<const TH2D> hsmear;
};

template <typename T>
class SmearingWeightTestHelper {
public:
    using hist_t = T;
    using tensor_t = typename T::storage_type::value_type::tensor_t;
    static constexpr auto sizes = narf::tensor_traits<tensor_t>::sizes;
    static constexpr auto nUnc = sizes[sizes.size() - 1];
    using out_tensor_t = Eigen::TensorFixedSize<double, Eigen::Sizes<nUnc, 2>>;

    SmearingWeightTestHelper(const std::string &filename, T&& corrections) : 
        helper_(
            std::make_shared<narf::tflite_helper>(
                filename, "serving_default", ROOT::GetThreadPoolSize()
            )
        ),
        correctionHist_(std::make_shared<const T>(std::move(corrections))) {
            cout << "+++++++++++++++++++++++++++++++" << std::endl;
            cout << "Thread pool size is: " << ROOT::GetThreadPoolSize() << std::endl;
            cout << "+++++++++++++++++++++++++++++++" << std::endl; 
        }

<<<<<<< HEAD
    out_tensor_t operator() (const RVec<float> &recPts, const RVec<float> &recEtas, const RVec<int> &recCharges, const RVec<float> &genPts, const RVec<float> &genEtas, const RVec<int> &genCharges, double nominal_weight = 1.0) {
=======
    // helper for bin lookup which implements the compile-time loop over axes
    template<typename... Xs, std::size_t... Idxs>
    const tensor_t &get_tensor_impl(std::index_sequence<Idxs...>, const Xs&... xs) {
        return correctionHist_->at(correctionHist_->template axis<Idxs>().index(xs)...).data();
    }

    // variadic templated bin lookup
    template<typename... Xs>
    const tensor_t &get_tensor(const Xs&... xs) {
        return get_tensor_impl(std::index_sequence_for<Xs...>{}, xs...);
    }

    out_tensor_t operator() (
        unsigned int slot,
        const RVec<float> &recPts, const RVec<float> &recEtas, const RVec<int> &recCharges,
        const RVec<float> &genPts, const RVec<float> &genEtas, const RVec<int> &genCharges,
        double nominal_weight = 1.0) {
>>>>>>> 271f6d8e

        auto const nmuons = recPts.size();

        out_tensor_t alt_weights_all;
        alt_weights_all.setConstant(nominal_weight);

        for (std::size_t i = 0; i < nmuons; ++i) {

            auto const &recPt = recPts[i];
            auto const &recEta = recEtas[i];
            auto const &recCharge = recCharges[i];

            auto const &genPt = genPts[i];
            auto const &genEta = genEtas[i];
            auto const &genCharge = genCharges[i];


            const double qoprec = recCharge*1./(recPt*std::cosh(recEta));
            const double qopgen = genCharge*1./(genPt*std::cosh(genEta));

            // compute qoprec/qopgen needed to compute the weights
            const double qopr = qoprec/qopgen;

            // fill input tensors
            Eigen::TensorFixedSize<double, Eigen::Sizes<>> genPt_tensor;
            Eigen::TensorFixedSize<double, Eigen::Sizes<>> genEta_tensor;
            Eigen::TensorFixedSize<double, Eigen::Sizes<>> genCharge_tensor;
            Eigen::TensorFixedSize<double, Eigen::Sizes<>> qopr_tensor;

            genPt_tensor(0) = genPt;
            genEta_tensor(0) = genEta;
            genCharge_tensor(0) = genCharge;
            qopr_tensor(0) = qopr;

            // define output tensors
            Eigen::TensorFixedSize<double, Eigen::Sizes<>> delta_weight_tensor;

            // build tuples of inputs and outputs (use std::tie so the tuples contain references to the tensors above)
            auto const inputs = std::tie(genPt_tensor, genEta_tensor, genCharge_tensor, qopr_tensor);
            auto outputs = std::tie(delta_weight_tensor);

            // call the tensorflow lite model to fill the outputs
            (*helper_)(inputs, outputs);

            // get the output value
            const double dweightdqop = delta_weight_tensor(0);

            out_tensor_t delta_qop;

            const auto &params = get_tensor(recEta);
            for (std::ptrdiff_t ivar = 0; ivar < nUnc; ++ivar) {
                const double AUnc = params(0, ivar);
                const double eUnc = params(1, ivar);
                const double MUnc = params(2, ivar);  
                double recoQopUnc = calculateQopUnc(recPt, recEta, recCharge, AUnc, eUnc, MUnc);
                for (std::ptrdiff_t idownup = 0; idownup < 2; ++idownup) {
                    const double dir = idownup == 0 ? -1. : 1.;
                    delta_qop(ivar, idownup) = recoQopUnc * dir;
                }
            }

            const out_tensor_t alt_weights = dweightdqop*delta_qop + 1.;
            cout << "weights for 143rd variation are: " << std::endl;
            cout << alt_weights(143,0) << ", " << alt_weights(143,1) << std::endl;

            // total weight is the product over all the muons
            alt_weights_all *= alt_weights;
        }
        return alt_weights_all;
    }

private:
    std::shared_ptr<narf::tflite_helper> helper_;
    std::shared_ptr<const T> correctionHist_;
};

/*
void test_SmearingWeightTestHelper(SmearingWeightTestHelper<5> &helper) {
    auto res = helper(RVec<float>(), RVec<float>(), RVec<int>(), RVec<float>(), RVec<float>(), RVec<int>(), 1.);

    std::cout << res << std::endl;
}
*/
}<|MERGE_RESOLUTION|>--- conflicted
+++ resolved
@@ -1100,9 +1100,6 @@
             cout << "+++++++++++++++++++++++++++++++" << std::endl; 
         }
 
-<<<<<<< HEAD
-    out_tensor_t operator() (const RVec<float> &recPts, const RVec<float> &recEtas, const RVec<int> &recCharges, const RVec<float> &genPts, const RVec<float> &genEtas, const RVec<int> &genCharges, double nominal_weight = 1.0) {
-=======
     // helper for bin lookup which implements the compile-time loop over axes
     template<typename... Xs, std::size_t... Idxs>
     const tensor_t &get_tensor_impl(std::index_sequence<Idxs...>, const Xs&... xs) {
@@ -1116,11 +1113,9 @@
     }
 
     out_tensor_t operator() (
-        unsigned int slot,
         const RVec<float> &recPts, const RVec<float> &recEtas, const RVec<int> &recCharges,
         const RVec<float> &genPts, const RVec<float> &genEtas, const RVec<int> &genCharges,
         double nominal_weight = 1.0) {
->>>>>>> 271f6d8e
 
         auto const nmuons = recPts.size();
 
