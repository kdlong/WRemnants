--- conflicted
+++ resolved
@@ -731,28 +731,8 @@
         double genQop, float genEta,
         double recoQop, float recoEta, int recoCharge, double recoPt,  
         const RVec<float> &cov, double nominal_weight = 1.0,
-<<<<<<< HEAD
-        std::vector<std::string> vars =  {"A", "M"}
-    ) {
-        const auto &params = get_tensor(recoEta);
-        double recoK = 1.0 /recoPt;
-        double recoKUnc = 0.0;
-
-        if (std::find(vars.begin(), vars.end(), "A") != vars.end()) {
-            const double AUnc = params(0);
-            recoKUnc += AUnc * recoK;
-        }
-        if (std::find(vars.begin(), vars.end(), "e") != vars.end()) {
-            const double eUnc = params(1);
-            recoKUnc += -1.0 * eUnc * recoK * recoK;
-        }
-        if (std::find(vars.begin(), vars.end(), "M") != vars.end()) {
-            const double MUnc = params(2);
-            recoKUnc += recoCharge * MUnc;
-=======
         int calVarFlags = 7   //A = 1, e = 2, M = 4
     ) {
-        
         const auto &params = get_tensor(recoEta);
         double recoK = 1.0 /recoPt;
         double recoKUnc = 0.0;
@@ -772,7 +752,6 @@
             const double MUnc = params(2);
             recoKUnc += recoCharge * MUnc;
             cout << "M added" << std::endl;
->>>>>>> 69c6ca18
         }
 
         double recoQopUnc = recoCharge * std::sin(calculateTheta(recoEta)) * recoKUnc;
