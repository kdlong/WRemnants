--- conflicted
+++ resolved
@@ -233,15 +233,9 @@
     jpsi_crctn_unc_helper.tensor_axes = (hist_scale_params_unc.axes['unc'], common.down_up_axis)
     return jpsi_crctn_unc_helper
 
-<<<<<<< HEAD
-def make_Z_non_closure_charge_dep_helper(
-    filepath = f"{data_dir}/closure/calibrationAlignmentZ_after_LBL_v721.root",
-    n_eta_bins = 24, n_scale_params = 3
-=======
 def make_Z_non_closure_parametrized_helper(
     filepath = f"{data_dir}/closure/calibrationAlignmentZ_after_LBL_v721.root",
     n_eta_bins = 24, n_scale_params = 3, correlate = False
->>>>>>> ee8cb56e
 ):
     f = uproot.open(filepath)
     M = f['MZ'].to_hist()
@@ -255,15 +249,6 @@
     hist_non_closure.view()[...,2] = M.values()
 
     hist_non_closure_cpp = narf.hist_to_pyroot_boost(hist_non_closure, tensor_rank = 1)
-<<<<<<< HEAD
-    z_non_closure_helper = ROOT.wrem.ZNonClosureChargeDepHelper[type(hist_non_closure_cpp).__cpp_name__](
-        ROOT.std.move(hist_non_closure_cpp)
-    )
-    return z_non_closure_helper
-
-def make_Z_non_closure_charge_ind_helper(
-    filepath = f"{data_dir}/closure/closureZ_LBL_smeared_v721.root"
-=======
     if correlate:
         z_non_closure_helper = ROOT.wrem.ZNonClosureParametrizedHelperCorl[
             type(hist_non_closure_cpp).__cpp_name__,
@@ -289,19 +274,12 @@
 def make_Z_non_closure_binned_helper(
     filepath = f"{data_dir}/closure/closureZ_LBL_smeared_v721.root",
     n_eta_bins = 24, n_pt_bins = 5, correlate = False
->>>>>>> ee8cb56e
 ):
     f = uproot.open(filepath)
 
     # TODO: convert variable axis to regular if the bin width is uniform
     hist_non_closure = f['closure'].to_hist()
     hist_non_closure_cpp = narf.hist_to_pyroot_boost(hist_non_closure)
-<<<<<<< HEAD
-    z_non_closure_helper = ROOT.wrem.ZNonClosureChargeIndHelper[type(hist_non_closure_cpp).__cpp_name__](
-        ROOT.std.move(hist_non_closure_cpp)
-    )
-    return z_non_closure_helper
-=======
     if correlate:
         z_non_closure_helper = ROOT.wrem.ZNonClosureBinnedHelperCorl[
             type(hist_non_closure_cpp).__cpp_name__,
@@ -328,7 +306,6 @@
         print("tensor axes is: ++++++++++++++++++++++++++++++")
         print(z_non_closure_helper.tensor_axes)
         return z_non_closure_helper
->>>>>>> ee8cb56e
 
 # returns the cov mat of only scale parameters in eta bins, in the form of a 2D numpy array
 # there are 3 scale params (A, e, M) + 3 resolution params for each eta bin in the jpsi calib file
