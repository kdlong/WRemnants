--- conflicted
+++ resolved
@@ -97,18 +97,8 @@
 
     return df
 
-<<<<<<< HEAD
-def apply_triggermatching_muon(df, dataset, muon_eta, muon_phi, otherMuon_eta=None, otherMuon_phi=None):
-
-    if "muEnrichPt5" in dataset.name:
-        df = df.Define("goodTrigObjs", "wrem::goodMuonTriggerCandidate(TrigObj_id,TrigObj_pt,TrigObj_l1pt,TrigObj_l2pt,TrigObj_filterBits)")
-    else:
-        df = df.Define("goodTrigObjs", "wrem::goodMuonTriggerCandidate(TrigObj_id,TrigObj_filterBits)")
-
-=======
 def apply_triggermatching_muon(df, dataset, muon_eta, muon_phi, otherMuon_eta=None, otherMuon_phi=None, era = "2016PostVFP"):
     df = df.Define("goodTrigObjs", f"wrem::goodMuonTriggerCandidate<wrem::Era::Era_{era}>(TrigObj_id,TrigObj_filterBits)")
->>>>>>> 8d7833b6
     if otherMuon_eta is not None:
         # implement OR of trigger matching condition (for dilepton), also create corresponding flags
         # FIXME: should find a better way to pass the variables' name prefix
@@ -131,12 +121,7 @@
 
     from utilities.common import muonEfficiency_standaloneNumberOfValidHits as nHitsSA
 
-    #standalone quantities, only available in custom NanoAOD
-    if "muEnrichPt5" in dataset.name:
-        df = df.Alias(f"{muons}_SApt{idx}",  f"{muons}_pt{idx}")
-        df = df.Alias(f"{muons}_SAeta{idx}", f"{muons}_eta{idx}")
-        df = df.Alias(f"{muons}_SAphi{idx}", f"{muons}_phi{idx}")
-    elif use_trackerMuons:
+    if use_trackerMuons:
         # try to use standalone variables when possible
         df = df.Define(f"{muons}_SApt{idx}",  f"Muon_isStandalone[{muons}][{idx}] ? Muon_standalonePt[{muons}][{idx}] : {muons}_pt{idx}")
         df = df.Define(f"{muons}_SAeta{idx}", f"Muon_isStandalone[{muons}][{idx}] ? Muon_standaloneEta[{muons}][{idx}] : {muons}_eta{idx}")
@@ -152,7 +137,7 @@
     # if nHitsSA > 0 and not use_trackerMuons:
     #     df = df.Filter(f"Muon_standaloneNumberOfValidHits[{muons}][{idx}] >= {nHitsSA}")
 
-    if nHitsSA > 0 and not use_trackerMuons and not ("muEnrichPt5" in dataset.name):
+    if nHitsSA > 0 and not use_trackerMuons:
         df = df.Filter(f"Muon_standaloneNumberOfValidHits[{muons}][{idx}] >= {nHitsSA}")
 
     return df
