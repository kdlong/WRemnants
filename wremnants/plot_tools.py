import pathlib
import mplhep as hep
import matplotlib as mpl
import matplotlib.pyplot as plt
from matplotlib import patches, ticker
from matplotlib.ticker import StrMethodFormatter # for setting number of decimal places on tick labels
from utilities import boostHistHelpers as hh,common,logging
from utilities.io_tools import output_tools
import hist
import math
import numpy as np
import re
import os
import shutil
import sys
import datetime
import json
import narf 
import socket

hep.style.use(hep.style.ROOT)

logger = logging.child_logger(__name__)

def cfgFigure(href, xlim=None, bin_density = 300,  width_scale=1, automatic_scale=True):
    hax = href.axes[0]
    if not xlim:
        xlim = [hax.edges[0], hax.edges[-1]]
    if not automatic_scale:
        return plt.figure(figsize=(width_scale*8,8)), xlim
    xlim_range = float(xlim[1] - xlim[0])
    original_xrange = float(hax.edges[-1] - hax.edges[0])
    raw_width = (hax.size/float(bin_density)) * (xlim_range / original_xrange)
    width = math.ceil(raw_width)

    return plt.figure(figsize=(width_scale*8*width,width_scale*8)), xlim

def figure(href, xlabel, ylabel, ylim=None, xlim=None,
    grid = False, plot_title = None, title_padding = 0,
    bin_density = 300, cms_label = None, logy=False, logx=False,
<<<<<<< HEAD
    width_scale=1, height=8, automatic_scale=True, cms_loc=1, fontsize=24,
=======
    width_scale=1, height=8, automatic_scale=True, logoPos=2,
>>>>>>> 2ab5c36a
):
    if isinstance(href, hist.Hist):
        fig, xlim = cfgFigure(href, xlim, bin_density, width_scale, automatic_scale)
    else:
        if automatic_scale:
            raw_width = (len(href)/float(bin_density))
            width = math.ceil(raw_width)
        else:
            width = 1
        fig = plt.figure(figsize=(width_scale*height*width,height))

    ax1 = fig.add_subplot() 
    if cms_label: hep.cms.text(cms_label, loc=cms_loc, fontsize=fontsize)

    ax1.set_xlabel(xlabel)
    ax1.set_ylabel(ylabel)
    ax1.set_xlim(xlim)

    if ylim is not None:
        ax1.set_ylim(ylim)
    else:
        ax1.autoscale(axis='y')

    if logy:
        ax1.set_yscale('log')
    if logx:
        ax1.set_xscale('log')

    if grid:  ax1.grid(which = "both")
    if plot_title: ax1.set_title(plot_title, pad = title_padding)
    return fig,ax1 

def figureWithRatio(href, xlabel, ylabel, ylim, rlabel, rrange, xlim=None,
    grid_on_main_plot = False, grid_on_ratio_plot = False, plot_title = None, title_padding = 0,
    x_ticks_ndp = None, bin_density = 300, cms_label = None, logy=False, logx=False,
    width_scale=1, automatic_scale=True, only_ratio=False, logoPos=2,
):
    fig, xlim = cfgFigure(href, xlim, bin_density, width_scale, automatic_scale)
    
    if not only_ratio:
        ax1 = fig.add_subplot(4, 1, (1, 3)) 
        ax1.set_xlabel(" ")
        ax1.set_ylabel(ylabel)
        ax1.set_xlim(xlim)

        if ylim:
            ax1.set_ylim(ylim)
        else:
            ax1.autoscale(axis='y')

        if logy:
            ax1.set_yscale('log')
        if grid_on_main_plot:  ax1.grid(which = "both")
        if plot_title: ax1.set_title(plot_title, pad = title_padding)

    if cms_label: hep.cms.text(cms_label)
    ax2 = fig.add_subplot(4, 1, 4) 

    ax2.set_xlabel(xlabel)
    
    ax2.set_xlim(xlim)
    if x_ticks_ndp: ax2.xaxis.set_major_formatter(StrMethodFormatter('{x:.' + str(x_ticks_ndp) + 'f}'))
    ax2.set_ylabel(rlabel, fontsize=22)
    ax2.set_ylim(rrange)

    if logx:
        if not only_ratio:
            ax1.set_xscale('log')
        ax2.set_xscale('log')

    if grid_on_ratio_plot: ax2.grid(which = "both")
    if not only_ratio:
        return fig,ax1,ax2
    else:
        return fig,ax2

def addLegend(ax, ncols=2, extra_text=None, extra_text_loc=(0.8, 0.7), text_size=20, loc='upper right', reverse=False):
    handles, labels = ax.get_legend_handles_labels()
    
    shape = np.divide(*ax.get_figure().get_size_inches())
    #TODO: The goal is to leave the data in order, but it should be less hacky
    handles[:] = reversed(handles)
    labels[:] = reversed(labels)
    if len(handles) % 2 and ncols == 2:
        handles.insert(math.floor(len(handles)/2), patches.Patch(color='none', label = ' '))
        labels.insert(math.floor(len(labels)/2), ' ')
    text_size = text_size*(0.7 if shape == 1 else 1.3)
    leg = ax.legend(handles=handles, labels=labels, prop={'size' : text_size}, ncol=ncols, loc=loc, reverse=reverse)

    if extra_text:
        p = leg.get_frame()
        bounds = leg.get_bbox_to_anchor().bounds
        # these are matplotlib.patch.Patch properties
        props = dict(boxstyle='square', facecolor='white', alpha=0.5)

        # TODO: Figure out how to make this dynamic wrt the legend
        ax.text(*extra_text_loc, extra_text, transform=ax.transAxes, fontsize=text_size,
                verticalalignment='top', bbox=props)

def makeStackPlotWithRatio(
    histInfo, stackedProcs, histName="nominal", unstacked=None, 
    fitresult=None, prefit=False,
    xlabel="", ylabel=None, rlabel = "Data/Pred.", rrange=[0.9, 1.1], ylim=None, xlim=None, nlegcols=2,
    binwnorm=None, select={},  action = (lambda x: x), extra_text=None, extra_text_loc=(0.8, 0.7), grid = False, 
    plot_title = None, title_padding = 0, yscale=None, logy=False, logx=False, 
    fill_between=False, ratio_to_data=False, baseline=True, legtext_size=20, cms_decor="Preliminary", lumi=16.8,
    no_fill=False, no_stack=False, no_ratio=False, density=False, flow='none', bin_density=300, unstacked_linestyles=[],
    ratio_error=True, normalize_to_data=False, cutoff=1e-6, noSci=False, logoPos=2,
):
    add_ratio = not (no_stack or no_ratio) 
    if ylabel is None:
        ylabel = "Events/bin" if not density else "density"

    colors = [histInfo[k].color for k in stackedProcs if histInfo[k].hists[histName]]
    labels = [histInfo[k].label for k in stackedProcs if histInfo[k].hists[histName]]

    to_read = stackedProcs[:]
    if "Data" in histInfo:
        to_read.append("Data")

    stack = []
    data_hist = None
    for k in to_read:
        if histName not in histInfo[k].hists or not histInfo[k].hists[histName]:
            logger.warning(f"Failed to find hist {histName} for proc {k}")
            continue
        h = action(histInfo[k].hists[histName])[select]
        
        # Use this if the hist has been rebinned for combine
        if xlim:
            h = h[complex(0, xlim[0]):complex(0, xlim[1])]

        # If plotting from combine, apply the action to the underlying hist.
        # Don't do this for the generic case, as it screws up the ability to make multiple plots
        if fitresult:
            histInfo[k].hists[histName] = h

        if k != "Data":
            stack.append(h)
        else:
            data_hist = h

    if add_ratio:
        fig, ax1, ax2 = figureWithRatio(stack[0], xlabel, ylabel, ylim, rlabel, rrange, xlim=xlim, logy=logy, logx=logx, 
            grid_on_ratio_plot = grid, plot_title = plot_title, title_padding = title_padding, bin_density = bin_density, logoPos=logoPos)
    else:
        fig, ax1 = figure(stack[0], xlabel, ylabel, ylim, xlim=xlim, logy=logy, logx=logx, 
            plot_title = plot_title, title_padding = title_padding, bin_density = bin_density, logoPos=logoPos)

    if fitresult:
        import uproot
        combine_result = uproot.open(fitresult)

        fittype = "prefit" if prefit else "postfit"

        # set histograms to prefit/postfit values
        for p in to_read:

            hname = f"expproc_{p}_{fittype}" if p != "Data" else "obs"
            vals = combine_result[hname].to_hist().values()
            if len(histInfo[p].hists[histName].values()) != len(vals):
                raise ValueError(f"The size of the combine histogram ({(vals.shape)}) is not consistent with the xlim or input hist ({histInfo[p].hists[histName].shape})")

            histInfo[p].hists[histName].values()[...] = vals
            if p == "Data":
                histInfo[p].hists[histName].variances()[...] = vals

        
        # for postfit uncertaity bands
        axis = histInfo[to_read[0]].hists[histName].axes[0].edges

        # need to divide by bin width
        binwidth = axis[1:]-axis[:-1]
        hexp = combine_result[f"expfull_{fittype}"].to_hist()
        if hexp.storage_type != hist.storage.Weight:
            raise ValueError(f"Did not find uncertainties in {fittype} hist. Make sure you run combinetf with --computeHistErrors!")
        nom = hexp.values() / binwidth
        std = np.sqrt(hexp.variances()) / binwidth

        hatchstyle = '///'
        ax1.fill_between(axis, 
                np.append(nom+std, (nom+std)[-1]), 
                np.append(nom-std, (nom-std)[-1]),
            step='post',facecolor="none", zorder=2, hatch=hatchstyle, edgecolor="k", linewidth=0.0, label="Uncertainty")

        if add_ratio:
            ax2.fill_between(axis, 
                    np.append((nom+std)/nom, ((nom+std)/nom)[-1]), 
                    np.append((nom-std)/nom, ((nom-std)/nom)[-1]),
                step='post',facecolor="none", zorder=2, hatch=hatchstyle, edgecolor="k", linewidth=0.0)
    
    opts=dict(stack=not no_stack, flow=flow)
    optsr=opts.copy() # no binwnorm for ratio axis
    optsr["density"]=density
    if density:
        opts["density"]=True
    else:
        opts["binwnorm"]=binwnorm

    if type(unstacked) == str: 
        unstacked = unstacked.split(",")

    scale = 1.
    if normalize_to_data:
        if "Data" not in histInfo:
            raise ValueError("Can't normalize to data without a data histogram!")

        vals = [x.value if hasattr(x, "value") else x for x in (data_hist.sum(), hh.sumHists(stack).sum())]
        varis = [x.variance if hasattr(x, "variance") else x**0.5 for x in (data_hist.sum(), hh.sumHists(stack).sum())]
        scale = vals[0]/vals[1]
        unc = scale*(varis[0]/vals[0]**2 + varis[1]/vals[1]**2)**0.5
        ndigits = -math.floor(math.log10(abs(unc))) + 1
        logger.info(f"Rescaling all processes by {round(scale,ndigits)} +/- {round(unc,ndigits)} to match data norm")
        stack = [s*scale for s in stack]

    hep.histplot(
        stack,
        histtype="fill" if not no_fill else "step",
        color=colors,
        label=labels,
        ax=ax1,
        zorder=1,
        **opts
    )
    
    if "Data" in histInfo and ratio_to_data and add_ratio:
        hep.histplot(
            hh.divideHists(hh.sumHists(stack), data_hist, cutoff=cutoff, by_ax_name=False),
            histtype="step",
            color=histInfo[stackedProcs[-1]].color,
            label=histInfo[stackedProcs[-1]].label,
            yerr=False,
            ax=ax2,
            zorder=3,
            **optsr
        )

    if unstacked:

        linestyles = ['solid']*len(unstacked)
        data_idx = -1
        if "Data" in unstacked:
            data_idx = unstacked.index("Data") 
            linestyles[data_idx] = "None"
        linestyles = np.array(linestyles, dtype=object)
        print("Number of linestyles", len(linestyles))
        print("Length of unstacked", len(unstacked))
        linestyles[data_idx+1:data_idx+1+len(unstacked_linestyles)] = unstacked_linestyles

        ratio_ref = data_hist if ratio_to_data else hh.sumHists(stack)
        if baseline and add_ratio:
            hep.histplot(
                hh.divideHists(ratio_ref, ratio_ref, cutoff=cutoff, rel_unc=True, flow=False, by_ax_name=False),
                histtype="step",
                color="grey",
                alpha=0.5,
                yerr=ratio_error if ratio_ref.storage_type == hist.storage.Weight else False,
                ax=ax2,
                linewidth=2,
                **optsr
            )

        if fill_between and add_ratio:
            fill_procs = [x for x in unstacked if x != "Data"]
            if fill_between < 0:
                fill_between = len(fill_procs)+1
            logger.debug(f"Filling first {fill_between}")
            for up,down in zip(fill_procs[:fill_between:2], fill_procs[1:fill_between:2]):
                unstack_up = action(histInfo[up].hists[histName])*scale
                unstack_down = action(histInfo[down].hists[histName])*scale
                unstack_upr = hh.divideHists(unstack_up, ratio_ref, 1e-6, flow=False, by_ax_name=False).values()
                unstack_downr = hh.divideHists(unstack_down, ratio_ref, 1e-6, flow=False, by_ax_name=False).values()
                ax2.fill_between(unstack_up.axes[0].edges, 
                    np.insert(unstack_upr, 0, unstack_upr[0]),
                    np.insert(unstack_downr, 0, unstack_downr[0]),
                    step='pre', color=histInfo[up].color, alpha=0.5)

        for proc,style in zip(unstacked, linestyles):
            unstack = histInfo[proc].hists[histName]
            if not fitresult or proc not in to_read:
                unstack = action(unstack)[select]
            if proc != "Data":
                unstack = unstack*scale

            hep.histplot(
                unstack,
                yerr=True if style == "None" else False,
                histtype="errorbar" if style == "None" else "step",
                color=histInfo[proc].color,
                label=histInfo[proc].label,
                ax=ax1,
                alpha=0.7 if style != "None" else 1.,
                linestyle=style,
                **opts
            )
            if ratio_to_data and proc == "Data" or not add_ratio:
                continue
            stack_ratio = hh.divideHists(unstack, ratio_ref, cutoff=cutoff, rel_unc=True, flow=False, by_ax_name=False)
            hep.histplot(stack_ratio,
                histtype="errorbar" if style == "None" else "step",
                color=histInfo[proc].color,
                label=histInfo[proc].label,
                yerr=True if (style == "None" and stack_ratio.storage_type == hist.storage.Weight) else False,
                linewidth=2,
                linestyle=style,
                ax=ax2,
                **optsr
            )

    addLegend(ax1, nlegcols, extra_text=extra_text, extra_text_loc=extra_text_loc, text_size=legtext_size)
    fix_axes(ax1, ax2, yscale=yscale, logy=logy, noSci=noSci)

    if cms_decor:
        lumi = float(f"{lumi:.3g}") if not density else None
        scale = max(1, np.divide(*ax1.get_figure().get_size_inches())*0.3)
        hep.cms.label(ax=ax1, lumi=lumi, fontsize=legtext_size*scale, 
            label=cms_decor, data="Data" in histInfo, loc=logoPos)

    return fig

def makePlotWithRatioToRef(
    hists, labels, colors, linestyles=[],
    xlabel="", ylabel="Events/bin", rlabel="x/nominal",
    rrange=[0.9, 1.1], ylim=None, xlim=None, nlegcols=2, binwnorm=None, alpha=1.,
    baseline=True, dataIdx=None, autorrange=None, grid = False, extra_text=None, extra_text_loc=(0.8, 0.7),
    yerr=False, legtext_size=20, plot_title=None, x_ticks_ndp = None, bin_density = 300, yscale=None,
    logy=False, logx=False, fill_between=0, title_padding = 0, cms_label = None, cutoff=1e-6, only_ratio = False, width_scale = 1
):
    if len(hists) != len(labels) or len(hists) != len(colors):
        raise ValueError(f"Number of hists ({len(hists)}), colors ({len(colors)}), and labels ({len(labels)}) must agree!")
    ratio_hists = [hh.divideHists(h, hists[0], cutoff=cutoff, flow=False, rel_unc=True, by_ax_name=False) for h in hists[not baseline:]]
    
    if not only_ratio:
        fig, ax1, ax2 = figureWithRatio(
        hists[0], xlabel, ylabel, ylim, rlabel, rrange, xlim=xlim, 
            grid_on_ratio_plot = grid, plot_title = plot_title, title_padding=title_padding,
            bin_density = bin_density, cms_label = cms_label, logy=logy, logx=logx, only_ratio=only_ratio, width_scale=width_scale
        )
    else:
        fig, ax2 = figureWithRatio(
            hists[0], xlabel, ylabel, ylim, rlabel, rrange, xlim=xlim, 
            grid_on_ratio_plot = grid, plot_title = plot_title, title_padding=title_padding,
            bin_density = bin_density, cms_label = cms_label, logy=logy, logx=logx, only_ratio=only_ratio
        )

    linestyles = linestyles+['solid']*(len(hists)-len(linestyles))

    exclude_data = lambda x: [j for i,j in enumerate(x) if i != dataIdx]
    
    if not only_ratio:
        hep.histplot(
            exclude_data(hists),
            histtype="step",
            color=exclude_data(colors),
            label=exclude_data(labels),
            linestyle=exclude_data(linestyles),
            stack=False,
            ax=ax1,
            yerr=yerr,
            binwnorm=binwnorm,
            alpha=alpha,
            flow='none',
        )

    if len(hists) > 1:
        ratio_hists = [hh.divideHists(h, hists[0], flow=False, rel_unc=True, by_ax_name=False) for h in hists]
        if fill_between != 0:
            for upr,downr,color in zip(ratio_hists[-fill_between::2], ratio_hists[-fill_between+1::2], colors[-fill_between::2]):
                ax2.fill_between(upr.axes[0].edges, 
                        np.append(upr.values(), upr.values()[-1]), 
                        np.append(downr.values(), downr.values()[-1]),
                            step='post', color=color, alpha=0.5)

        hep.histplot(
            exclude_data(ratio_hists)[not baseline:],
            histtype="step",
            color=exclude_data(colors)[not baseline:],
            linestyle=exclude_data(linestyles)[not baseline:],
            yerr=yerr,
            stack=False,
            ax=ax2,
            alpha=alpha,
            flow='none',
        )
    if dataIdx is not None:
        hep.histplot(
            hists[dataIdx],
            histtype="errorbar",
            color=colors[dataIdx],
            label=labels[dataIdx],
            stack=False,
            ax=ax1,
            binwnorm=binwnorm,
            alpha=alpha,
            flow='none',
        )
        hep.histplot(
            hh.divideHists(hists[dataIdx], hists[0], cutoff=cutoff, flow=False, by_ax_name=False, rel_unc=True),
            histtype="errorbar",
            color=colors[dataIdx],
            xerr=False,
            yerr=True,
            stack=False,
            ax=ax2,
            alpha=alpha,
            flow='none',
        )
    if not only_ratio:
        addLegend(ax1, nlegcols, extra_text=extra_text, extra_text_loc=extra_text_loc, text_size=legtext_size)
        
        # This seems like a bug, but it's needed
        if not xlim:
            xlim = [hists[0].axes[0].edges[0], hists[0].axes[0].edges[-1]]
        fix_axes(ax1, ax2, yscale=yscale, logy=logy)
        if x_ticks_ndp: ax2.xaxis.set_major_formatter(StrMethodFormatter('{x:.' + str(x_ticks_ndp) + 'f}'))
    return fig

def makeHistPlot2D(h2d, flow=False, **kwargs):
    if flow:
        xedges, yedges = extendEdgesByFlow(h2d)
    else:
        edges = h2d.axes.edges
        xedges = np.reshape(edges[0], len(edges[0]))
        yedges = edges[1][0]
    values = h2d.values(flow=flow)
    variances = h2d.variances(flow=flow)
    makePlot2D(values, variances, xedges, yedges, **kwargs)

def makePlot2D(values, variances=None, xedges=None, yedges=None, 
    density=False, plot_uncertainties=False,
    xlabel="", ylabel="", zlabel="", colormap="RdBu", plot_title=None,
    ylim=None, xlim=None, zlim=None, zsymmetrize=None,
    logz=False, # logy=False, logx=False, #TODO implement
    cms_label="Work in progress", has_data=False, scaleleg=1.0, automatic_scale=False, width_scale=1.2
):
    if xedges is None or yedges is None:
        xbins, ybins = values.shape
        if xedges is None:
            xedges = np.arange(xbins)
        if yedges is None:
            yedges = np.arange(ybins)
    # if variances is None:
    #     logger.warning("No variances given, assume")
    #     variances = values

    if density:
        xbinwidths = np.diff(xedges)
        ybinwidths = np.diff(yedges)
        binwidths = np.outer(xbinwidths, ybinwidths) 
        values /= binwidths
        variances /= binwidths
    elif plot_uncertainties:
        # plot relative uncertainties instead
        values = np.sqrt(hh.relVariance(values, variances, fillOnes=True))

    if xlim is None:
        xlim = (xedges[0],xedges[-1])
    if ylim is None:
        ylim = (yedges[0],yedges[-1])

    fig, ax = figure(values, xlabel=xlabel, ylabel=ylabel, automatic_scale=automatic_scale, width_scale=width_scale, xlim=xlim, ylim=ylim)

    if zlim is None:
        if logz:
            zmin = min(values[values>0]) # smallest value that is not 0
        else:
            zmin = values.min()
        zmax = values.max()
        zlim = (zmin,zmax)
        
    # make symmetric range around value of zsymmetrize
    if zsymmetrize is not None:
        zrange = max((zmin-zsymmetrize), (zsymmetrize-zmax))
        zlim = [zsymmetrize-zrange, zsymmetrize+zrange]

    if logz:
        colormesh = ax.pcolormesh(xedges, yedges, values.T, cmap=getattr(mpl.cm, colormap), norm=mpl.colors.LogNorm(vmin=zlim[0], vmax=zlim[1]))
    else:
        colormesh = ax.pcolormesh(xedges, yedges, values.T, cmap=getattr(mpl.cm, colormap), vmin=zlim[0], vmax=zlim[1])
    cbar = fig.colorbar(colormesh, ax=ax)

    if plot_title:
        ax.text(1.0, 1.003, plot_title, transform=ax.transAxes, fontsize=30,
            verticalalignment='bottom', horizontalalignment="right")

    scale = max(1, np.divide(*ax.get_figure().get_size_inches())*0.3)
    hep.cms.label(ax=ax, lumi=None, fontsize=20*scaleleg*scale, 
        label=cms_label, data=has_data, loc=logoPos)

    return fig

def extendEdgesByFlow(href, bin_flow_width=0.02):
    # add extra bin with bin wdith of a fraction of the total width
    all_edges = []
    for axis in href.axes:
        edges = axis.edges
        axis_range = edges[-1] - edges[0]
        if axis.traits.underflow:
            edges = np.insert(edges, 0, edges[0] - axis_range*bin_flow_width)
        if axis.traits.overflow:
            edges = np.append(edges, edges[-1] + axis_range*bin_flow_width)
        all_edges.append(edges)
    if len(all_edges) == 1:
        return all_edges[0]
    else:
        return all_edges

def fix_axes(ax1, ax2, yscale=None, logy=False, noSci=False):
    if yscale:
        ymin, ymax = ax1.get_ylim()
        ax1.set_ylim(ymin, ymax*yscale)

    if ax2 is not None:
        ax1.set_xticklabels([])

    if noSci:
        if not logy:
            redo_axis_ticks(ax1, "y")
        if ax2 is not None:
            redo_axis_ticks(ax2, "x")
        else:
            redo_axis_ticks(ax1, "x")
    else:
        ax1.ticklabel_format(style="sci", useMathText=True, axis="y", scilimits=(0,0))

def redo_axis_ticks(ax, axlabel, no_labels=False):
    autoloc = ticker.AutoLocator()
    # Need this to avoid a warning when you set the axis values manually
    fixedloc = ticker.FixedLocator(autoloc.tick_values(*getattr(ax, f"get_{axlabel}lim")()))
    getattr(ax, f"{axlabel}axis").set_major_locator(fixedloc)
    ticks = getattr(ax, f"get_{axlabel}ticks")()
    labels = [format_axis_num(x, ticks[-1]) for x in ticks] if not no_labels else []
    getattr(ax, f"set_{axlabel}ticklabels")(labels)

def format_axis_num(val, maxval):
    if type(val) == int or val.is_integer():
        # This is kinda dumb and I might change it
        return f"{val:.0f}" if maxval > 5 else f"{val:0.1f}"
    return f"{val:0.3g}" if maxval > 10 else f"{val:0.2g}"

def save_pdf_and_png(outdir, basename, fig=None):
    fname = f"{outdir}/{basename}.pdf"
    if fig:
        fig.savefig(fname, bbox_inches='tight')
        fig.savefig(fname.replace(".pdf", ".png"), bbox_inches='tight')
    else:
        plt.savefig(fname, bbox_inches='tight')
        plt.savefig(fname.replace(".pdf", ".png"), bbox_inches='tight')
    print(f"Wrote file(s) {fname}(.png)")
    logger.info(f"Wrote file(s) {fname}(.png)")

def write_index_and_log(outpath, logname, template_dir=f"{pathlib.Path(__file__).parent}/Templates", 
        yield_tables=None, analysis_meta_info=None, args={}, nround=2):
    indexnamesave = "index.php"
    if "mit.edu" in socket.gethostname():
        indexname = "index_mit.php"
    else:
        indexname = "index.php"
    shutil.copyfile(f"{template_dir}/{indexname}", f"{outpath}/{indexnamesave}")
    logname = f"{outpath}/{logname}.log"

    with open(logname, "w") as logf:
        meta_info = '-'*80 + '\n' + \
            f'Script called at {datetime.datetime.now()}\n' + \
            f'The command was: {narf.ioutils.script_command_to_str(sys.argv, args)}\n' + \
            '-'*80 + '\n'
        logf.write(meta_info)

        if yield_tables:
            for k,v in yield_tables.items():
                logf.write(f"Yield information for {k}\n")
                logf.write("-"*80+"\n")
                logf.write(str(v.round(nround))+"\n\n")

            if "Unstacked processes" in yield_tables and "Stacked processes" in yield_tables:
                if "Data" in yield_tables["Unstacked processes"]["Process"].values:
                    unstacked = yield_tables["Unstacked processes"]
                    data_yield = unstacked[unstacked["Process"] == "Data"]["Yield"].iloc[0]
                    ratio = float(yield_tables["Stacked processes"]["Yield"].sum()/data_yield)*100
                    logf.write(f"===> Sum unstacked to data is {ratio:.2f}%")

        if analysis_meta_info:
            for k,analysis_info in analysis_meta_info.items():
                logf.write('\n'+'-'*80+"\n")
                logf.write(f"Meta info from input file {k}\n")
                logf.write('\n'+'-'*80+"\n")
                logf.write(json.dumps(analysis_info, indent=5).replace("\\n", "\n"))
        logger.info(f"Writing file {logname}")

def make_summary_plot(centerline, center_unc, center_label, df, colors, xlim, xlabel, out, outfolder, name, 
                      legend_loc="upper right", double_colors=False, scale_leg=1, capsize=10, fontsize=24, width_scale=1.5):
    nentries = len(df)

    # This code makes me feel like an idiot by I can't think of a better way to do it
    if colors == "auto":
        cmap = mpl.cm.get_cmap("tab10")
        colors = [cmap(i) for i in range(len(df))]
        print(colors)
        #colors = ["black"]*nentries
        #i = 0
        #j = 0
        #used = 0
        #for l in labels:
        #    if l is not None:
        #        colors[i] = cmap(j)
        #        if double_colors:
        #            used += 1
        #            if used > 1:
        #                j += 1
        #                used = 0
        #        else:
        #            j += 1
        #    i += 1

    if len(colors) != nentries:
        raise ValueError(f"Length of values ({nentries}) and colors must be equal!")

    fig, ax1 = figure(None, xlabel=xlabel, ylabel="",
                    cms_label="Preliminary", 
                    grid=True, automatic_scale=False, width_scale=width_scale, 
                    height=4+0.24*nentries, xlim=xlim, ylim=[0, nentries+1], cms_loc=2, fontsize=fontsize)

    ax1.plot([centerline, centerline], [0, nentries+1], linestyle="dashdot", marker="none", color="black", label=center_label)
    ax1.fill_between([centerline-center_unc, centerline+center_unc], 0, nentries+1, color='gray', alpha=0.4)

    for i, (x, row) in enumerate(df.iterrows()):
        # Use for spacing purposes
        #if df is None:
        #    continue

        vals = row.iloc[1:].values
        u = vals[1:]
        pos = nentries-i
        # Lazy way to arrange the legend properly
        ax1.errorbar([vals[0]], [pos], xerr=u[0], linestyle="", linewidth=3, marker="o", color=colors[i], label=row.loc["Name"])
        ax1.errorbar([vals[0]], [pos], xerr=u[0], linestyle="", linewidth=3, marker="o", color=colors[i], capsize=capsize)
        if len(u) > 1:
            ax1.errorbar([vals[0]], [pos], xerr=u[1], linestyle="", linewidth=3, marker="o", color=colors[i], capsize=capsize)

    if legend_loc is not None:
        addLegend(ax1, ncols=1, text_size=12*scale_leg, loc=legend_loc, reverse=True)
    ax1.minorticks_off()
    ax1.set_yticklabels([])
    ax1.xaxis.set_major_locator(ticker.LinearLocator(numticks=5))
    eoscp = "/eos" in out[:4]
    outdir = output_tools.make_plot_dir(out, outfolder, eoscp=eoscp)
    save_pdf_and_png(outdir, name, fig)
    write_index_and_log(outdir, name)
    if eoscp:
        output_tools.copy_to_eos(outdir, out, outfolder)
    return fig
    
<|MERGE_RESOLUTION|>--- conflicted
+++ resolved
@@ -38,11 +38,7 @@
 def figure(href, xlabel, ylabel, ylim=None, xlim=None,
     grid = False, plot_title = None, title_padding = 0,
     bin_density = 300, cms_label = None, logy=False, logx=False,
-<<<<<<< HEAD
-    width_scale=1, height=8, automatic_scale=True, cms_loc=1, fontsize=24,
-=======
-    width_scale=1, height=8, automatic_scale=True, logoPos=2,
->>>>>>> 2ab5c36a
+    width_scale=1, height=8, automatic_scale=True, logoPos=2, fontsize=24,
 ):
     if isinstance(href, hist.Hist):
         fig, xlim = cfgFigure(href, xlim, bin_density, width_scale, automatic_scale)
@@ -55,7 +51,7 @@
         fig = plt.figure(figsize=(width_scale*height*width,height))
 
     ax1 = fig.add_subplot() 
-    if cms_label: hep.cms.text(cms_label, loc=cms_loc, fontsize=fontsize)
+    if cms_label: hep.cms.text(cms_label, loc=logoPos, fontsize=fontsize)
 
     ax1.set_xlabel(xlabel)
     ax1.set_ylabel(ylabel)
