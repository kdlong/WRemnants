--- conflicted
+++ resolved
@@ -101,6 +101,10 @@
     fig, ax1, ax2 = figureWithRatio(stack[0], xlabel, ylabel, ylim, rlabel, rrange, xlim=xlim, 
         grid_on_ratio_plot = grid, plot_title = plot_title, title_padding = title_padding, bin_density = bin_density)
 
+    
+    if xlim:
+        stack = [s[complex(0, xlim[0]):complex(0, xlim[1])] for s in stack]
+
     if fitresult:
         import uproot
         combine_result = uproot.open(fitresult)
@@ -110,14 +114,13 @@
         # set histograms to prefit/postfit values
         for i, (s, p) in enumerate(zip(stack, stackedProcs)):
             vals = combine_result[f"expproc_{p}_{fittype}"].to_hist().values()
-            # This will only work in the case where you place an upper limit when you rebin (e.g., ptll fit)
-            max_bin = len(vals)
-            s.values()[:max_bin] = vals
-            stack[i] = stack[i][:max_bin]
+            # Use this if the hist has been rebinned for combine
+            if len(s.values()) != len(vals):
+                    raise ValueError(f"The size of the combine histogram {(len(vals))} is not consistent with the xlim or input hist ({len(stack[i].values())})")
+            s.values()[...] = vals
         
         # for postfit uncertaity bands
         axis = stack[0].axes[0].edges
-        xmax = len(stack[0].values())
 
         # need to divide by bin width
         binwidth = axis[1:]-axis[:-1]
@@ -148,11 +151,9 @@
     
     data_hist = None
     if "Data" in histInfo and ratio_to_data:
-<<<<<<< HEAD
-        data_hist = action(histInfo["Data"][histName][select])[:xmax]
-=======
         data_hist = action(histInfo["Data"].hists[histName][select])
->>>>>>> 94fa335b
+        if xlim:
+            data_hist = data_hist[complex(0, xlim[0]):complex(0, xlim[1])]
         hep.histplot(
             hh.divideHists(sum(stack), data_hist, cutoff=0.01),
             histtype="step",
@@ -164,9 +165,17 @@
         )
 
     if unstacked:
-        linestyles = unstacked_linestyles+['solid']*(len(unstacked)-len(unstacked_linestyles))
         if type(unstacked) == str: 
             unstacked = unstacked.split(",")
+
+        linestyles = ['solid']*len(unstacked)
+        data_idx = -1
+        if "Data" in unstacked:
+            data_idx = unstacked.index("Data") 
+            linestyles[data_idx] = "None"
+        linestyles = np.array(linestyles, dtype=object)
+        linestyles[data_idx+1:data_idx+1+len(unstacked_linestyles)] = unstacked_linestyles
+
         ratio_ref = data_hist if data_hist else sum(stack) 
         if baseline:
             hep.histplot(
@@ -181,26 +190,15 @@
 
         for proc,style in zip(unstacked, linestyles):
             logger.debug(f"Plotting proc {proc}")
-<<<<<<< HEAD
-            unstack = action(histInfo[proc][histName][select])[:xmax]
-=======
             unstack = action(histInfo[proc].hists[histName][select])
->>>>>>> 94fa335b
-            if proc == "Data":
-                style = "None"
+            if xlim:
+                unstack = unstack[complex(0, xlim[0]):complex(0, xlim[1])]
             hep.histplot(
                 unstack,
-<<<<<<< HEAD
                 yerr=True if style == "None" else False,
                 histtype="errorbar" if style == "None" else "step",
-                color=histInfo[proc]["color"],
-                label=histInfo[proc]["label"],
-=======
-                yerr=True if proc == "Data" else False,
-                histtype="errorbar" if (proc == "Data" or re.search("^pdf.*_sum", proc)) else "step",
                 color=histInfo[proc].color,
                 label=histInfo[proc].label,
->>>>>>> 94fa335b
                 ax=ax1,
                 alpha=0.7 if style != "None" else 1.,
                 linestyle=style,
@@ -208,17 +206,10 @@
             )
             hep.histplot(
                 hh.divideHists(unstack, ratio_ref, cutoff=0.01, rel_unc=True),
-<<<<<<< HEAD
-                histtype="errorbar" if style != "None" else "step",
-                color=histInfo[proc]["color"],
-                label=histInfo[proc]["label"],
-                yerr=True if style == "None" else False,
-=======
-                histtype="errorbar" if proc == "Data" and not data_hist else "step",
+                histtype="errorbar" if style == "None" else "step",
                 color=histInfo[proc].color,
                 label=histInfo[proc].label,
-                yerr=True if (proc == "Data" and not data_hist) else False,
->>>>>>> 94fa335b
+                yerr=True if style == "None" else False,
                 linewidth=2,
                 linestyle=style,
                 ax=ax2
@@ -230,11 +221,18 @@
                 skip_fill = len(fill_procs) % 2
             logger.debug(f"Skip filling first {skip_fill}")
             for up,down in zip(fill_procs[skip_fill::2], fill_procs[skip_fill+1::2]):
-                unstack_up = hh.divideHists(action(histInfo[up].hists[histName][select]), ratio_ref, 1e-6)
-                unstack_down = hh.divideHists(action(histInfo[down].hists[histName][select]), ratio_ref, 1e-6)
-                ax2.fill_between(unstack_up.axes[0].edges, 
-                        np.append(unstack_up.values(), unstack_up.values()[-1]), 
-                        np.append(unstack_down.values(), unstack_up.values()[-1]),
+                unstack_up = action(histInfo[up].hists[histName][select])
+                unstack_down = action(histInfo[down].hists[histName][select])
+                if xlim:
+                    unstack_up = unstack_up[complex(0, xlim[0]):complex(0, xlim[1])]
+                    unstack_down = unstack_down[complex(0, xlim[0]):complex(0, xlim[1])]
+                unstack_upr = hh.divideHists(unstack_up, ratio_ref, 1e-6)
+                unstack_downr = hh.divideHists(unstack_down, ratio_ref, 1e-6)
+                ax2.fill_between(unstack_upr.axes[0].edges[:-1], 
+                        unstack_upr.values(), unstack_downr.values(),
+                        # FIXME: Not sure if this is needed, currently not working correctly
+                        #np.append(unstack_upr.values(), unstack_upr.values()[-1]), 
+                        #np.append(unstack_down.values(), unstack_downr.values()[-1]),
                     step='post', color=histInfo[up].color, alpha=0.5)
 
     addLegend(ax1, nlegcols, extra_text=extra_text, extra_text_loc=extra_text_loc, text_size=legtext_size)
@@ -289,7 +287,7 @@
                 downr = hh.divideHists(down, hists[0], 1e-6)
                 ax2.fill_between(upr.axes[0].edges, 
                         np.append(upr.values(), upr.values()[-1]), 
-                        np.append(downr.values(), upr.values()[-1]),
+                        np.append(downr.values(), downr.values()[-1]),
                             step='post', color=color, alpha=0.5)
 
         count = len(ratio_hists) - data if not fill_between else 1
