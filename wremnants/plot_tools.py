--- conflicted
+++ resolved
@@ -20,17 +20,7 @@
 
 logger = logging.child_logger(__name__)
 
-<<<<<<< HEAD
-def figure(href, xlabel, ylabel, ylim=None, xlim=None,
-    grid = False, plot_title = None, title_padding = 0,
-    bin_density = 300, cms_label = None, logy=False, logx=False,
-    width_scale=1
-):
-    if not xlim:
-        xlim = [href.axes[0].edges[0], href.axes[0].edges[-1]]
-=======
 def cfgFigure(href, xlim=None, bin_density = 300,  width_scale=1, automatic_scale=True):
->>>>>>> a0226675
     hax = href.axes[0]
     if not xlim:
         xlim = [hax.edges[0], hax.edges[-1]]
@@ -39,9 +29,6 @@
     raw_width = (hax.size/float(bin_density)) * (xlim_range / original_xrange)
     width = math.ceil(raw_width)
 
-<<<<<<< HEAD
-    fig = plt.figure(figsize=(width_scale*8*width,8))
-=======
     return plt.figure(figsize=(width_scale*8*width,8)), xlim
 
 def figure(href, xlabel, ylabel, ylim=None, xlim=None,
@@ -51,7 +38,6 @@
 ):
     fig, xlim = cfgFigure(href, xlim, bin_density, width_scale, automatic_scale)
 
->>>>>>> a0226675
     ax1 = fig.add_subplot() 
     if cms_label: hep.cms.text(cms_label)
 
