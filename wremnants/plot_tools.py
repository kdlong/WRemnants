--- conflicted
+++ resolved
@@ -38,13 +38,8 @@
 
 def figure(href, xlabel, ylabel, ylim=None, xlim=None,
     grid = False, plot_title = None, title_padding = 0,
-<<<<<<< HEAD
     bin_density = 300, cms_label = None, logy=False, logx=False,
     width_scale=1, height=8, automatic_scale=True, logoPos=2, fontsize=24,
-=======
-    bin_density = 300, logy=False, logx=False,
-    width_scale=1, height=8, automatic_scale=True,
->>>>>>> 41f6bcd9
 ):
     if isinstance(href, hist.Hist):
         fig, xlim = cfgFigure(href, xlim, bin_density, width_scale, automatic_scale)
@@ -57,10 +52,7 @@
         fig = plt.figure(figsize=(width_scale*height*width,height))
 
     ax1 = fig.add_subplot() 
-<<<<<<< HEAD
     if cms_label: hep.cms.text(cms_label, loc=logoPos, fontsize=fontsize)
-=======
->>>>>>> 41f6bcd9
 
     ax1.set_xlabel(xlabel)
     ax1.set_ylabel(ylabel)
@@ -107,10 +99,7 @@
         if plot_title: 
             ax1.set_title(plot_title, pad = title_padding)
 
-<<<<<<< HEAD
     if cms_label: hep.cms.text(cms_label, loc=logoPos)
-=======
->>>>>>> 41f6bcd9
     ax2 = fig.add_subplot(4, 1, 4) 
 
     ax2.set_xlabel(xlabel)
@@ -133,11 +122,7 @@
     else:
         return fig,ax2
 
-<<<<<<< HEAD
-def addLegend(ax, ncols=2, extra_text=None, extra_text_loc=(0.8, 0.7), text_size=20, loc='upper right', reverse=False):
-=======
-def addLegend(ax, ncols=2, extra_text=None, extra_text_loc=(0.8, 0.7), text_size=None, loc='upper right'):
->>>>>>> 41f6bcd9
+def addLegend(ax, ncols=2, extra_text=None, extra_text_loc=(0.8, 0.7), text_size=None, loc='upper right', reverse=False):
     handles, labels = ax.get_legend_handles_labels()
     
     shape = np.divide(*ax.get_figure().get_size_inches())
@@ -147,10 +132,6 @@
     if len(handles) % 2 and ncols == 2:
         handles.insert(math.floor(len(handles)/2), patches.Patch(color='none', label = ' '))
         labels.insert(math.floor(len(labels)/2), ' ')
-<<<<<<< HEAD
-    text_size = text_size*(0.7 if shape == 1 else 1.3)
-    leg = ax.legend(handles=handles, labels=labels, prop={'size' : text_size}, ncol=ncols, loc=loc, reverse=reverse)
-=======
     if text_size=="large" or text_size is None:
         # legend size same as axis label size
         text_size = ax.yaxis.label.get_size()
@@ -160,8 +141,7 @@
     else:
         text_size = int(text_size)
 
-    leg = ax.legend(handles=handles, labels=labels, prop={'size' : text_size}, ncol=ncols, loc=loc)
->>>>>>> 41f6bcd9
+    leg = ax.legend(handles=handles, labels=labels, prop={'size' : text_size}, ncol=ncols, loc=loc, reverse=reverse)
 
     if extra_text:
         p = leg.get_frame()
