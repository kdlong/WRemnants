--- conflicted
+++ resolved
@@ -532,27 +532,15 @@
         if not self.storeHists: 
             return
             
-<<<<<<< HEAD
         self.results.append(self.df.HistoBoost("recoil_uncorr_magn", [self.axis_recoil_magn], ["recoil_uncorr_magn", "nominal_weight"], storage=bh.storage.Double()))
         self.results.append(self.df.HistoBoost("recoil_uncorr_para_qT", [self.axis_recoil_para_qT], ["recoil_uncorr_para_qT", "nominal_weight"], storage=bh.storage.Double()))
         self.results.append(self.df.HistoBoost("recoil_uncorr_para", [self.axis_recoil_para], ["recoil_uncorr_para", "nominal_weight"], storage=bh.storage.Double()))
         self.results.append(self.df.HistoBoost("recoil_uncorr_perp", [self.axis_recoil_perp], ["recoil_uncorr_perp", "nominal_weight"], storage=bh.storage.Double()))
-            
+          
         self.results.append(self.df.HistoBoost("recoil_corr_lep_magn", [self.axis_recoil_magn], ["recoil_corr_lep_magn", "nominal_weight"], storage=bh.storage.Double()))
         self.results.append(self.df.HistoBoost("recoil_corr_lep_para_qT", [self.axis_recoil_para_qT], ["recoil_corr_lep_para_qT", "nominal_weight"], storage=bh.storage.Double()))
         self.results.append(self.df.HistoBoost("recoil_corr_lep_para", [self.axis_recoil_para], ["recoil_corr_lep_para", "nominal_weight"], storage=bh.storage.Double()))
         self.results.append(self.df.HistoBoost("recoil_corr_lep_perp", [self.axis_recoil_perp], ["recoil_corr_lep_perp", "nominal_weight"], storage=bh.storage.Double()))
-=======
-        self.results.append(self.df.HistoBoost("recoil_uncorr_magn", [self.axis_recoil_magn], ["recoil_uncorr_magn", "nominal_weight"]))
-        self.results.append(self.df.HistoBoost("recoil_uncorr_para_qT", [self.axis_recoil_para_qT], ["recoil_uncorr_para_qT", "nominal_weight"]))
-        self.results.append(self.df.HistoBoost("recoil_uncorr_para", [self.axis_recoil_para], ["recoil_uncorr_para", "nominal_weight"]))
-        self.results.append(self.df.HistoBoost("recoil_uncorr_perp", [self.axis_recoil_perp], ["recoil_uncorr_perp", "nominal_weight"]))
-          
-        self.results.append(self.df.HistoBoost("recoil_corr_lep_magn", [self.axis_recoil_magn], ["recoil_corr_lep_magn", "nominal_weight"]))
-        self.results.append(self.df.HistoBoost("recoil_corr_lep_para_qT", [self.axis_recoil_para_qT], ["recoil_corr_lep_para_qT", "nominal_weight"]))
-        self.results.append(self.df.HistoBoost("recoil_corr_lep_para", [self.axis_recoil_para], ["recoil_corr_lep_para", "nominal_weight"]))
-        self.results.append(self.df.HistoBoost("recoil_corr_lep_perp", [self.axis_recoil_perp], ["recoil_corr_lep_perp", "nominal_weight"]))
->>>>>>> 4bd64325
             
         self.results.append(self.df.HistoBoost("recoil_corr_xy_magn", [self.axis_recoil_magn], ["recoil_corr_xy_magn", "nominal_weight"], storage=bh.storage.Double()))
         self.results.append(self.df.HistoBoost("recoil_corr_xy_para_qT", [self.axis_recoil_para_qT], ["recoil_corr_xy_para_qT", "nominal_weight"], storage=bh.storage.Double()))
@@ -597,28 +585,22 @@
         self.results.append(self.df.HistoBoost("recoil_corr_xy_para_sumEt", [self.axis_sumEt, self.axis_recoil_para_fine], ["RawMET_sumEt", "recoil_corr_xy_para", "nominal_weight"], storage=bh.storage.Double()))
         self.results.append(self.df.HistoBoost("recoil_corr_xy_perp_sumEt", [self.axis_sumEt, self.axis_recoil_perp_fine], ["RawMET_sumEt", "recoil_corr_xy_perp", "nominal_weight"], storage=bh.storage.Double()))
         
-<<<<<<< HEAD
+        self.results.append(self.df.HistoBoost("RawMET_sumEt_qTbinned", [self.axis_qT, self.axis_sumEt], ["qT", "RawMET_sumEt", "nominal_weight"], storage=bh.storage.Double()))
+        self.results.append(self.df.HistoBoost("RawMET_sumEt_sqrt_qTbinned", [self.axis_qT, self.axis_sumEt_sqrt], ["qT", "RawMET_sumEt_sqrt", "nominal_weight"], storage=bh.storage.Double()))
+        
         self.results.append(self.df.HistoBoost("recoil_corr_xy_para_perp", [self.axis_recoil_para, self.axis_recoil_perp], ["recoil_corr_xy_para", "recoil_corr_xy_perp", "nominal_weight"], storage=bh.storage.Double()))
         self.results.append(self.df.HistoBoost("qT", [self.axis_qT], ["qT", "nominal_weight"], storage=bh.storage.Double()))
         self.results.append(self.df.HistoBoost("qT_qTrw", [self.axis_qT], ["qT", "nominal_weight_qTrw"], storage=bh.storage.Double()))
-=======
-        self.results.append(self.df.HistoBoost("RawMET_sumEt_qTbinned", [self.axis_qT, self.axis_sumEt], ["qT", "RawMET_sumEt", "nominal_weight"]))
-        self.results.append(self.df.HistoBoost("RawMET_sumEt_sqrt_qTbinned", [self.axis_qT, self.axis_sumEt_sqrt], ["qT", "RawMET_sumEt_sqrt", "nominal_weight"]))
-        
-        self.results.append(self.df.HistoBoost("recoil_corr_xy_para_perp", [self.axis_recoil_para, self.axis_recoil_perp], ["recoil_corr_xy_para", "recoil_corr_xy_perp", "nominal_weight"]))
-        self.results.append(self.df.HistoBoost("qT", [self.axis_qT], ["qT", "nominal_weight"]))
-        self.results.append(self.df.HistoBoost("qT_qTrw", [self.axis_qT], ["qT", "nominal_weight_qTrw"]))
         
         if self.dataset.is_data:
-            self.results.append(self.df.HistoBoost("recoil_uncorr_para_runNo", [self.axis_recoil_para, self.axis_run_no], ["recoil_uncorr_para", "run", "nominal_weight"]))
-            self.results.append(self.df.HistoBoost("recoil_uncorr_perp_runNo", [self.axis_recoil_perp, self.axis_run_no], ["recoil_uncorr_perp", "run", "nominal_weight"]))
-            self.results.append(self.df.HistoBoost("recoil_corr_lep_para_runNo", [self.axis_recoil_para, self.axis_run_no], ["recoil_corr_lep_para", "run", "nominal_weight"]))
-            self.results.append(self.df.HistoBoost("recoil_corr_lep_perp_runNo", [self.axis_recoil_perp, self.axis_run_no], ["recoil_corr_lep_perp", "run", "nominal_weight"]))
-            self.results.append(self.df.HistoBoost("recoil_corr_xy_para_runNo", [self.axis_recoil_para, self.axis_run_no], ["recoil_corr_xy_para", "run", "nominal_weight"]))
-            self.results.append(self.df.HistoBoost("recoil_corr_xy_perp_runNo", [self.axis_recoil_perp, self.axis_run_no], ["recoil_corr_xy_perp", "run", "nominal_weight"]))
+            self.results.append(self.df.HistoBoost("recoil_uncorr_para_runNo", [self.axis_recoil_para, self.axis_run_no], ["recoil_uncorr_para", "run", "nominal_weight"], storage=bh.storage.Double()))
+            self.results.append(self.df.HistoBoost("recoil_uncorr_perp_runNo", [self.axis_recoil_perp, self.axis_run_no], ["recoil_uncorr_perp", "run", "nominal_weight"], storage=bh.storage.Double()))
+            self.results.append(self.df.HistoBoost("recoil_corr_lep_para_runNo", [self.axis_recoil_para, self.axis_run_no], ["recoil_corr_lep_para", "run", "nominal_weight"], storage=bh.storage.Double()))
+            self.results.append(self.df.HistoBoost("recoil_corr_lep_perp_runNo", [self.axis_recoil_perp, self.axis_run_no], ["recoil_corr_lep_perp", "run", "nominal_weight"], storage=bh.storage.Double()))
+            self.results.append(self.df.HistoBoost("recoil_corr_xy_para_runNo", [self.axis_recoil_para, self.axis_run_no], ["recoil_corr_xy_para", "run", "nominal_weight"], storage=bh.storage.Double()))
+            self.results.append(self.df.HistoBoost("recoil_corr_xy_perp_runNo", [self.axis_recoil_perp, self.axis_run_no], ["recoil_corr_xy_perp", "run", "nominal_weight"], storage=bh.storage.Double()))
            
             
->>>>>>> 4bd64325
 
 
     def auxHists(self):
@@ -626,15 +608,10 @@
         self.df = self.df.Define("njets", "Jet_pt.size()")
         self.results.append(self.df.HistoBoost("njets", [self.axis_njets], ["njets", "nominal_weight"], storage=bh.storage.Double()))
         
-<<<<<<< HEAD
         self.results.append(self.df.HistoBoost("npv", [self.axis_npv], ["PV_npvs", "nominal_weight"], storage=bh.storage.Double()))
-        self.results.append(self.df.HistoBoost("RawMET_sumEt", [self.axis_sumEt], ["RawMET_sumEt", "nominal_weight"], storage=bh.storage.Double()))
-=======
-        self.results.append(self.df.HistoBoost("npv", [self.axis_npv], ["PV_npvs", "nominal_weight"]))
-        self.results.append(self.df.HistoBoost("RawMET_sumEt", [self.axis_npv, self.axis_sumEt], ["PV_npvs", "RawMET_sumEt", "nominal_weight"]))
->>>>>>> 4bd64325
-        
-        self.results.append(self.df.HistoBoost("npv_RawMET_sumEt", [self.axis_sumEt], ["RawMET_sumEt", "nominal_weight"]))
+        self.results.append(self.df.HistoBoost("RawMET_sumEt", [self.axis_npv, self.axis_sumEt], ["PV_npvs", "RawMET_sumEt", "nominal_weight"], storage=bh.storage.Double()))
+        
+        self.results.append(self.df.HistoBoost("npv_RawMET_sumEt", [self.axis_sumEt], ["RawMET_sumEt", "nominal_weight"], storage=bh.storage.Double()))
         
         # recoil resolutions vs any
         if self.dataset.is_data:
