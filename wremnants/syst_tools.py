import ROOT
import hist
import numpy as np
from utilities import boostHistHelpers as hh, common, logging
from wremnants import theory_tools, histselections as sel
from wremnants.datasets.datagroups import Datagroups
from wremnants.helicity_utils import *
import re
import collections.abc

logger = logging.child_logger(__name__)

def syst_transform_map(base_hist, hist_name):
    pdfInfo = theory_tools.pdfMap
    pdfNames = [pdfInfo[k]["name"] for k in pdfInfo.keys()]

    def pdfUnc(h, pdfName, axis_name="pdfVar"):
        key =  list(pdfInfo.keys())[list(pdfNames).index(pdfName)]
        unc = pdfInfo[key]["combine"]
        scale = pdfInfo[key]["scale"] if "scale" in pdfInfo[key] else 1.
        return theory_tools.hessianPdfUnc(h, uncType=unc, scale=scale, axis_name=axis_name)

    def uncHist(unc):
        return unc if base_hist == "nominal" else f"{base_hist}_{unc}"

    transforms = {}
    transforms.update({pdf+"Up" : {"action" : lambda h,p=pdf: pdfUnc(h, p)[0] if "pdfVar" in h.axes.name else h} for pdf in pdfNames})
    transforms.update({pdf+"Down" : {"action" : lambda h,p=pdf: pdfUnc(h, p)[1] if "pdfVar" in h.axes.name else h} for pdf in pdfNames})
    transforms["scetlib_dyturboMSHT20Up"] = {"action" : lambda h: pdfUnc(h, "pdfMSHT20", "vars")[0], "procs" : common.vprocs_all}
    transforms["scetlib_dyturboMSHT20Down"] = {"action" : lambda h: pdfUnc(h, "pdfMSHT20", "vars")[1], "procs" : common.vprocs_all}
    transforms["scetlib_dyturboMSHT20an3loUp"] = {"action" : lambda h: pdfUnc(h, "pdfMSHT20", "vars")[0], "procs" : common.zprocs_all}
    transforms["scetlib_dyturboMSHT20an3loDown"] = {"action" : lambda h: pdfUnc(h, "pdfMSHT20", "vars")[1], "procs" : common.zprocs_all}
    transforms["ewUp"] = {"action" : lambda h,**args: h if "systIdx" not in h.axes.name else h[{"systIdx" : 0}]}
    transforms["ewDown"] = {"requiresNominal" : True, "action" : lambda h,**args: h if "systIdx" not in h.axes.name else hh.mirrorHist(h[{"systIdx" : 0}], **args)}
    transforms["muonScaleUp"] = {"action" : lambda h: h if "unc" not in h.axes.name else hh.rssHistsMid(h, "unc")[1]}
    transforms["muonScaleDown"] = {"action" : lambda h: h if "unc" not in h.axes.name else hh.rssHistsMid(h, "unc")[0]}
    transforms["muonScale3Up"] = {"action" : lambda h: h if "unc" not in h.axes.name else hh.rssHistsMid(h, "unc", 3.35)[1]}
    transforms["muonScale3Down"] = {"action" : lambda h: h if "unc" not in h.axes.name else hh.rssHistsMid(h, "unc", 3.35)[0]}
    transforms["muonResUp"] = {"requiresNominal" : True, "action" : lambda h,**args: h if "smearing_variation" not in h.axes.name else hh.rssHists(h, "smearing_variation", **args)[1]}
    transforms["muonResDown"] = {"requiresNominal" : True, "action" : lambda h,**args: h if "smearing_variation" not in h.axes.name else hh.rssHists(h, "smearing_variation", **args)[0]}

    s = hist.tag.Slicer()
    transforms.update({
        "QCDscale_muRmuFUp" : {
            "action" : lambda h: h if "muRfact" not in h.axes.name else h[{"muRfact" : 2.j, "muFfact" : 2.j, "ptVgen" : s[::hist.sum]}]},
        "QCDscale_muRmuFDown" : {
            "action" : lambda h: h if "muRfact" not in h.axes.name else h[{"muRfact" : 0.5j, "muFfact" : 0.5j, "ptVgen" : s[::hist.sum]}]},
        "QCDscale_muRUp" : {
            "action" : lambda h: h if "muRfact" not in h.axes.name else h[{"muRfact" : 2.j, "muFfact" : 1.j, "ptVgen" : s[::hist.sum]}]},
        "QCDscale_muRDown" : {
            "action" : lambda h: h if "muRfact" not in h.axes.name else h[{"muRfact" : 0.5j, "muFfact" : 1.j, "ptVgen" : s[::hist.sum]}]},
        "QCDscale_muFUp" : {
            "action" : lambda h: h if "muRfact" not in h.axes.name else h[{"muRfact" : 1.j, "muFfact" : 2.j, "ptVgen" : s[::hist.sum]}]},
        "QCDscale_muFDown" : {
            "action" : lambda h: h if "muRfact" not in h.axes.name else h[{"muRfact" : 1.j, "muFfact" : 0.5j, "ptVgen" : s[::hist.sum]}]},
        "QCDscale_cen" : {
            "action" : lambda h: h if "muRfact" not in h.axes.name else h[{"muRfact" : 1.j, "muFfact" : 1.j, "ptVgen" : s[::hist.sum]}]},
    })

    def scetlibIdx(h, i):
        return h if not ("vars" in h.axes.name and h.axes["vars"].size > i) else h[{"vars" : i}]

    def projAx(hname):
        return hname.split("-")

    resum_tnps = ['pdf0', 'gamma_cusp+1', 'gamma_mu_q+1', 'gamma_nu+1', 'h_qqV-0.5', 's+1', 'b_qqV+1', 'b_qqbarV+1', 'b_qqS+1', 'b_qqDS+1', 'b_qg+1']

    transforms.update({
        "resumFOScaleUp" : {
            "action" : lambda h: scetlibIdx(h, 2)},
        "resumFOScaleDown" : {
            "action" : lambda h: scetlibIdx(h, 1)},
        "resumLambdaDown" : {
            "action" : lambda h: scetlibIdx(h, 3)},
        "resumLambdaUp" : {
            "action" : lambda h: scetlibIdx(h, 4)},
        "resumTransitionUp" : {
            "action" : lambda h: hh.syst_min_or_max_env_hist(h, projAx(hist_name), "vars", 
                ["transition_points0.2_0.65_1.1", "transition_points0.4_0.55_0.7", 
                "transition_points0.2_0.45_0.7", "transition_points0.4_0.75_1.1", ],
                 no_flow=["ptVgen"], do_min=False)},
        "resumTransitionDown" : {
            "action" : lambda h: hh.syst_min_or_max_env_hist(h, projAx(hist_name), "vars", 
                ["transition_points0.2_0.65_1.1", "transition_points0.4_0.55_0.7", 
                "transition_points0.2_0.45_0.7", "transition_points0.4_0.75_1.1", ],
                 no_flow=["ptVgen"], do_min=True)},
       "resumTNPUp" : {
           "action" : lambda h: h if "vars" not in h.axes.name else hh.rssHist(h[{"vars" : resum_tnps}], "vars")[0]
        },
       "resumTNPDown" : {
           "action" : lambda h: h if "vars" not in h.axes.name else hh.rssHist(h[{"vars" : resum_tnps}], "vars")[1]
        },
       "resumTNPx5Up" : {
           "action" : lambda h: h if "vars" not in h.axes.name else hh.rssHist(h[{"vars" : resum_tnps}], "vars", scale=5)[0]
        },
       "resumTNPx5Down" : {
           "action" : lambda h: h if "vars" not in h.axes.name else hh.rssHist(h[{"vars" : resum_tnps}], "vars", scale=5)[1]
        },
       "resumTNPx12Up" : {
           "action" : lambda h: h if "vars" not in h.axes.name else hh.rssHist(h[{"vars" : resum_tnps}], "vars", scale=12)[0]
        },
       "resumTNPx12Down" : {
           "action" : lambda h: h if "vars" not in h.axes.name else hh.rssHist(h[{"vars" : resum_tnps}], "vars", scale=12)[1]
        },
       "resumScaleAllUp" : {
           "action" : lambda h: h if "vars" not in h.axes.name else hh.syst_min_or_max_env_hist(h, projAx(hist_name), "vars",
                 [x for x in h.axes["vars"] if any(re.match(y, x) for y in ["pdf0", "^nuB.*", "nuS.*", "^muB.*", "^muS.*", 'kappa.*', 'muf.*', ])],
                    do_min=False)},
       "resumScaleAllDown" : {
           "action" : lambda h: h if "vars" not in h.axes.name else hh.syst_min_or_max_env_hist(h, projAx(hist_name), "vars",
                 [x for x in h.axes["vars"] if any(re.match(y, x) for y in ["pdf0", "^nuB.*", "nuS.*", "^muB.*", "^muS.*", 'kappa.*', 'muf.*', ])],
                    do_min=True)},
       "resumScaleUp" : {
           "action" : lambda h: h if "vars" not in h.axes.name else hh.syst_min_or_max_env_hist(h, projAx(hist_name), "vars",
                 [x for x in h.axes["vars"] if any(re.match(y, x) for y in ["pdf0", "^nuB.*", "nuS.*", "^muB.*", "^muS.*"])],
                    do_min=False)},
       "resumScaleDown" : {
           "action" : lambda h: h if "vars" not in h.axes.name else hh.syst_min_or_max_env_hist(h, projAx(hist_name), "vars",
                 [x for x in h.axes["vars"] if any(re.match(y, x) for y in ["pdf0", "^nuB.*", "nuS.*", "^muB.*", "^muS.*"])],
                    do_min=True)},
       "resumNPUp" : {
            "action" : lambda h: hh.syst_min_or_max_env_hist(h, projAx(hist_name), "vars", 
                 ["c_nu-0.1-omega_nu0.5", "omega_nu0.5", "Lambda2-0.25", "Lambda20.25", "Lambda4.01", 
                     "Lambda4.16","Delta_Lambda2-0.02", "Delta_Lambda20.02",],
                 no_flow=["ptVgen"], do_min=False) if "vars" in h.axes.name else h},
        "resumNPDown" : {
            "action" : lambda h: hh.syst_min_or_max_env_hist(h, projAx(hist_name), "vars", 
                 ["c_nu-0.1-omega_nu0.5", "omega_nu0.5", "Lambda2-0.25", "Lambda20.25", "Lambda4.01", 
                     "Lambda4.16","Delta_Lambda2-0.02", "Delta_Lambda20.02",],
                 no_flow=["ptVgen"], do_min=True) if "vars" in h.axes.name else h},
       "resumNPOmegaUp" : {
            "action" : lambda h: hh.syst_min_or_max_env_hist(h, projAx(hist_name), "vars", 
                [x for x in h.axes["vars"] if re.match("^Omega-*\d+", x)],
                 do_min=False) if "vars" in h.axes.name else h},
        "resumNPOmegaDown" : {
            "action" : lambda h: hh.syst_min_or_max_env_hist(h, projAx(hist_name), "vars", 
                [x for x in h.axes["vars"] if re.match("^Omega-*\d+", x)],
                 do_min=True) if "vars" in h.axes.name else h},
       "resumNPomega_nuUp" : {
            "action" : lambda h: hh.syst_min_or_max_env_hist(h, projAx(hist_name), "vars", 
                [x for x in h.axes["vars"] if re.match("^omega_nu-*\d+", x)],
                 do_min=False) if "vars" in h.axes.name else h},
        "resumNPomega_nuDown" : {
            "action" : lambda h: hh.syst_min_or_max_env_hist(h, projAx(hist_name), "vars", 
                [x for x in h.axes["vars"] if re.match("^omega_nu-*\d+", x)],
                 do_min=True) if "vars" in h.axes.name else h},
       "resumNPc_nuUp" : {
            "action" : lambda h: hh.syst_min_or_max_env_hist(h, projAx(hist_name), "vars", 
                [x for x in h.axes["vars"] if re.match("^c_nu-*\d+", x)],
                 do_min=False) if "vars" in h.axes.name else h},
        "resumNPc_nuDown" : {
            "action" : lambda h: hh.syst_min_or_max_env_hist(h, projAx(hist_name), "vars", 
                [x for x in h.axes["vars"] if re.match("^c_nu-*\d+", x)],
                 do_min=True) if "vars" in h.axes.name else h},
        "resumScaleMax" : {
            "action" : lambda h: hh.syst_min_or_max_env_hist(h, projAx(hist_name), "vars", range(9,44), no_flow=["ptVgen"], do_min=False)},
        "resumScaleMin" : {
            "action" : lambda h: hh.syst_min_or_max_env_hist(h, projAx(hist_name), "vars", range(9,44), no_flow=["ptVgen"], do_min=True)},
    })
    for k in ['gamma_cusp+5', 'gamma_mu_q+5', 'gamma_nu+5', 's+5', 'b_qqV+5', 'b_qqbarV+5', 'b_qqS+5', 'b_qqDS+5', 'b_qg+5']:
        transforms[k.replace("+5", "-5")] = {"action" : lambda h,v=k: h if "vars" not in h.axes.name else hh.mirrorHist(h[{"vars" : v}], h[{"vars" : "pdf0"}])}
    transforms['h_qqV+2.0'] = {"action" : lambda h: h if "vars" not in h.axes.name else hh.mirrorHist(h[{"vars" : 'h_qqV-2.0'}], h[{"vars" : 'pdf0'}])}
    for k in ['gamma_cusp+1', 'gamma_mu_q+1', 'gamma_nu+1', 's+1', 'b_qqV+1', 'b_qqbarV+1', 'b_qqS+1', 'b_qqDS+1', 'b_qg+1']:
        transforms[k.replace("+1", "-1")] = {"action" : lambda h,v=k: h if "vars" not in h.axes.name else hh.mirrorHist(h[{"vars" : v}], h[{"vars" : "pdf0"}])}
    transforms['h_qqV+0.5'] = {"action" : lambda h: h if "vars" not in h.axes.name else hh.mirrorHist(h[{"vars" : 'h_qqV-0.5'}], h[{"vars" : 'pdf0'}])}

    return transforms

def gen_scale_helicity_hist_to_variations(scale_hist, gen_obs, sum_axes=[], pt_ax="ptVgen", gen_axes=["ptVgen", "chargeVgen", "helicity"], rebinPtV=None):
    for obs in gen_obs:
        scale_hist = hh.expand_hist_by_duplicate_axis(scale_hist, obs, obs+"Alt", swap_axes=True)

    return scale_helicity_hist_to_variations(scale_hist, sum_axes, pt_ax, gen_axes, rebinPtV)

def scale_helicity_hist_to_variations(scale_hist, sum_axes=[], pt_ax="ptVgen", gen_axes=["ptVgen", "chargeVgen", "helicity"], rebinPtV=None):
    s = hist.tag.Slicer()
    axisNames = scale_hist.axes.name

    sum_expr = {axis : s[::hist.sum] for axis in sum_axes if axis in axisNames}
    scale_hist = scale_hist[sum_expr]
    axisNames = scale_hist.axes.name
    
    # select nominal QCD scales, but keep the sliced axis at size 1 for broadcasting
    nom_scale_hist = scale_hist[{"muRfact" : s[1.j:1.j+1], "muFfact" : s[1.j:1.j+1]}]
    # select nominal QCD scales and project down to nominal axes
    nom_sel = {"muRfact" : s[1.j], "muFfact" : s[1.j] }
    nom_sel.update({genAxis : s[::hist.sum] for genAxis in gen_axes if genAxis in axisNames})
    nom_hist = nom_scale_hist[nom_sel]
    
    hasHelicityAxis = "helicity" in axisNames
    hasPtAxis = pt_ax in axisNames

    if rebinPtV is not None and hasPtAxis:
        # Treat single bin array as a float
        array_rebin = isinstance(rebinPtV, collections.abc.Sequence) or type(rebinPtV) == np.ndarray
        if array_rebin and len(rebinPtV) == 1:
            rebinPtV = rebinPtV[0]
            array_rebin = False

        if array_rebin:
            scale_hist = hh.rebinHist(scale_hist, pt_ax, rebinPtV)
            nom_scale_hist = hh.rebinHist(nom_scale_hist, pt_ax, rebinPtV)
        else:
            scale_hist = scale_hist[{pt_ax : s[::hist.rebin(rebinPtV)]}]
            nom_scale_hist = nom_scale_hist[{pt_ax : s[::hist.rebin(rebinPtV)]}]

    # difference between a given scale and the nominal, plus the sum
    # this emulates the "weight if idx else nominal" logic and corresponds to the decorrelated
    # variations
    if scale_hist.name is None:
        out_name = "scale_helicity_variations" if hasHelicityAxis else "scale_vpt_variations" if hasPtAxis else "scale_vcharge_variations"
    else:
        out_name = scale_hist.name + "_variations"

    nom_axes = nom_hist.axes
    if nom_axes != scale_hist.axes[:len(nom_axes)]:
        raise ValueError("Cannot convert to variations histogram becuase the assumption that the order of the gen axes " \
                "and reco-like axes is respected does not hold! Gen axes must be trailing! "\
                f" Found nominal (reco-like) axes {nom_axes.name}, full axes {scale_hist.axes.name}")

    expd = scale_hist.ndim - nom_hist.ndim
    expandnom = np.expand_dims(nom_hist.values(flow=True), [-expd+i for i in range(expd)])
    systhist = scale_hist.values(flow=True) - nom_scale_hist.values(flow=True) + expandnom

    scale_variation_hist = hist.Hist(*scale_hist.axes, 
                                     name = out_name, data = systhist)

    return scale_variation_hist 

def make_fakerate_variation(href, fakerate_axes, fakerate_axes_syst, variation_fakerate=0.5, flow=False):
    # 1) calculate fakerate in bins of fakerate axes
    nameMT, failMT, passMT = sel.get_mt_selection(href)
    hist_failMT_failIso = href[{**common.failIso, nameMT: failMT}].project(*fakerate_axes)
    hist_failMT_passIso = href[{**common.passIso, nameMT: failMT}].project(*fakerate_axes)
    fr = hh.divideHists(hist_failMT_failIso, hist_failMT_failIso+hist_failMT_passIso).values(flow=flow)

    # 2) add a variation
    diff = np.minimum(fr, 1 - fr)
    frUp = fr + variation_fakerate * diff
    hRateFail = hist.Hist(*[href.axes[n] for n in fakerate_axes], storage=hist.storage.Double(), data=frUp)
    hRatePass = hist.Hist(*[href.axes[n] for n in fakerate_axes], storage=hist.storage.Double(), data=1-frUp)

    # 3) apply the varied fakerate to the original histogram to get the veried bin contents, subtract the nominal histogram to only have the difference
    hvar = hist.Hist(*[a for a in href.axes], storage=hist.storage.Double(), data=-1*href.values(flow=flow))
    s = hist.tag.Slicer()

    # fail Iso, fail MT
    slices = [failMT if n==nameMT else 0 if n==common.passIsoName else slice(None) for n in hvar.axes.name]
    hvar.values(flow=flow)[*slices] += hh.multiplyHists(href[{common.passIsoName: s[::hist.sum], nameMT: failMT}], hRateFail).values(flow=flow)
    # pass Iso, fail MT
    slices = [failMT if n==nameMT else 1 if n==common.passIsoName else slice(None) for n in hvar.axes.name]
    hvar.values(flow=flow)[*slices] += hh.multiplyHists(href[{common.passIsoName: s[::hist.sum], nameMT: failMT}], hRatePass).values(flow=flow)
    # fail Iso, pass MT
    slices = [passMT if n==nameMT else 0 if n==common.passIsoName else slice(None) for n in hvar.axes.name]
    hvar.values(flow=flow)[*slices] += hh.multiplyHists(href[{common.passIsoName: s[::hist.sum], nameMT: passMT}], hRateFail).values(flow=flow)
    # pass Iso, pass MT
    slices = [passMT if n==nameMT else 1 if n==common.passIsoName else slice(None) for n in hvar.axes.name]
    hvar.values(flow=flow)[*slices] += hh.multiplyHists(href[{common.passIsoName: s[::hist.sum], nameMT: passMT}], hRatePass).values(flow=flow)

    # 4) expand the variations to be used as systematic axes
    hsyst = hh.expand_hist_by_duplicate_axes(hvar, fakerate_axes, fakerate_axes_syst)

    # 5) add back to the nominal histogram and broadcase the nominal histogram
    return hh.addHists(href, hsyst)

def hist_to_variations(hist_in, gen_axes = [], sum_axes = [], rebin_axes=[], rebin_edges=[]):

    if hist_in.name is None:
        out_name = "hist_variations"
    else:
        out_name = hist_in.name + "_variations"

    s = hist.tag.Slicer()

    #do rebinning
    for rebin_axis, edges in zip(rebin_axes, rebin_edges):
        hist_in = hh.rebinHist(hist_in, rebin_axis, edges)

    axisNames = hist_in.axes.name
    sum_expr = {axis : s[::hist.sum] for axis in sum_axes if axis in axisNames}
    hist_in = hist_in[sum_expr]
    axisNames = hist_in.axes.name

    gen_sum_expr = {genAxis : s[::hist.sum] for genAxis in gen_axes if genAxis in axisNames}
    if len(gen_sum_expr) == 0:
        # all the axes have already been projected out, nothing else to do
        return hist_in

    nom_hist = hist_in[{"vars" : 0}]
    nom_hist_sum = nom_hist[gen_sum_expr]

    variation_data = hist_in.view(flow=True) - nom_hist.view(flow=True)[..., None] + nom_hist_sum.view(flow=True)[..., *len(gen_sum_expr)*[None], None]

    variation_hist = hist.Hist(*hist_in.axes, storage = hist_in._storage_type(),
                                     name = out_name, data = variation_data)

    return variation_hist

def uncertainty_hist_from_envelope(h, proj_ax, entries):
    hdown = hh.syst_min_or_max_env_hist(h, proj_ax, "vars", entries, no_flow=["ptVgen"], do_min=True)
    hup = hh.syst_min_or_max_env_hist(h, proj_ax, "vars", entries, no_flow=["ptVgen"], do_min=False)
    hnew = hist.Hist(*h.axes[:-1], common.down_up_axis, storage=h._storage_type())
    hnew[...,0] = hdown.view(flow=True)
    hnew[...,1] = hup.view(flow=True)
    return hnew

def define_mass_weights(df, proc):
    if "massWeight_tensor" in df.GetColumnNames():
        logger.debug("massWeight_tensor already defined, do nothing here.")
        return df
    nweights = 23 if proc in common.zprocs_all else 21
    # from -100 to 100 MeV with 10 MeV increment
    df = df.Define("massWeight_tensor", f"wrem::vec_to_tensor_t<double, {nweights}>(MEParamWeight)")
    df = df.Define("massWeight_tensor_wnom", "auto res = massWeight_tensor; res = nominal_weight*res; return res;")

    return df

def add_massweights_hist(results, df, axes, cols, base_name="nominal", proc="", addhelicity=False, storage_type=hist.storage.Double()):
    name = Datagroups.histName(base_name, syst="massWeight"+(proc[0] if len(proc) else proc))
    mass_axis = hist.axis.StrCategory(massWeightNames(proc=proc), name="massShift")
    if addhelicity:
        massweightHelicity, massWeight_axes = make_massweight_helper_helicity(mass_axis)
        df = df.Define("massWeight_tensor_wnom_helicity", massweightHelicity, ['massWeight_tensor_wnom', 'helWeight_tensor'])
        massWeight = df.HistoBoost(name, axes, [*cols, "massWeight_tensor_wnom_helicity"],
                                   tensor_axes=massWeight_axes,
                                   storage=storage_type)
    else:
        massWeight = df.HistoBoost(name, axes, [*cols, "massWeight_tensor_wnom"], 
                                   tensor_axes=[mass_axis], 
                                   storage=storage_type)
    results.append(massWeight)

def massWeightNames(matches=None, proc="", exclude=[]):
    if isinstance(exclude, (int, float)):
        exclude = [exclude, ]
    central=10
    nweights=21
    names = [f"massShift{proc[0] if len(proc) else proc}{int(abs(central-i)*10)}MeV{'' if i == central else ('Down' if i < central else 'Up')}" for i in range(nweights) if int(abs(central-i)*10) not in exclude]
    if proc and (proc in common.zprocs_all or proc=="Z") and 2.1 not in exclude:
        # This is the PDG uncertainty (turned off for now since it doesn't seem to have been read into the nano)
        names.extend(["massShiftZ2p1MeVDown", "massShiftZ2p1MeVUp"])

    # If name is "" it won't be stored
    return [x if not matches or any(y in x for y in matches) else "" for x in names]

def define_width_weights(df, proc):
    if "widthWeight_tensor" in df.GetColumnNames():
        logger.debug("widthWeight_tensor already defined, do nothing here.")
        return df
    nweights = 5
    df = df.Define("widthWeight_tensor", f"wrem::vec_to_tensor_t<double, {nweights}>(MEParamWeightAltSet1)")
    df = df.Define("widthWeight_tensor_wnom", "auto res = widthWeight_tensor; res = nominal_weight*res; return res;")
    return df

def add_widthweights_hist(results, df, axes, cols, base_name="nominal", proc="", storage_type=hist.storage.Double()):
    name = Datagroups.histName(base_name, syst="widthWeight"+(proc[0] if len(proc) else proc))
    widthWeight = df.HistoBoost(name, axes, [*cols, "widthWeight_tensor_wnom"], 
                    tensor_axes=[hist.axis.StrCategory(widthWeightNames(proc=proc), name="width")], 
                    storage=storage_type)
    results.append(widthWeight)

def widthWeightNames(matches=None, proc=""):
    central=3
    if proc[0] == "Z":
        widths=(2.49333, 2.49493, 2.4929, 2.4952, 2.4975)
    elif proc[0] == "W":
        widths=(2.09053, 2.09173, 2.043, 2.085, 2.127) 
    else:
        raise RuntimeError(f"No width found for process {proc}")
    # 0 and 1 are Up, Down from mass uncertainty EW fit (already accounted for in mass variations)
    # 2, 3, and 4 are PDG width Down, Central, Up
    names = [f"width{proc[0]}{str(width).replace('.','p')}GeV" for width in widths]

    return [x if not matches or any(y in x for y in matches) else "" for x in names]

def add_pdf_hists(results, df, dataset, axes, cols, pdfs, base_name="nominal", addhelicity=False, propagateToHelicity=False, storage_type=hist.storage.Double()):
    # Remove duplicates but preserve the order of the first set
    for pdf in pdfs:
        try:
            pdfInfo = theory_tools.pdf_info_map(dataset, pdf)
        except ValueError as e:
            logger.info(e)
            continue

        pdfName = pdfInfo["name"]
        tensorName = f"{pdfName}Weights_tensor"
        tensorASName = f"{pdfName}ASWeights_tensor"
        npdf=pdfInfo["entries"]
        pdfHistName = Datagroups.histName(base_name, syst=pdfName)
        names = getattr(theory_tools, f"pdfNames{'Sym' if pdfInfo['combine'] == 'symHessian' else 'Asym'}Hessian")(pdfInfo["entries"], pdfName)
        pdf_ax = hist.axis.StrCategory(names, name="pdfVar")
        if tensorName not in df.GetColumnNames():
            logger.warning(f"PDF {pdf} was not found for sample {dataset}. Skipping uncertainty hist!")
            continue

        if pdfInfo["alphasRange"] == "001":
            alphaSHistName = Datagroups.histName(base_name, syst=f"{pdfName}alphaS001")
            as_ax = hist.axis.StrCategory(["as0118", "as0117", "as0119"], name="alphasVar")
        else:
            alphaSHistName = Datagroups.histName(base_name, syst=f"{pdfName}alphaS002")
            as_ax = hist.axis.StrCategory(["as0118", "as0116", "as0120"], name="alphasVar")

        if addhelicity:
            pdfHeltensor, pdfHeltensor_axes =  make_pdfweight_helper_helicity(npdf, pdf_ax)
            df = df.Define(f'{tensorName}_helicity', pdfHeltensor, [tensorName, "helWeight_tensor"])
            pdfHist = df.HistoBoost(pdfHistName, axes, [*cols, f'{tensorName}_helicity'], tensor_axes=pdfHeltensor_axes, storage=storage_type)
            alphaSHeltensor, alphaSHeltensor_axes =  make_pdfweight_helper_helicity(3, as_ax)
            df = df.Define(f'{tensorASName}_helicity', alphaSHeltensor, [tensorASName, "helWeight_tensor"])
            alphaSHist = df.HistoBoost(alphaSHistName, axes, [*cols, f'{tensorASName}_helicity'], tensor_axes=alphaSHeltensor_axes, storage=storage_type)
        else:
            pdfHist = df.HistoBoost(pdfHistName, axes, [*cols, tensorName], tensor_axes=[pdf_ax], storage=storage_type)
            alphaSHist = df.HistoBoost(alphaSHistName, axes, [*cols, tensorASName], tensor_axes=[as_ax], storage=storage_type)

            if propagateToHelicity:

                pdfhelper = ROOT.wrem.makeHelicityMomentPdfTensor[npdf]()
                df = df.Define(f"helicity_moments_{tensorName}_tensor", pdfhelper, ["csSineCosThetaPhi", f"{tensorName}", "unity"])
                alphahelper = ROOT.wrem.makeHelicityMomentPdfTensor[3]()
                df = df.Define(f"helicity_moments_{tensorASName}_tensor", alphahelper, ["csSineCosThetaPhi", f"{tensorASName}", "unity"])
                pdfHist_hel = df.HistoBoost(f"helicity_{pdfHistName}", axes, [*cols, f"helicity_moments_{tensorName}_tensor"], tensor_axes=[axis_helicity,pdf_ax], storage=storage_type)
                alphaSHist_hel = df.HistoBoost(f"helicity_{alphaSHistName}", axes, [*cols, f"helicity_moments_{tensorASName}_tensor"], tensor_axes=[axis_helicity,as_ax], storage=storage_type)
                results.extend([pdfHist_hel, alphaSHist_hel])

        results.extend([pdfHist, alphaSHist])
    return df

def add_qcdScale_hist(results, df, axes, cols, base_name="nominal", addhelicity=False, storage_type=hist.storage.Double()):
    name = Datagroups.histName(base_name, syst="qcdScale")
    if addhelicity:
        qcdbyHelicity, qcdbyHelicity_axes = make_qcdscale_helper_helicity(theory_tools.scale_tensor_axes)
        df = df.Define('scaleWeights_tensor_wnom_helicity', qcdbyHelicity, ['scaleWeights_tensor_wnom', 'helWeight_tensor'])
        scaleHist = df.HistoBoost(name, axes, [*cols, "scaleWeights_tensor_wnom_helicity"], tensor_axes=qcdbyHelicity_axes, storage=storage_type)
    else:
        scaleHist = df.HistoBoost(name, axes, [*cols, "scaleWeights_tensor_wnom"], tensor_axes=theory_tools.scale_tensor_axes, storage=storage_type)
    results.append(scaleHist)

def add_qcdScaleByHelicityUnc_hist(results, df, helper, axes, cols, base_name="nominal", addhelicity=False, storage_type=hist.storage.Double()):
    name = Datagroups.histName(base_name, syst="qcdScaleByHelicity")
    if "helicityWeight_tensor" not in df.GetColumnNames():
        df = df.Define("helicityWeight_tensor", helper, ["massVgen", "absYVgen", "ptVgen", "chargeVgen", "csSineCosThetaPhi", "nominal_weight"])
    if addhelicity:
        qcdbyHelicity, qcdbyHelicity_axes = make_qcdscale_helper_helicity(helper.tensor_axes)
        df = df.Define('scaleWeights_tensor_wnom_helicity', qcdbyHelicity, ['helicityWeight_tensor', 'helWeight_tensor'])
        qcdScaleByHelicityUnc = df.HistoBoost(name, axes, [*cols, "scaleWeights_tensor_wnom_helicity"], tensor_axes=qcdbyHelicity_axes, storage=storage_type)
    else:
        qcdScaleByHelicityUnc = df.HistoBoost(name, axes, [*cols,"helicityWeight_tensor"], tensor_axes=helper.tensor_axes, storage=storage_type)
    results.append(qcdScaleByHelicityUnc)

def add_QCDbkg_jetPt_hist(results, df, nominal_axes, nominal_cols, base_name="nominal", jet_pt=30, storage_type=hist.storage.Double()):
    # branching the rdataframe to add special filter, no need to return dQCDbkGVar
    name = Datagroups.histName(base_name, syst=f"qcdJetPt{str(jet_pt)}")
    dQCDbkGVar = df.Define(f"goodCleanJetsPt{jet_pt}", f"goodCleanJetsNoPt && Jet_pt > {jet_pt}")
    dQCDbkGVar = dQCDbkGVar.Filter(f"passMT || Sum(goodCleanJetsPt{jet_pt})>=1")
    qcdJetPt = dQCDbkGVar.HistoBoost(name, nominal_axes, [*nominal_cols, "nominal_weight"], storage=storage_type)
    results.append(qcdJetPt)

def add_luminosity_unc_hists(results, df, args, axes, cols, addhelicity=False, storage_type=hist.storage.Double()):
    # TODO: implement for theory agnostic with addhelicity=True
    if addhelicity:
        pass
    else:
        df = df.Define("luminosityScaling", f"wrem::constantScaling(nominal_weight, {args.lumiUncertainty})")
        luminosity = df.HistoBoost("nominal_luminosity", axes, [*cols, "luminosityScaling"], tensor_axes = [common.down_up_axis], storage=storage_type)
        results.append(luminosity)
    return df
    
def add_muon_efficiency_unc_hists(results, df, helper_stat, helper_syst, axes, cols, base_name="nominal", what_analysis=ROOT.wrem.AnalysisType.Wmass, smooth3D=False, addhelicity=False, storage_type=hist.storage.Double()):
    # TODO: update for dilepton
    if what_analysis == ROOT.wrem.AnalysisType.Wmass:
        muon_columns_stat = ["goodMuons_pt0", "goodMuons_eta0",
                             "goodMuons_uT0", "goodMuons_charge0"]
        muon_columns_syst = ["goodMuons_pt0", "goodMuons_eta0",
                             "goodMuons_SApt0", "goodMuons_SAeta0",
                             "goodMuons_uT0", "goodMuons_charge0",
                             "passIso"]
    else:
        muvars_stat = ["pt0", "eta0", "uT0", "charge0"]
        muon_columns_stat_trig    = [f"trigMuons_{v}" for v in muvars_stat]
        muon_columns_stat_nonTrig = [f"nonTrigMuons_{v}" for v in muvars_stat]

        muvars_syst = ["pt0", "eta0", "SApt0", "SAeta0", "uT0", "charge0"]
        muon_columns_syst_trig    = [f"trigMuons_{v}" for v in muvars_syst]
        muon_columns_syst_nonTrig = [f"nonTrigMuons_{v}" for v in muvars_syst]
        
        if what_analysis == ROOT.wrem.AnalysisType.Wlike:
            muon_columns_stat = [*muon_columns_stat_trig, *muon_columns_stat_nonTrig]
            muon_columns_syst = [*muon_columns_syst_trig, *muon_columns_syst_nonTrig]
        elif what_analysis == ROOT.wrem.AnalysisType.Dilepton:
            muon_columns_stat = [*muon_columns_stat_trig, "trigMuons_passTrigger0", *muon_columns_stat_nonTrig, "nonTrigMuons_passTrigger0"]
            muon_columns_syst = [*muon_columns_syst_trig, "trigMuons_passTrigger0", *muon_columns_syst_nonTrig, "nonTrigMuons_passTrigger0"]
        else:
            raise NotImplementedError(f"add_muon_efficiency_unc_hists: analysis {what_analysis} not implemented.")            
        
    if not smooth3D:
        # will use different helpers and member functions
        muon_columns_stat = [x for x in muon_columns_stat if "_uT0" not in x]
        muon_columns_syst = [x for x in muon_columns_syst if "_uT0" not in x]

    # change variables for tracking, to use standalone variables
    muon_columns_stat_tracking = [x.replace("_pt0", "_SApt0").replace("_eta0", "_SAeta0") for x in muon_columns_stat]
        
    for key,helper in helper_stat.items():
        if "tracking" in key:
            muon_columns_stat_step = muon_columns_stat_tracking
        elif "iso" in key and what_analysis == ROOT.wrem.AnalysisType.Wmass:
            muon_columns_stat_step = muon_columns_stat + ["passIso"]
        else:
            muon_columns_stat_step = muon_columns_stat
            
        df = df.Define(f"effStatTnP_{key}_tensor", helper, [*muon_columns_stat_step, "nominal_weight"])
        name = Datagroups.histName(base_name, syst=f"effStatTnP_{key}")
        if addhelicity:
            helper_helicity, helper_helicity_axes = make_muon_eff_stat_helpers_helicity(helper)
            df = df.Define(f"effStatTnP_{key}_ByHelicity_tensor", helper_helicity, [f"effStatTnP_{key}_tensor", "helWeight_tensor"])
            effStatTnP = df.HistoBoost(name, axes, [*cols, f"effStatTnP_{key}_ByHelicity_tensor"], tensor_axes = helper_helicity_axes, storage=storage_type)
        else:
            effStatTnP = df.HistoBoost(name, axes, [*cols, f"effStatTnP_{key}_tensor"], tensor_axes = helper.tensor_axes, storage=storage_type)
        results.append(effStatTnP)
    
    df = df.Define("effSystTnP_weight", helper_syst, [*muon_columns_syst, "nominal_weight"])
    name = Datagroups.histName(base_name, syst=f"effSystTnP")
    if addhelicity:
        helper_syst_helicity, helper_syst_helicity_axes = make_muon_eff_syst_helper_helicity(helper_syst)
        df = df.Define("effSystTnP_weight_ByHelicity_tensor", helper_syst_helicity, ["effSystTnP_weight", "helWeight_tensor"])
        effSystTnP = df.HistoBoost(name, axes, [*cols, "effSystTnP_weight_ByHelicity_tensor"], tensor_axes = helper_syst_helicity_axes, storage=storage_type)
    else:
        effSystTnP = df.HistoBoost(name, axes, [*cols, "effSystTnP_weight"], tensor_axes = helper_syst.tensor_axes, storage=storage_type)
    results.append(effSystTnP)
    
    return df

def add_L1Prefire_unc_hists(results, df, helper_stat, helper_syst, axes, cols, base_name="nominal", addhelicity=False, storage_type=hist.storage.Double()):
    df = df.Define("muonL1PrefireStat_tensor", helper_stat, ["Muon_correctedEta", "Muon_correctedPt", "Muon_correctedPhi", "Muon_correctedCharge", "Muon_looseId", "nominal_weight"])
    name = Datagroups.histName(base_name, syst=f"muonL1PrefireStat")    

    if addhelicity:
        prefirebyhelicity_stat, prefire_axes_stat = make_muon_prefiring_helper_stat_byHelicity(helper_stat)
        df = df.Define("muonL1PrefireStatByHelicity_tensor", prefirebyhelicity_stat, ["muonL1PrefireStat_tensor", "helWeight_tensor"])
        muonL1PrefireStat = df.HistoBoost(name, axes, [*cols, "muonL1PrefireStatByHelicity_tensor"], tensor_axes = prefire_axes_stat, storage=storage_type)
    else:
        muonL1PrefireStat = df.HistoBoost(name, axes, [*cols, "muonL1PrefireStat_tensor"], tensor_axes = helper_stat.tensor_axes, storage=storage_type)
    results.append(muonL1PrefireStat)

    df = df.Define("muonL1PrefireSyst_tensor", helper_syst, ["Muon_correctedEta", "Muon_correctedPt", "Muon_correctedPhi", "Muon_correctedCharge", "Muon_looseId", "nominal_weight"])
    name = Datagroups.histName(base_name, syst=f"muonL1PrefireSyst")
    prefirebyhelicity_syst, prefire_axes_syst = make_muon_prefiring_helper_syst_byHelicity()
    if addhelicity:
        df = df.Define("muonL1PrefireSystByHelicity_tensor", prefirebyhelicity_syst, ["muonL1PrefireSyst_tensor", "helWeight_tensor"])
        muonL1PrefireSyst = df.HistoBoost(name, axes, [*cols, "muonL1PrefireSystByHelicity_tensor"], tensor_axes = prefire_axes_syst, storage=storage_type)
    else:
        muonL1PrefireSyst = df.HistoBoost(name, axes, [*cols, "muonL1PrefireSyst_tensor"], tensor_axes = [common.down_up_axis], storage=storage_type)
    results.append(muonL1PrefireSyst)

    df = df.Define("ecalL1Prefire_tensor", f"wrem::twoPointScaling(nominal_weight/L1PreFiringWeight_ECAL_Nom, L1PreFiringWeight_ECAL_Dn, L1PreFiringWeight_ECAL_Up)")
    name = Datagroups.histName(base_name, syst=f"ecalL1Prefire")
    if addhelicity:
        #can reuse the same helper since it's the tensor multiplication of same types
        df = df.Define("ecalL1PrefireByHelicity_tensor", prefirebyhelicity_syst, ["ecalL1Prefire_tensor", "helWeight_tensor"])
        ecalL1Prefire = df.HistoBoost(name, axes, [*cols, "ecalL1PrefireByHelicity_tensor"], tensor_axes = prefire_axes_syst, storage=storage_type)
    else:
        ecalL1Prefire = df.HistoBoost(name, axes, [*cols, "ecalL1Prefire_tensor"], tensor_axes = [common.down_up_axis], storage=storage_type)
    results.append(ecalL1Prefire)

    return df

def add_muonscale_hist(results, df, netabins, mag, isW, axes, cols, base_name="nominal", muon_eta="goodMuons_eta0", storage_type=hist.storage.Double()):
    nweights = 21 if isW else 23

    df = df.Define(f"muonScaleDummy{netabins}Bins{muon_eta}", f"wrem::dummyScaleFromMassWeights<{netabins}, {nweights}>(nominal_weight, massWeight_tensor, {muon_eta}, {mag}, {str(isW).lower()})")

    scale_etabins_axis = hist.axis.Regular(netabins, -2.4, 2.4, name="scaleEtaSlice", underflow=False, overflow=False)
    name = Datagroups.histName(base_name, syst=f"muonScaleSyst")

    dummyMuonScaleSyst = df.HistoBoost(name, axes, [*cols, f"muonScaleDummy{netabins}Bins{muon_eta}"], tensor_axes=[common.down_up_axis, scale_etabins_axis], storage=storage_type)
    results.append(dummyMuonScaleSyst)

    return df


def add_muonscale_smeared_hist(results, df, netabins, mag, isW, axes, cols, base_name="nominal", muon_eta="goodMuons_eta0", storage_type=hist.storage.Double()):
    # add_muonscale_hist has to be called first such that "muonScaleDummy{netabins}Bins{muon_eta}" is defined
    nweights = 21 if isW else 23

    scale_etabins_axis = hist.axis.Regular(netabins, -2.4, 2.4, name="scaleEtaSlice", underflow=False, overflow=False)
    name = Datagroups.histName(base_name, syst=f"muonScaleSyst_gen_smear")

    dummyMuonScaleSyst_gen_smear = df.HistoBoost(name, axes, [*cols, f"muonScaleDummy{netabins}Bins{muon_eta}"], tensor_axes=[common.down_up_axis, scale_etabins_axis], storage=storage_type)
    results.append(dummyMuonScaleSyst_gen_smear)

    return df

def scetlib_scale_unc_hist(h, obs, syst_ax="vars"):
    hnew = hist.Hist(*h.axes[:-1], hist.axis.StrCategory(["central"]+scetlib_scale_vars(),
                        name=syst_ax), storage=h._storage_type())
    
    hnew[...,"central"] = h[...,"central"].view(flow=True)
    hnew[...,"resumFOScaleUp"] = h[...,"kappaFO2."].view(flow=True)
    hnew[...,"resumFOScaleDown"] = h[...,"kappaFO0.5"].view(flow=True)
    hnew[...,"resumLambdaUp"] = h[...,"lambda0.8"].view(flow=True)
    hnew[...,"resumLambdaDown"] = h[...,"lambda1.5"].view(flow=True)
    
    transition_names = [x for x in h.axes[syst_ax] if "transition" in x]    
    hnew[...,"resumTransitionUp"] = hh.syst_min_or_max_env_hist(h, obs, syst_ax, 
                                    h.axes[syst_ax].index(transition_names), do_min=False).view(flow=True)
    hnew[...,"resumTransitionDown"] = hh.syst_min_or_max_env_hist(h, obs, syst_ax, 
                                    h.axes[syst_ax].index(transition_names), do_min=True).view(flow=True)
    
    resum_names = [x for x in h.axes[syst_ax] if not any(i in x for i in ["lambda", "kappa", "transition"])]
    hnew[...,"resumScaleUp"] = hh.syst_min_or_max_env_hist(h, obs, syst_ax, 
                                    h.axes[syst_ax].index(resum_names), do_min=False).view(flow=True)
    hnew[...,"resumScaleDown"] = hh.syst_min_or_max_env_hist(h, obs, syst_ax, 
                                    h.axes[syst_ax].index(resum_names), do_min=True).view(flow=True)
    return hnew

def add_theory_hists(results, df, args, dataset_name, corr_helpers, qcdScaleByHelicity_helper, axes, cols, 
    base_name="nominal", for_wmass=True, addhelicity=False, storage_type=hist.storage.Double()
):
    logger.debug(f"Make theory histograms for {dataset_name} dataset, histogram {base_name}")
    axis_chargeVgen = qcdScaleByHelicity_helper.hist.axes["chargeVgen"]
    axis_ptVgen = hist.axis.Variable(
        common.ptV_binning, 
        name = "ptVgen", underflow=False
    )
    #for hel analysis, ptVgen is part of axes/col
    ## FIXME:
    ## here should probably not force using the same ptVgen axis when addhelicity=True
    #scale_axes = [*axes, axis_chargeVgen] if addhelicity else [*axes, axis_ptVgen, axis_chargeVgen]
    #scale_cols = [*cols, "chargeVgen"] if addhelicity else [*cols, "ptVgen", "chargeVgen"]
    scale_axes = [*axes, axis_ptVgen]
    scale_cols = [*cols, "ptVgen"]

    df = theory_tools.define_scale_tensor(df)
    df = define_mass_weights(df, dataset_name)
    df = define_width_weights(df, dataset_name)

    add_pdf_hists(results, df, dataset_name, axes, cols, args.pdfs, base_name=base_name, addhelicity=addhelicity, storage_type=storage_type)
    add_qcdScale_hist(results, df, scale_axes, scale_cols, base_name=base_name, addhelicity=addhelicity, storage_type=storage_type)

    isZ = dataset_name in common.zprocs_all

    if args.theoryCorr and dataset_name in corr_helpers:
        results.extend(theory_tools.make_theory_corr_hists(df, base_name, axes, cols, 
            corr_helpers[dataset_name], args.theoryCorr, modify_central_weight=not args.theoryCorrAltOnly, isW = not isZ, storage_type=storage_type)
        )

    if for_wmass or isZ:
        logger.debug(f"Make QCD scale histograms for {dataset_name}")
        # there is no W backgrounds for the Wlike, make QCD scale histograms only for Z
        # should probably remove the charge here, because the Z only has a single charge and the pt distribution does not depend on which charged lepton is selected

        if not args.skipHelicity:
            add_qcdScaleByHelicityUnc_hist(results, df, qcdScaleByHelicity_helper, scale_axes, scale_cols, 
                base_name=base_name, addhelicity=addhelicity, storage_type=storage_type)

        # TODO: Should have consistent order here with the scetlib correction function
<<<<<<< HEAD
        add_massweights_hist(results, df, axes, cols, proc=dataset_name, base_name=base_name, addhelicity=addhelicity, storage_type=storage_type)
        if args.widthVariations:
            add_widthweights_hist(results, df, axes, cols, proc=dataset_name, base_name=base_name, storage_type=storage_type)
=======
        add_massweights_hist(results, df, axes, cols, proc=dataset_name, base_name=base_name, addhelicity=addhelicity)
        add_widthweights_hist(results, df, axes, cols, proc=dataset_name, base_name=base_name)
>>>>>>> e883775a

    return df<|MERGE_RESOLUTION|>--- conflicted
+++ resolved
@@ -653,13 +653,7 @@
                 base_name=base_name, addhelicity=addhelicity, storage_type=storage_type)
 
         # TODO: Should have consistent order here with the scetlib correction function
-<<<<<<< HEAD
         add_massweights_hist(results, df, axes, cols, proc=dataset_name, base_name=base_name, addhelicity=addhelicity, storage_type=storage_type)
-        if args.widthVariations:
-            add_widthweights_hist(results, df, axes, cols, proc=dataset_name, base_name=base_name, storage_type=storage_type)
-=======
-        add_massweights_hist(results, df, axes, cols, proc=dataset_name, base_name=base_name, addhelicity=addhelicity)
-        add_widthweights_hist(results, df, axes, cols, proc=dataset_name, base_name=base_name)
->>>>>>> e883775a
+        add_widthweights_hist(results, df, axes, cols, proc=dataset_name, base_name=base_name, storage_type=storage_type)
 
     return df