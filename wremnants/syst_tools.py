import hist
import numpy as np
from utilities import boostHistHelpers as hh, common
from wremnants import theory_tools
from wremnants.datasets.datagroups import datagroups2016
import collections.abc
import logging

logger = common.child_logger(__name__)

def syst_transform_map(base_hist, hist_name):
    pdfInfo = theory_tools.pdfMapExtended 
    pdfNames = [pdfInfo[k]["name"] for k in pdfInfo.keys()]

    def pdfUnc(h, pdfName):
        key =  list(pdfInfo.keys())[list(pdfNames).index(pdfName)]
        unc = pdfInfo[key]["combine"]
        scale = pdfInfo[key]["scale"] if "scale" in pdfInfo[key] else 1.
        return theory_tools.hessianPdfUnc(h, "tensor_axis_0", unc, scale)

    def uncHist(unc):
        return unc if base_hist == "nominal" else f"{base_hist}_{unc}"

    transforms = {}
    transforms.update({pdf+"Up" : {"hist" : uncHist(pdf), "action" : lambda h,p=pdf: pdfUnc(h, p)[0]} for pdf in pdfNames})
    transforms.update({pdf+"Down" : {"hist" : uncHist(pdf), "action" : lambda h,p=pdf: pdfUnc(h, p)[1]} for pdf in pdfNames})
    transforms.update({
        "massShift100MeVDown" : {"hist" : "massWeight", "action" : lambda h: h[{"tensor_axis_0" : 0}]},
        "massShift100MeVUp" : {"hist" : "massWeight", "action" : lambda h: h[{"tensor_axis_0" : 20}]},
    })

    s = hist.tag.Slicer()
    transforms.update({
        "QCDscale_muRmuFUp" : {
            "action" : lambda h: h[{"muRfact" : 2.j, "muFfact" : 2.j, "ptVgen" : s[::hist.sum]}]},
        "QCDscale_muRmuFDown" : {
            "action" : lambda h: h[{"muRfact" : 0.5j, "muFfact" : 0.5j, "ptVgen" : s[::hist.sum]}]},
        "QCDscale_muRUp" : {
            "action" : lambda h: h[{"muRfact" : 2.j, "muFfact" : 1.j, "ptVgen" : s[::hist.sum]}]},
        "QCDscale_muRDown" : {
            "action" : lambda h: h[{"muRfact" : 0.5j, "muFfact" : 1.j, "ptVgen" : s[::hist.sum]}]},
        "QCDscale_muFUp" : {
            "action" : lambda h: h[{"muRfact" : 1.j, "muFfact" : 2.j, "ptVgen" : s[::hist.sum]}]},
        "QCDscale_muFDown" : {
            "action" : lambda h: h[{"muRfact" : 1.j, "muFfact" : 0.5j, "ptVgen" : s[::hist.sum]}]},
        "QCDscale_cen" : {
            "action" : lambda h: h[{"muRfact" : 1.j, "muFfact" : 1.j, "ptVgen" : s[::hist.sum]}]},
    })

    def scetlibIdx(h, i):
        return h if not ("vars" in h.axes.name and h.axes["vars"].size > i) else h[{"vars" : i}]

    def projAx(hname):
        return [hname] if hname != "unrolled" else ["pt", "eta"]

    transforms.update({
        "resumFOScaleUp" : {
            "action" : lambda h: scetlibIdx(h, 2)},
        "resumFOScaleDown" : {
            "action" : lambda h: scetlibIdx(h, 1)},
        "resumLambdaDown" : {
            "action" : lambda h: scetlibIdx(h, 3)},
        "resumLambdaUp" : {
            "action" : lambda h: scetlibIdx(h, 4)},
        "resumTransitionMax" : {
            "action" : lambda h: hh.syst_min_or_max_env_hist(h, projAx(hist_name), "vars", range(5,9), no_flow=["ptVgen"], do_min=False)},
        "resumTransitionMin" : {
            "action" : lambda h: hh.syst_min_or_max_env_hist(h, projAx(hist_name), "vars", range(5,9), no_flow=["ptVgen"], do_min=True)},
        "resumScaleMax" : {
            "action" : lambda h: hh.syst_min_or_max_env_hist(h, projAx(hist_name), "vars", range(9,44), no_flow=["ptVgen"], do_min=False)},
        "resumScaleMin" : {
            "action" : lambda h: hh.syst_min_or_max_env_hist(h, projAx(hist_name), "vars", range(9,44), no_flow=["ptVgen"], do_min=True)},
    })
    for k,v in transforms.items():
        if any([x in k for x in ["QCDscale", "resum", "pdf"]]):
            v["procs"] = common.vprocs 
            if any([x in k for x in ["QCDscale", "resum", ]]):
                unc = "qcdScale" if "QCDscale" in k else "scetlibCorr_unc"
                v["hist"] = unc if base_hist == "nominal" else f"{base_hist}_{unc}"

    return transforms

def scale_helicity_hist_to_variations(scale_hist, sum_axes=[], rebinPtV=None):
    
    s = hist.tag.Slicer()
    # select nominal QCD scales, but keep the sliced axis at size 1 for broadcasting
    nom_scale_hist = scale_hist[{"muRfact" : s[1.j:1.j+1], "muFfact" : s[1.j:1.j+1]}]
    axisNames = scale_hist.axes.name
    # select nominal QCD scales and project down to nominal axes
    genAxes = ["ptVgen", "chargeVgen", "helicity"]
    nom_hist = nom_scale_hist[{"muRfact" : s[1.j], "muFfact" : s[1.j] }]
    for genAxis in genAxes:
        if genAxis in axisNames:
            nom_hist = nom_hist[{genAxis : s[::hist.sum]}]
    
    hasHelicityAxis = "helicity" in axisNames
    hasPtAxis = "ptVgen" in axisNames

    if rebinPtV and hasPtAxis:
        # Treat single bin array as a float
        array_rebin = isinstance(rebinPtV, collections.abc.Sequence)
        if array_rebin and len(rebinPtV) == 1:
            rebinPtV = rebinPtV[0]
            array_rebin = False

        if array_rebin:
            scale_hist = hh.rebinHist(scale_hist, "ptVgen", rebinPtV)
            nom_scale_hist = hh.rebinHist(nom_scale_hist, "ptVgen", rebinPtV)
        else:
            scale_hist = scale_hist[{"ptVgen" : s[::hist.rebin(rebinPtV)]}]
            nom_scale_hist = nom_scale_hist[{"ptVgen" : s[::hist.rebin(rebinPtV)]}]
    elif not hasPtAxis:
        raise ValueError("In scale_helicity_hist_to_variations: axis 'ptVgen' not found in histogram.")
            
    for axis in sum_axes:
        if axis in axisNames:
            scale_hist = scale_hist[{axis : s[::hist.sum]}]
            nom_scale_hist = nom_scale_hist[{axis : s[::hist.sum]}]
        else:
            logger.warning(f"In scale_helicity_hist_to_variations: axis '{axis}' not found in histogram.")
        
    # difference between a given scale and the nominal, plus the sum
    # this emulates the "weight if idx else nominal" logic and corresponds to the decorrelated
    # variations
    if scale_hist.name is None:
        out_name = "scale_helicity_variations" if hasHelicityAxis else "scale_vpt_variations" if hasPtAxis else "scale_vcharge_variations"
    else:
        out_name = scale_hist.name + "_variations"

    expd = scale_hist.ndim - nom_hist.ndim
    expandnom = np.expand_dims(nom_hist.view(flow=True), [-expd+i for i in range(expd)])
    systhist = scale_hist.view(flow=True) - nom_scale_hist.view(flow=True) + expandnom

    scale_variation_hist = hist.Hist(*scale_hist.axes, storage = scale_hist._storage_type(), 
                                     name = out_name, data = systhist)

    return scale_variation_hist


def uncertainty_hist_from_envelope(h, proj_ax, entries):
    hdown = hh.syst_min_or_max_env_hist(h, proj_ax, "vars", entries, no_flow=["ptVgen"], do_min=True)
    hup = hh.syst_min_or_max_env_hist(h, proj_ax, "vars", entries, no_flow=["ptVgen"], do_min=False)
    hnew = hist.Hist(*h.axes[:-1], common.down_up_axis, storage=h._storage_type())
    hnew[...,0] = hdown.view(flow=True)
    hnew[...,1] = hup.view(flow=True)
    return hnew

def define_mass_weights(df, isW):
    # nweights = 21 if isW else 23
    # from -100 to 100 MeV with 10 MeV increment
    nweights = 21
    df = df.Define("massWeight_tensor", f"wrem::vec_to_tensor_t<double, {nweights}>(MEParamWeight)")
    df = df.Define("massWeight_tensor_wnom", "auto res = massWeight_tensor; res = nominal_weight*res; return res;")

<<<<<<< HEAD
    return df

def add_massweights_hist(results, df, base_name, axes, cols):
    name = datagroups2016.histName(base_name, syst="massWeight")
    massWeight = df.HistoBoost(name, axes, [*cols, "massWeight_tensor_wnom"])
    results.append(massWeight)
=======
    return df
>>>>>>> 4d8cc505
<|MERGE_RESOLUTION|>--- conflicted
+++ resolved
@@ -152,13 +152,9 @@
     df = df.Define("massWeight_tensor", f"wrem::vec_to_tensor_t<double, {nweights}>(MEParamWeight)")
     df = df.Define("massWeight_tensor_wnom", "auto res = massWeight_tensor; res = nominal_weight*res; return res;")
 
-<<<<<<< HEAD
     return df
 
 def add_massweights_hist(results, df, base_name, axes, cols):
     name = datagroups2016.histName(base_name, syst="massWeight")
     massWeight = df.HistoBoost(name, axes, [*cols, "massWeight_tensor_wnom"])
-    results.append(massWeight)
-=======
-    return df
->>>>>>> 4d8cc505
+    results.append(massWeight)