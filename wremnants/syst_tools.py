--- conflicted
+++ resolved
@@ -723,14 +723,9 @@
         # there is no W backgrounds for the Wlike, make QCD scale histograms only for Z
         # should probably remove the charge here, because the Z only has a single charge and the pt distribution does not depend on which charged lepton is selected
 
-<<<<<<< HEAD
-        if not args.skipHelicity:
+        if qcdScaleByHelicity_helper is not None:
             add_qcdScaleByHelicityUnc_hist(results, df, qcdScaleByHelicity_helper, scale_axes, scale_cols, 
                 base_name=base_name, addhelicity=addhelicity, storage_type=storage_type)
-=======
-        if qcdScaleByHelicity_helper is not None:
-            add_qcdScaleByHelicityUnc_hist(results, df, qcdScaleByHelicity_helper, scale_axes, scale_cols, base_name=base_name, addhelicity=addhelicity)
->>>>>>> b2e56352
 
         # TODO: Should have consistent order here with the scetlib correction function
         add_massweights_hist(results, df, axes, cols, proc=dataset_name, base_name=base_name, addhelicity=addhelicity, storage_type=storage_type)
