import ROOT
import hist
import numpy as np
from utilities import boostHistHelpers as hh, common, logging
from wremnants import theory_tools
from wremnants.datasets.datagroups import Datagroups
from wremnants.helicity_utils import *
import re
import collections.abc

logger = logging.child_logger(__name__)

def syst_transform_map(base_hist, hist_name):
    pdfInfo = theory_tools.pdfMap
    pdfNames = [pdfInfo[k]["name"] for k in pdfInfo.keys()]

    def pdfUnc(h, pdfName, axis_name="pdfVar"):
        key =  list(pdfInfo.keys())[list(pdfNames).index(pdfName)]
        unc = pdfInfo[key]["combine"]
        scale = pdfInfo[key]["scale"] if "scale" in pdfInfo[key] else 1.
        return theory_tools.hessianPdfUnc(h, uncType=unc, scale=scale, axis_name=axis_name)

    def uncHist(unc):
        return unc if base_hist == "nominal" else f"{base_hist}_{unc}"

    transforms = {}
    transforms.update({pdf+"Up" : {"action" : lambda h,p=pdf: pdfUnc(h, p)[0] if "pdfVar" in h.axes.name else h} for pdf in pdfNames})
    transforms.update({pdf+"Down" : {"action" : lambda h,p=pdf: pdfUnc(h, p)[1] if "pdfVar" in h.axes.name else h} for pdf in pdfNames})
    transforms["scetlib_dyturboMSHT20Up"] = {"action" : lambda h: pdfUnc(h, "pdfMSHT20", "vars")[0], "procs" : common.vprocs_all}
    transforms["scetlib_dyturboMSHT20Down"] = {"action" : lambda h: pdfUnc(h, "pdfMSHT20", "vars")[1], "procs" : common.vprocs_all}
    transforms["scetlib_dyturboCT18ZUp"] = {"action" : lambda h: pdfUnc(h, "pdfCT18Z", "vars")[0], "procs" : common.vprocs_all}
    transforms["scetlib_dyturboCT18ZDown"] = {"action" : lambda h: pdfUnc(h, "pdfCT18Z", "vars")[1], "procs" : common.vprocs_all}
    transforms["scetlib_dyturboMSHT20an3loUp"] = {"action" : lambda h: pdfUnc(h, "pdfMSHT20", "vars")[0], "procs" : common.zprocs_all}
    transforms["scetlib_dyturboMSHT20an3loDown"] = {"action" : lambda h: pdfUnc(h, "pdfMSHT20", "vars")[1], "procs" : common.zprocs_all}
    transforms["ewUp"] = {"action" : lambda h,**args: h if "systIdx" not in h.axes.name else h[{"systIdx" : 0}]}
    transforms["ewDown"] = {"requiresNominal" : True, "action" : lambda h,**args: h if "systIdx" not in h.axes.name else hh.mirrorHist(h[{"systIdx" : 0}], **args)}
    transforms["muonScaleUp"] = {"action" : lambda h: h if "unc" not in h.axes.name else hh.rssHistsMid(h, "unc")[1]}
    transforms["muonScaleDown"] = {"action" : lambda h: h if "unc" not in h.axes.name else hh.rssHistsMid(h, "unc")[0]}
    transforms["muonScale3Up"] = {"action" : lambda h: h if "unc" not in h.axes.name else hh.rssHistsMid(h, "unc", 3.35)[1]}
    transforms["muonScale3Down"] = {"action" : lambda h: h if "unc" not in h.axes.name else hh.rssHistsMid(h, "unc", 3.35)[0]}
    transforms["muonResUp"] = {"requiresNominal" : True, "action" : lambda h,**args: h if "smearing_variation" not in h.axes.name else hh.rssHists(h, "smearing_variation", **args)[1]}
    transforms["muonResDown"] = {"requiresNominal" : True, "action" : lambda h,**args: h if "smearing_variation" not in h.axes.name else hh.rssHists(h, "smearing_variation", **args)[0]}

    s = hist.tag.Slicer()
    transforms.update({
        "QCDscale_muRmuFUp" : {
            "action" : lambda h: h if "muRfact" not in h.axes.name else h[{"muRfact" : 2.j, "muFfact" : 2.j, "ptVgen" : s[::hist.sum]}]},
        "QCDscale_muRmuFDown" : {
            "action" : lambda h: h if "muRfact" not in h.axes.name else h[{"muRfact" : 0.5j, "muFfact" : 0.5j, "ptVgen" : s[::hist.sum]}]},
        "QCDscale_muRUp" : {
            "action" : lambda h: h if "muRfact" not in h.axes.name else h[{"muRfact" : 2.j, "muFfact" : 1.j, "ptVgen" : s[::hist.sum]}]},
        "QCDscale_muRDown" : {
            "action" : lambda h: h if "muRfact" not in h.axes.name else h[{"muRfact" : 0.5j, "muFfact" : 1.j, "ptVgen" : s[::hist.sum]}]},
        "QCDscale_muFUp" : {
            "action" : lambda h: h if "muRfact" not in h.axes.name else h[{"muRfact" : 1.j, "muFfact" : 2.j, "ptVgen" : s[::hist.sum]}]},
        "QCDscale_muFDown" : {
            "action" : lambda h: h if "muRfact" not in h.axes.name else h[{"muRfact" : 1.j, "muFfact" : 0.5j, "ptVgen" : s[::hist.sum]}]},
        "QCDscale_cen" : {
            "action" : lambda h: h if "muRfact" not in h.axes.name else h[{"muRfact" : 1.j, "muFfact" : 1.j, "ptVgen" : s[::hist.sum]}]},
    })

    def scetlibIdx(h, i):
        return h if not ("vars" in h.axes.name and h.axes["vars"].size > i) else h[{"vars" : i}]

    def projAx(hname):
        return hname.split("-")

    resum_tnps = ['pdf0', 'gamma_cusp+1', 'gamma_mu_q+1', 'gamma_nu+1', 'h_qqV-0.5', 's+1', 'b_qqV+1', 'b_qqbarV+1', 'b_qqS+1', 'b_qqDS+1', 'b_qg+1']
    resum_tnps2p1_up = ['pdf0', 'gamma_cusp1.', 'gamma_mu_q1.', 'gamma_nu1.', 's1.', 'b_qqV0.5', 'b_qqV0.5', 'b_qqbarV0.5', 'b_qqS0.5', 'b_qqDS0.5', 'b_qg0.5']
    resum_tnps2p1_down = ['pdf0', 'gamma_cusp-1.', 'gamma_mu_q-1.', 'gamma_nu-1.', 's-1.', 'b_qqV-2.5', 'b_qqV-2.5', 'b_qqbarV-2.5', 'b_qqS-2.5', 'b_qqDS-2.5', 'b_qg-2.5']
    resum_tnps3p0_up = ['pdf0', 'gamma_cusp1.', 'gamma_mu_q1.', 'gamma_nu1.', 's1.', 'b_qqV0.5', 'b_qqV0.5', 'b_qqbarV0.5', 'b_qqS0.5', 'b_qqDS0.5', 'b_qg0.5']
    resum_tnps3p0_down = ['pdf0', 'gamma_cusp-1.', 'gamma_mu_q-1.', 'gamma_nu-1.', 's-1.', 'b_qqV-0.5', 'b_qqV-0.5', 'b_qqbarV-0.5', 'b_qqS-0.5', 'b_qqDS-0.5', 'b_qg-0.5']

    transforms.update({
        "resumFOScaleUp" : {
            "action" : lambda h: scetlibIdx(h, 2)},
        "resumFOScaleDown" : {
            "action" : lambda h: scetlibIdx(h, 1)},
        "resumLambdaDown" : {
            "action" : lambda h: scetlibIdx(h, 3)},
        "resumLambdaUp" : {
            "action" : lambda h: scetlibIdx(h, 4)},
        "resumTransitionUp" : {
            "action" : lambda h: hh.syst_min_or_max_env_hist(h, projAx(hist_name), "vars", 
                ["transition_points0.2_0.65_1.1", "transition_points0.4_0.55_0.7", 
                "transition_points0.2_0.45_0.7", "transition_points0.4_0.75_1.1", ],
                 no_flow=["ptVgen"], do_min=False)},
        "resumTransitionDown" : {
            "action" : lambda h: hh.syst_min_or_max_env_hist(h, projAx(hist_name), "vars", 
                ["transition_points0.2_0.65_1.1", "transition_points0.4_0.55_0.7", 
                "transition_points0.2_0.45_0.7", "transition_points0.4_0.75_1.1", ],
                 no_flow=["ptVgen"], do_min=True)},
       "resumTNP2p1Up" : {
           "action" : lambda h: h if "vars" not in h.axes.name else hh.rssHists(h[{"vars" : resum_tnps3p0_up}], "vars")[0]
        },
       "resumTNP3p0Down" : {
           "action" : lambda h: h if "vars" not in h.axes.name else hh.rssHists(h[{"vars" : resum_tnps3p0_down}], "vars")[1]
        },
       "resumTNP3p0Up" : {
           "action" : lambda h: h if "vars" not in h.axes.name else hh.rssHists(h[{"vars" : resum_tnps2p1_up}], "vars")[0]
        },
       "resumTNP2p1Down" : {
           "action" : lambda h: h if "vars" not in h.axes.name else hh.rssHists(h[{"vars" : resum_tnps2p1_down}], "vars")[1]
        },
       "resumTNPx5Up" : {
           "action" : lambda h: h if "vars" not in h.axes.name else hh.rssHists(h[{"vars" : resum_tnps}], "vars", scale=5)[0]
        },
       "resumTNPx5Down" : {
           "action" : lambda h: h if "vars" not in h.axes.name else hh.rssHists(h[{"vars" : resum_tnps}], "vars", scale=5)[1]
        },
       "resumTNPx12Up" : {
           "action" : lambda h: h if "vars" not in h.axes.name else hh.rssHists(h[{"vars" : resum_tnps}], "vars", scale=12)[0]
        },
       "resumTNPx12Down" : {
           "action" : lambda h: h if "vars" not in h.axes.name else hh.rssHists(h[{"vars" : resum_tnps}], "vars", scale=12)[1]
        },
       "resumScaleAllUp" : {
           "action" : lambda h: h if "vars" not in h.axes.name else hh.syst_min_or_max_env_hist(h, projAx(hist_name), "vars",
                 [x for x in h.axes["vars"] if any(re.match(y, x) for y in ["pdf0", "^nuB.*", "nuS.*", "^muB.*", "^muS.*", 'kappa.*', 'muf.*', ])],
                    do_min=False)},
       "resumScaleAllDown" : {
           "action" : lambda h: h if "vars" not in h.axes.name else hh.syst_min_or_max_env_hist(h, projAx(hist_name), "vars",
                 [x for x in h.axes["vars"] if any(re.match(y, x) for y in ["pdf0", "^nuB.*", "nuS.*", "^muB.*", "^muS.*", 'kappa.*', 'muf.*', ])],
                    do_min=True)},
       "resumScaleUp" : {
           "action" : lambda h: h if "vars" not in h.axes.name else hh.syst_min_or_max_env_hist(h, projAx(hist_name), "vars",
                 [x for x in h.axes["vars"] if any(re.match(y, x) for y in ["pdf0", "^nuB.*", "nuS.*", "^muB.*", "^muS.*"])],
                    do_min=False)},
       "resumScaleDown" : {
           "action" : lambda h: h if "vars" not in h.axes.name else hh.syst_min_or_max_env_hist(h, projAx(hist_name), "vars",
                 [x for x in h.axes["vars"] if any(re.match(y, x) for y in ["pdf0", "^nuB.*", "nuS.*", "^muB.*", "^muS.*"])],
                    do_min=True)},
       "resumNPUp" : {
            "action" : lambda h: hh.syst_min_or_max_env_hist(h, projAx(hist_name), "vars", 
                 ["c_nu-0.1-omega_nu0.5", "omega_nu0.5", "Lambda2-0.25", "Lambda20.25", "Lambda4.01", 
                     "Lambda4.16","Delta_Lambda2-0.02", "Delta_Lambda20.02",],
                 no_flow=["ptVgen"], do_min=False) if "vars" in h.axes.name else h},
        "resumNPDown" : {
            "action" : lambda h: hh.syst_min_or_max_env_hist(h, projAx(hist_name), "vars", 
                 ["c_nu-0.1-omega_nu0.5", "omega_nu0.5", "Lambda2-0.25", "Lambda20.25", "Lambda4.01", 
                     "Lambda4.16","Delta_Lambda2-0.02", "Delta_Lambda20.02",],
                 no_flow=["ptVgen"], do_min=True) if "vars" in h.axes.name else h},
       "resumNPOmegaUp" : {
            "action" : lambda h: hh.syst_min_or_max_env_hist(h, projAx(hist_name), "vars", 
                [x for x in h.axes["vars"] if re.match("^Omega-*\d+", x)],
                 do_min=False) if "vars" in h.axes.name else h},
        "resumNPOmegaDown" : {
            "action" : lambda h: hh.syst_min_or_max_env_hist(h, projAx(hist_name), "vars", 
                [x for x in h.axes["vars"] if re.match("^Omega-*\d+", x)],
                 do_min=True) if "vars" in h.axes.name else h},
       "resumNPomega_nuUp" : {
            "action" : lambda h: hh.syst_min_or_max_env_hist(h, projAx(hist_name), "vars", 
                [x for x in h.axes["vars"] if re.match("^omega_nu-*\d+", x)],
                 do_min=False) if "vars" in h.axes.name else h},
        "resumNPomega_nuDown" : {
            "action" : lambda h: hh.syst_min_or_max_env_hist(h, projAx(hist_name), "vars", 
                [x for x in h.axes["vars"] if re.match("^omega_nu-*\d+", x)],
                 do_min=True) if "vars" in h.axes.name else h},
       "resumNPc_nuUp" : {
            "action" : lambda h: hh.syst_min_or_max_env_hist(h, projAx(hist_name), "vars", 
                [x for x in h.axes["vars"] if re.match("^c_nu-*\d+", x)],
                 do_min=False) if "vars" in h.axes.name else h},
        "resumNPc_nuDown" : {
            "action" : lambda h: hh.syst_min_or_max_env_hist(h, projAx(hist_name), "vars", 
                [x for x in h.axes["vars"] if re.match("^c_nu-*\d+", x)],
                 do_min=True) if "vars" in h.axes.name else h},
        "resumScaleMax" : {
            "action" : lambda h: hh.syst_min_or_max_env_hist(h, projAx(hist_name), "vars", range(9,44), no_flow=["ptVgen"], do_min=False)},
        "resumScaleMin" : {
            "action" : lambda h: hh.syst_min_or_max_env_hist(h, projAx(hist_name), "vars", range(9,44), no_flow=["ptVgen"], do_min=True)},
    })
    for k in ['gamma_cusp+5', 'gamma_mu_q+5', 'gamma_nu+5', 's+5', 'b_qqV+5', 'b_qqbarV+5', 'b_qqS+5', 'b_qqDS+5', 'b_qg+5']:
        transforms[k.replace("+5", "-5")] = {"action" : lambda h,v=k: h if "vars" not in h.axes.name else hh.mirrorHist(h[{"vars" : v}], h[{"vars" : "pdf0"}])}
    transforms['h_qqV+2.0'] = {"action" : lambda h: h if "vars" not in h.axes.name else hh.mirrorHist(h[{"vars" : 'h_qqV-2.0'}], h[{"vars" : 'pdf0'}])}
    for k in ['gamma_cusp+1', 'gamma_mu_q+1', 'gamma_nu+1', 's+1', 'b_qqV+1', 'b_qqbarV+1', 'b_qqS+1', 'b_qqDS+1', 'b_qg+1']:
        transforms[k.replace("+1", "-1")] = {"action" : lambda h,v=k: h if "vars" not in h.axes.name else hh.mirrorHist(h[{"vars" : v}], h[{"vars" : "pdf0"}])}
    transforms['h_qqV+0.5'] = {"action" : lambda h: h if "vars" not in h.axes.name else hh.mirrorHist(h[{"vars" : 'h_qqV-0.5'}], h[{"vars" : 'pdf0'}])}

    return transforms

def gen_scale_helicity_hist_to_variations(scale_hist, gen_obs, sum_axes=[], pt_ax="ptVgen", gen_axes=["ptVgen", "chargeVgen", "helicity"], rebinPtV=None):
    for obs in gen_obs:
        scale_hist = hh.expand_hist_by_duplicate_axis(scale_hist, obs, obs+"Alt", swap_axes=True)

    return scale_helicity_hist_to_variations(scale_hist, sum_axes, pt_ax, gen_axes, rebinPtV)

def scale_helicity_hist_to_variations(scale_hist, sum_axes=[], pt_ax="ptVgen", gen_axes=["ptVgen", "chargeVgen", "helicity"], rebinPtV=None):
    s = hist.tag.Slicer()
    axisNames = scale_hist.axes.name

    sum_expr = {axis : s[::hist.sum] for axis in sum_axes if axis in axisNames}
    scale_hist = scale_hist[sum_expr]
    axisNames = scale_hist.axes.name
    
    # select nominal QCD scales, but keep the sliced axis at size 1 for broadcasting
    nom_scale_hist = scale_hist[{"muRfact" : s[1.j:1.j+1], "muFfact" : s[1.j:1.j+1]}]
    # select nominal QCD scales and project down to nominal axes
    nom_sel = {"muRfact" : s[1.j], "muFfact" : s[1.j] }
    nom_sel.update({genAxis : s[::hist.sum] for genAxis in gen_axes if genAxis in axisNames})
    nom_hist = nom_scale_hist[nom_sel]
    
    hasHelicityAxis = "helicity" in axisNames
    hasPtAxis = pt_ax in axisNames

    if rebinPtV is not None and hasPtAxis:
        # Treat single bin array as a float
        array_rebin = isinstance(rebinPtV, collections.abc.Sequence) or type(rebinPtV) == np.ndarray
        if array_rebin and len(rebinPtV) == 1:
            rebinPtV = rebinPtV[0]
            array_rebin = False

        if array_rebin:
            scale_hist = hh.rebinHist(scale_hist, pt_ax, rebinPtV)
            nom_scale_hist = hh.rebinHist(nom_scale_hist, pt_ax, rebinPtV)
        else:
            scale_hist = scale_hist[{pt_ax : s[::hist.rebin(rebinPtV)]}]
            nom_scale_hist = nom_scale_hist[{pt_ax : s[::hist.rebin(rebinPtV)]}]

    # difference between a given scale and the nominal, plus the sum
    # this emulates the "weight if idx else nominal" logic and corresponds to the decorrelated
    # variations
    if scale_hist.name is None:
        out_name = "scale_helicity_variations" if hasHelicityAxis else "scale_vpt_variations" if hasPtAxis else "scale_vcharge_variations"
    else:
        out_name = scale_hist.name + "_variations"

    nom_axes = nom_hist.axes
    if nom_axes != scale_hist.axes[:len(nom_axes)]:
        raise ValueError("Cannot convert to variations histogram becuase the assumption that the order of the gen axes " \
                "and reco-like axes is respected does not hold! Gen axes must be trailing! "\
                f" Found nominal (reco-like) axes {nom_axes.name}, full axes {scale_hist.axes.name}")

    expd = scale_hist.ndim - nom_hist.ndim
    expandnom = np.expand_dims(nom_hist.values(flow=True), [-expd+i for i in range(expd)])
    systhist = scale_hist.values(flow=True) - nom_scale_hist.values(flow=True) + expandnom

    scale_variation_hist = hist.Hist(*scale_hist.axes, 
                                     name = out_name, data = systhist)

    return scale_variation_hist

def decorrelateByAxis(hvar, hnom, axisToDecorrName, newDecorrAxisName=None, axlim=[], rebin=[], absval=False):
    return decorrelateByAxes(hvar, hnom, axesToDecorrNames=[axisToDecorrName], newDecorrAxesNames=[newDecorrAxisName], axlim=[axlim], rebin=[rebin], absval=[absval])

def decorrelateByAxes(hvar, hnom, axesToDecorrNames, newDecorrAxesNames=[], axlim=[], rebin=[], absval=[]):

    commonMessage = f"Requested to decorrelate uncertainty in histogram {hvar.name} by {axesToDecorrNames} axes"
    if any(a not in hvar.axes.name for a in axesToDecorrNames):
        raise ValueError(f"{commonMessage}, but available axes for histogram are {hvar.axes.name}")

    if len(newDecorrAxesNames)==0:
        newDecorrAxesNames = [f"{n}_decorr" for n in axesToDecorrNames]
    elif len(axesToDecorrNames) != len(newDecorrAxesNames):
        raise ValueError(f"If newDecorrAxisName are specified, they must have the same length than axisToDecorrName, but they are {newDecorrAxisName} and {axisToDecorrName}.")

    # subtract nominal hist to get variation only
    hvar = hh.addHists(hvar, hnom, scale2=-1)
    # expand edges for variations on diagonal elements
    hvar = hh.expand_hist_by_duplicate_axes(hvar, axesToDecorrNames, newDecorrAxesNames, put_trailing=True)
    # add back nominal histogram while broadcasting
    hvar = hh.addHists(hvar, hnom)
    if len(axlim) or len(rebin):
        hvar = hh.rebinHistMultiAx(hvar, newDecorrAxesNames, rebin, axlim[::2], axlim[1::2])


    for ax, absval in zip(newDecorrAxesNames, absval):
        if absval:
            logger.info(f"Taking the absolute value of axis '{ax}'")
            hvar = hh.makeAbsHist(hvar, ax, rename=False)

    # if there is a mirror axis, put it at the end, since CardTool.py requires it like that
    if "mirror" in hvar.axes.name and hvar.axes.name.index("mirror") != len(hvar.shape)-1:
        sortedAxes = [n for n in hvar.axes.name if n != "mirror"]
        sortedAxes.append("mirror")
        hvar = hvar.project(*sortedAxes)

    return hvar

def make_fakerate_variation(href, fakerate_axes, fakerate_axes_syst, variation_fakerate=0.5, flow=False):
    # 1) calculate fakerate in bins of fakerate axes
    # TODO: update
    nameMT, failMT, passMT = sel.get_mt_selection(href)
    hist_failMT_failIso = href[{**common.failIso, nameMT: failMT}].project(*fakerate_axes)
    hist_failMT_passIso = href[{**common.passIso, nameMT: failMT}].project(*fakerate_axes)
    fr = hh.divideHists(hist_failMT_failIso, hist_failMT_failIso+hist_failMT_passIso).values(flow=flow)

    # 2) add a variation
    diff = np.minimum(fr, 1 - fr)
    frUp = fr + variation_fakerate * diff
    hRateFail = hist.Hist(*[href.axes[n] for n in fakerate_axes], storage=hist.storage.Double(), data=frUp)
    hRatePass = hist.Hist(*[href.axes[n] for n in fakerate_axes], storage=hist.storage.Double(), data=1-frUp)

    # 3) apply the varied fakerate to the original histogram to get the veried bin contents, subtract the nominal histogram to only have the difference
    hvar = hist.Hist(*[a for a in href.axes], storage=hist.storage.Double(), data=-1*href.values(flow=flow))
    s = hist.tag.Slicer()

    # fail Iso, fail MT
    slices = [failMT if n==nameMT else 0 if n==common.passIsoName else slice(None) for n in hvar.axes.name]
    hvar.values(flow=flow)[*slices] += hh.multiplyHists(href[{common.passIsoName: s[::hist.sum], nameMT: failMT}], hRateFail).values(flow=flow)
    # pass Iso, fail MT
    slices = [failMT if n==nameMT else 1 if n==common.passIsoName else slice(None) for n in hvar.axes.name]
    hvar.values(flow=flow)[*slices] += hh.multiplyHists(href[{common.passIsoName: s[::hist.sum], nameMT: failMT}], hRatePass).values(flow=flow)
    # fail Iso, pass MT
    slices = [passMT if n==nameMT else 0 if n==common.passIsoName else slice(None) for n in hvar.axes.name]
    hvar.values(flow=flow)[*slices] += hh.multiplyHists(href[{common.passIsoName: s[::hist.sum], nameMT: passMT}], hRateFail).values(flow=flow)
    # pass Iso, pass MT
    slices = [passMT if n==nameMT else 1 if n==common.passIsoName else slice(None) for n in hvar.axes.name]
    hvar.values(flow=flow)[*slices] += hh.multiplyHists(href[{common.passIsoName: s[::hist.sum], nameMT: passMT}], hRatePass).values(flow=flow)

    # 4) expand the variations to be used as systematic axes
    hsyst = hh.expand_hist_by_duplicate_axes(hvar, fakerate_axes, fakerate_axes_syst)

    # 5) add back to the nominal histogram and broadcase the nominal histogram
    return hh.addHists(href, hsyst)

def gen_hist_to_variations(hist_in, gen_obs, gen_axes=["ptVgen", "chargeVgen", "helicity"], sum_axes=[], rebin_axes=[], rebin_edges=[]):
    for obs in gen_obs:
        hist_in = hh.expand_hist_by_duplicate_axis(hist_in, obs, obs+"Alt", swap_axes=True)

    return hist_to_variations(hist_in, gen_axes, sum_axes, rebin_axes, rebin_edges)

def hist_to_variations(hist_in, gen_axes = [], sum_axes = [], rebin_axes=[], rebin_edges=[]):

    if hist_in.name is None:
        out_name = "hist_variations"
    else:
        out_name = hist_in.name + "_variations"

    s = hist.tag.Slicer()

    #do rebinning
    for rebin_axis, edges in zip(rebin_axes, rebin_edges):
        hist_in = hh.rebinHist(hist_in, rebin_axis, edges)

    axisNames = hist_in.axes.name
    sum_expr = {axis : s[::hist.sum] for axis in sum_axes if axis in axisNames}
    hist_in = hist_in[sum_expr]
    axisNames = hist_in.axes.name

    gen_sum_expr = {genAxis : s[::hist.sum] for genAxis in gen_axes if genAxis in axisNames}
    if len(gen_sum_expr) == 0:
        # all the axes have already been projected out, nothing else to do
        return hist_in

    nom_hist = hist_in[{"vars" : 0}]
    nom_hist_sum = nom_hist[gen_sum_expr]

    variation_data = hist_in.view(flow=True) - nom_hist.view(flow=True)[..., None] + nom_hist_sum.view(flow=True)[..., *len(gen_sum_expr)*[None], None]

    variation_hist = hist.Hist(*hist_in.axes, storage = hist_in._storage_type(),
                                     name = out_name, data = variation_data)

    return variation_hist

def uncertainty_hist_from_envelope(h, proj_ax, entries):
    hdown = hh.syst_min_or_max_env_hist(h, proj_ax, "vars", entries, no_flow=["ptVgen"], do_min=True)
    hup = hh.syst_min_or_max_env_hist(h, proj_ax, "vars", entries, no_flow=["ptVgen"], do_min=False)
    hnew = hist.Hist(*h.axes[:-1], common.down_up_axis, storage=h._storage_type())
    hnew[...,0] = hdown.view(flow=True)
    hnew[...,1] = hup.view(flow=True)
    return hnew

def define_mass_weights(df, proc):
    if "massWeight_tensor" in df.GetColumnNames():
        logger.debug("massWeight_tensor already defined, do nothing here.")
        return df
    nweights = 23 if proc in common.zprocs_all else 21
    # from -100 to 100 MeV with 10 MeV increment
    df = df.Define("massWeight_tensor", f"wrem::vec_to_tensor_t<double, {nweights}>(MEParamWeight)")
    df = df.Define("massWeight_tensor_wnom", "auto res = massWeight_tensor; res = nominal_weight*res; return res;")

    return df

def add_massweights_hist(results, df, axes, cols, base_name="nominal", proc="", addhelicity=False, storage_type=hist.storage.Double()):
    name = Datagroups.histName(base_name, syst="massWeight"+(proc[0] if len(proc) else proc))
    mass_axis = hist.axis.StrCategory(massWeightNames(proc=proc), name="massShift")
    if addhelicity:
        massweightHelicity, massWeight_axes = make_massweight_helper_helicity(mass_axis)
        df = df.Define("massWeight_tensor_wnom_helicity", massweightHelicity, ['massWeight_tensor_wnom', 'helWeight_tensor'])
        massWeight = df.HistoBoost(name, axes, [*cols, "massWeight_tensor_wnom_helicity"],
                                   tensor_axes=massWeight_axes,
                                   storage=storage_type)
    else:
        massWeight = df.HistoBoost(name, axes, [*cols, "massWeight_tensor_wnom"], 
                                   tensor_axes=[mass_axis], 
                                   storage=storage_type)
    results.append(massWeight)

def massWeightNames(matches=None, proc="", exclude=[]):
    if isinstance(exclude, (int, float)):
        exclude = [exclude, ]
    central=10
    nweights=21
    names = [f"massShift{proc[0] if len(proc) else proc}{int(abs(central-i)*10)}MeV{'' if i == central else ('Down' if i < central else 'Up')}" for i in range(nweights) if int(abs(central-i)*10) not in exclude]
    if proc and (proc in common.zprocs_all or proc=="Z") and 2.1 not in exclude:
        # This is the PDG uncertainty (turned off for now since it doesn't seem to have been read into the nano)
        names.extend(["massShiftZ2p1MeVDown", "massShiftZ2p1MeVUp"])

    # If name is "" it won't be stored
    return [x if not matches or any(y in x for y in matches) else "" for x in names]

def define_width_weights(df, proc):
    if "widthWeight_tensor" in df.GetColumnNames():
        logger.debug("widthWeight_tensor already defined, do nothing here.")
        return df
    nweights = 5
    df = df.Define("widthWeight_tensor", f"wrem::vec_to_tensor_t<double, {nweights}>(MEParamWeightAltSet1)")
    df = df.Define("widthWeight_tensor_wnom", "auto res = widthWeight_tensor; res = nominal_weight*res; return res;")
    return df

def add_widthweights_hist(results, df, axes, cols, base_name="nominal", proc="", storage_type=hist.storage.Double()):
    name = Datagroups.histName(base_name, syst="widthWeight"+(proc[0] if len(proc) else proc))
    widthWeight = df.HistoBoost(name, axes, [*cols, "widthWeight_tensor_wnom"], 
                    tensor_axes=[hist.axis.StrCategory(widthWeightNames(proc=proc), name="width")], 
                    storage=storage_type)
    results.append(widthWeight)

def widthWeightNames(matches=None, proc=""):
    central=3
    if proc[0] == "Z":
        widths=(2.49333, 2.49493, 2.4929, 2.4952, 2.4975)
    elif proc[0] == "W":
        widths=(2.09053, 2.09173, 2.043, 2.085, 2.127) 
    else:
        raise RuntimeError(f"No width found for process {proc}")
    # 0 and 1 are Up, Down from mass uncertainty EW fit (already accounted for in mass variations)
    # 2, 3, and 4 are PDG width Down, Central, Up
    names = [f"width{proc[0]}{str(width).replace('.','p')}GeV" for width in widths]

    return [x if not matches or any(y in x for y in matches) else "" for x in names]

def add_pdf_hists(results, df, dataset, axes, cols, pdfs, base_name="nominal", addhelicity=False, propagateToHelicity=False, storage_type=hist.storage.Double()):
    # Remove duplicates but preserve the order of the first set
    for pdf in pdfs:
        try:
            pdfInfo = theory_tools.pdf_info_map(dataset, pdf)
        except ValueError as e:
            logger.info(e)
            continue

        pdfName = pdfInfo["name"]
        tensorName = f"{pdfName}Weights_tensor"
        tensorASName = f"{pdfName}ASWeights_tensor"
        npdf=pdfInfo["entries"]
        pdfHistName = Datagroups.histName(base_name, syst=pdfName)
        names = getattr(theory_tools, f"pdfNames{'Sym' if pdfInfo['combine'] == 'symHessian' else 'Asym'}Hessian")(pdfInfo["entries"], pdfName)
        pdf_ax = hist.axis.StrCategory(names, name="pdfVar")
        if tensorName not in df.GetColumnNames():
            logger.warning(f"PDF {pdf} was not found for sample {dataset}. Skipping uncertainty hist!")
            continue

        has_as = "alphasRange" in pdfInfo
        if has_as:
            asr = pdfInfo["alphasRange"] 
            alphaSHistName = Datagroups.histName(base_name, syst=f"{pdfName}alphaS{asr}")
            as_ax = hist.axis.StrCategory(["as0118"]+(["as0117", "as0119"] if asr == "001" else ["as0116", "as0120"]), name="alphasVar")

        if addhelicity:
            pdfHeltensor, pdfHeltensor_axes =  make_pdfweight_helper_helicity(npdf, pdf_ax)
            df = df.Define(f'{tensorName}_helicity', pdfHeltensor, [tensorName, "helWeight_tensor"])
            pdfHist = df.HistoBoost(pdfHistName, axes, [*cols, f'{tensorName}_helicity'], tensor_axes=pdfHeltensor_axes, storage=storage_type)
            if has_as:
                alphaSHeltensor, alphaSHeltensor_axes =  make_pdfweight_helper_helicity(3, as_ax)
                df = df.Define(f'{tensorASName}_helicity', alphaSHeltensor, [tensorASName, "helWeight_tensor"])
                alphaSHist = df.HistoBoost(alphaSHistName, axes, [*cols, f'{tensorASName}_helicity'], tensor_axes=alphaSHeltensor_axes, storage=storage_type)
        else:
            pdfHist = df.HistoBoost(pdfHistName, axes, [*cols, tensorName], tensor_axes=[pdf_ax], storage=storage_type)
            if has_as:
                alphaSHist = df.HistoBoost(alphaSHistName, axes, [*cols, tensorASName], tensor_axes=[as_ax], storage=storage_type)

            if propagateToHelicity:

                pdfhelper = ROOT.wrem.makeHelicityMomentPdfTensor[npdf]()
                df = df.Define(f"helicity_moments_{tensorName}_tensor", pdfhelper, ["csSineCosThetaPhi", f"{tensorName}", "unity"])
                alphahelper = ROOT.wrem.makeHelicityMomentPdfTensor[3]()
                df = df.Define(f"helicity_moments_{tensorASName}_tensor", alphahelper, ["csSineCosThetaPhi", f"{tensorASName}", "unity"])
                pdfHist_hel = df.HistoBoost(f"helicity_{pdfHistName}", axes, [*cols, f"helicity_moments_{tensorName}_tensor"], tensor_axes=[axis_helicity,pdf_ax], storage=storage_type)
                alphaSHist_hel = df.HistoBoost(f"helicity_{alphaSHistName}", axes, [*cols, f"helicity_moments_{tensorASName}_tensor"], tensor_axes=[axis_helicity,as_ax], storage=storage_type)
                results.extend([pdfHist_hel, alphaSHist_hel])

        results.extend([pdfHist, alphaSHist])
    return df

def add_qcdScale_hist(results, df, axes, cols, base_name="nominal", addhelicity=False, storage_type=hist.storage.Double()):
    name = Datagroups.histName(base_name, syst="qcdScale")
    if addhelicity:
        qcdbyHelicity, qcdbyHelicity_axes = make_qcdscale_helper_helicity(theory_tools.scale_tensor_axes)
        df = df.Define('scaleWeights_tensor_wnom_helicity', qcdbyHelicity, ['scaleWeights_tensor_wnom', 'helWeight_tensor'])
        scaleHist = df.HistoBoost(name, axes, [*cols, "scaleWeights_tensor_wnom_helicity"], tensor_axes=qcdbyHelicity_axes, storage=storage_type)
    else:
        scaleHist = df.HistoBoost(name, axes, [*cols, "scaleWeights_tensor_wnom"], tensor_axes=theory_tools.scale_tensor_axes, storage=storage_type)
    results.append(scaleHist)

def add_qcdScaleByHelicityUnc_hist(results, df, helper, axes, cols, base_name="nominal", addhelicity=False, storage_type=hist.storage.Double()):
    name = Datagroups.histName(base_name, syst="qcdScaleByHelicity")
    if "helicityWeight_tensor" not in df.GetColumnNames():
        df = df.Define("helicityWeight_tensor", helper, ["massVgen", "absYVgen", "ptVgen", "chargeVgen", "csSineCosThetaPhi", "nominal_weight"])
    if addhelicity:
        qcdbyHelicity, qcdbyHelicity_axes = make_qcdscale_helper_helicity(helper.tensor_axes)
        df = df.Define('scaleWeights_tensor_wnom_helicity', qcdbyHelicity, ['helicityWeight_tensor', 'helWeight_tensor'])
        qcdScaleByHelicityUnc = df.HistoBoost(name, axes, [*cols, "scaleWeights_tensor_wnom_helicity"], tensor_axes=qcdbyHelicity_axes, storage=storage_type)
    else:
        qcdScaleByHelicityUnc = df.HistoBoost(name, axes, [*cols,"helicityWeight_tensor"], tensor_axes=helper.tensor_axes, storage=storage_type)
    results.append(qcdScaleByHelicityUnc)

def add_QCDbkg_jetPt_hist(results, df, nominal_axes, nominal_cols, base_name="nominal", jet_pt=30, storage_type=hist.storage.Double()):
    # branching the rdataframe to add special filter, no need to return dQCDbkGVar
    name = Datagroups.histName(base_name, syst=f"qcdJetPt{str(jet_pt)}")
    dQCDbkGVar = df.Define(f"goodCleanJetsPt{jet_pt}", f"goodCleanJetsNoPt && Jet_pt > {jet_pt}")
    dQCDbkGVar = dQCDbkGVar.Filter(f"passMT || Sum(goodCleanJetsPt{jet_pt})>=1")
    qcdJetPt = dQCDbkGVar.HistoBoost(name, nominal_axes, [*nominal_cols, "nominal_weight"], storage=storage_type)
    results.append(qcdJetPt)

def add_luminosity_unc_hists(results, df, args, axes, cols, addhelicity=False, storage_type=hist.storage.Double()):
    # TODO: implement for theory agnostic with addhelicity=True
    if addhelicity:
        pass
    else:
        df = df.Define("luminosityScaling", f"wrem::constantScaling(nominal_weight, {args.lumiUncertainty})")
        luminosity = df.HistoBoost("nominal_luminosity", axes, [*cols, "luminosityScaling"], tensor_axes = [common.down_up_axis], storage=storage_type)
        results.append(luminosity)
    return df

# TODO: generalize to non-constant scaling if needed
def add_scaledByCondition_unc_hists(results, df, args, axes, cols, newWeightName, histName, condition, scale, storage_type=hist.storage.Double()):
    # scale represents the scaling factor of the nominal weight, 1.1 means +10%, 2.0 means + 100% and so on
    df = df.Define(newWeightName, f"({condition}) ? ({scale}*nominal_weight) : nominal_weight")
    # df = df.Filter(f"wrem::printVar({newWeightName})")
    # df = df.Filter(f"wrem::printVar(nominal_weight)")
    scaledHist = df.HistoBoost(f"nominal_{histName}", axes, [*cols, newWeightName], storage=storage_type)
    results.append(scaledHist)
    return df

def add_muon_efficiency_unc_hists(results, df, helper_stat, helper_syst, axes, cols, base_name="nominal", what_analysis=ROOT.wrem.AnalysisType.Wmass, smooth3D=False, addhelicity=False, storage_type=hist.storage.Double()):
    # TODO: update for dilepton
    if what_analysis == ROOT.wrem.AnalysisType.Wmass:
        muon_columns_stat = ["goodMuons_pt0", "goodMuons_eta0",
                             "goodMuons_uT0", "goodMuons_charge0"]
        muon_columns_syst = ["goodMuons_pt0", "goodMuons_eta0",
                             "goodMuons_SApt0", "goodMuons_SAeta0",
                             "goodMuons_uT0", "goodMuons_charge0",
                             "passIso"]
    else:
        muvars_stat = ["pt0", "eta0", "uT0", "charge0"]
        muon_columns_stat_trig    = [f"trigMuons_{v}" for v in muvars_stat]
        muon_columns_stat_nonTrig = [f"nonTrigMuons_{v}" for v in muvars_stat]

        muvars_syst = ["pt0", "eta0", "SApt0", "SAeta0", "uT0", "charge0"]
        muon_columns_syst_trig    = [f"trigMuons_{v}" for v in muvars_syst]
        muon_columns_syst_nonTrig = [f"nonTrigMuons_{v}" for v in muvars_syst]
        
        if what_analysis == ROOT.wrem.AnalysisType.Wlike:
            muon_columns_stat = [*muon_columns_stat_trig, *muon_columns_stat_nonTrig]
            muon_columns_syst = [*muon_columns_syst_trig, *muon_columns_syst_nonTrig]
        elif what_analysis == ROOT.wrem.AnalysisType.Dilepton:
            muon_columns_stat = [*muon_columns_stat_trig, "trigMuons_passTrigger0", *muon_columns_stat_nonTrig, "nonTrigMuons_passTrigger0"]
            muon_columns_syst = [*muon_columns_syst_trig, "trigMuons_passTrigger0", *muon_columns_syst_nonTrig, "nonTrigMuons_passTrigger0"]
        else:
            raise NotImplementedError(f"add_muon_efficiency_unc_hists: analysis {what_analysis} not implemented.")            
        
    if not smooth3D:
        # will use different helpers and member functions
        muon_columns_stat = [x for x in muon_columns_stat if "_uT0" not in x]
        muon_columns_syst = [x for x in muon_columns_syst if "_uT0" not in x]

    # change variables for tracking, to use standalone variables
    muon_columns_stat_tracking = [x.replace("_pt0", "_SApt0").replace("_eta0", "_SAeta0") for x in muon_columns_stat]
        
    for key,helper in helper_stat.items():
        if "tracking" in key:
            muon_columns_stat_step = muon_columns_stat_tracking
        elif "iso" in key and what_analysis == ROOT.wrem.AnalysisType.Wmass:
            muon_columns_stat_step = muon_columns_stat + ["passIso"]
        else:
            muon_columns_stat_step = muon_columns_stat
            
        df = df.Define(f"effStatTnP_{key}_tensor", helper, [*muon_columns_stat_step, "nominal_weight"])
        name = Datagroups.histName(base_name, syst=f"effStatTnP_{key}")
        if addhelicity:
            helper_helicity, helper_helicity_axes = make_muon_eff_stat_helpers_helicity(helper)
            df = df.Define(f"effStatTnP_{key}_ByHelicity_tensor", helper_helicity, [f"effStatTnP_{key}_tensor", "helWeight_tensor"])
            effStatTnP = df.HistoBoost(name, axes, [*cols, f"effStatTnP_{key}_ByHelicity_tensor"], tensor_axes = helper_helicity_axes, storage=storage_type)
        else:
            effStatTnP = df.HistoBoost(name, axes, [*cols, f"effStatTnP_{key}_tensor"], tensor_axes = helper.tensor_axes, storage=storage_type)
        results.append(effStatTnP)
    
    df = df.Define("effSystTnP_weight", helper_syst, [*muon_columns_syst, "nominal_weight"])
    name = Datagroups.histName(base_name, syst=f"effSystTnP")
    if addhelicity:
        helper_syst_helicity, helper_syst_helicity_axes = make_muon_eff_syst_helper_helicity(helper_syst)
        df = df.Define("effSystTnP_weight_ByHelicity_tensor", helper_syst_helicity, ["effSystTnP_weight", "helWeight_tensor"])
        effSystTnP = df.HistoBoost(name, axes, [*cols, "effSystTnP_weight_ByHelicity_tensor"], tensor_axes = helper_syst_helicity_axes, storage=storage_type)
    else:
        effSystTnP = df.HistoBoost(name, axes, [*cols, "effSystTnP_weight"], tensor_axes = helper_syst.tensor_axes, storage=storage_type)
    results.append(effSystTnP)
    
    return df

def add_L1Prefire_unc_hists(results, df, helper_stat, helper_syst, axes, cols, base_name="nominal", addhelicity=False, storage_type=hist.storage.Double()):
    df = df.Define("muonL1PrefireStat_tensor", helper_stat, ["Muon_correctedEta", "Muon_correctedPt", "Muon_correctedPhi", "Muon_correctedCharge", "Muon_looseId", "nominal_weight"])
    name = Datagroups.histName(base_name, syst=f"muonL1PrefireStat")    

    if addhelicity:
        prefirebyhelicity_stat, prefire_axes_stat = make_muon_prefiring_helper_stat_byHelicity(helper_stat)
        df = df.Define("muonL1PrefireStatByHelicity_tensor", prefirebyhelicity_stat, ["muonL1PrefireStat_tensor", "helWeight_tensor"])
        muonL1PrefireStat = df.HistoBoost(name, axes, [*cols, "muonL1PrefireStatByHelicity_tensor"], tensor_axes = prefire_axes_stat, storage=storage_type)
    else:
        muonL1PrefireStat = df.HistoBoost(name, axes, [*cols, "muonL1PrefireStat_tensor"], tensor_axes = helper_stat.tensor_axes, storage=storage_type)
    results.append(muonL1PrefireStat)

    df = df.Define("muonL1PrefireSyst_tensor", helper_syst, ["Muon_correctedEta", "Muon_correctedPt", "Muon_correctedPhi", "Muon_correctedCharge", "Muon_looseId", "nominal_weight"])
    name = Datagroups.histName(base_name, syst=f"muonL1PrefireSyst")
    prefirebyhelicity_syst, prefire_axes_syst = make_muon_prefiring_helper_syst_byHelicity()
    if addhelicity:
        df = df.Define("muonL1PrefireSystByHelicity_tensor", prefirebyhelicity_syst, ["muonL1PrefireSyst_tensor", "helWeight_tensor"])
        muonL1PrefireSyst = df.HistoBoost(name, axes, [*cols, "muonL1PrefireSystByHelicity_tensor"], tensor_axes = prefire_axes_syst, storage=storage_type)
    else:
        muonL1PrefireSyst = df.HistoBoost(name, axes, [*cols, "muonL1PrefireSyst_tensor"], tensor_axes = [common.down_up_axis], storage=storage_type)
    results.append(muonL1PrefireSyst)

    df = df.Define("ecalL1Prefire_tensor", f"wrem::twoPointScaling(nominal_weight/L1PreFiringWeight_ECAL_Nom, L1PreFiringWeight_ECAL_Dn, L1PreFiringWeight_ECAL_Up)")
    name = Datagroups.histName(base_name, syst=f"ecalL1Prefire")
    if addhelicity:
        #can reuse the same helper since it's the tensor multiplication of same types
        df = df.Define("ecalL1PrefireByHelicity_tensor", prefirebyhelicity_syst, ["ecalL1Prefire_tensor", "helWeight_tensor"])
        ecalL1Prefire = df.HistoBoost(name, axes, [*cols, "ecalL1PrefireByHelicity_tensor"], tensor_axes = prefire_axes_syst, storage=storage_type)
    else:
        ecalL1Prefire = df.HistoBoost(name, axes, [*cols, "ecalL1Prefire_tensor"], tensor_axes = [common.down_up_axis], storage=storage_type)
    results.append(ecalL1Prefire)

    return df

def add_muonscale_hist(results, df, netabins, mag, isW, axes, cols, base_name="nominal", muon_eta="goodMuons_eta0", storage_type=hist.storage.Double()):
    nweights = 21 if isW else 23

    df = df.Define(f"muonScaleDummy{netabins}Bins{muon_eta}", f"wrem::dummyScaleFromMassWeights<{netabins}, {nweights}>(nominal_weight, massWeight_tensor, {muon_eta}, {mag}, {str(isW).lower()})")

    scale_etabins_axis = hist.axis.Regular(netabins, -2.4, 2.4, name="scaleEtaSlice", underflow=False, overflow=False)
    name = Datagroups.histName(base_name, syst=f"muonScaleSyst")

    dummyMuonScaleSyst = df.HistoBoost(name, axes, [*cols, f"muonScaleDummy{netabins}Bins{muon_eta}"], tensor_axes=[common.down_up_axis, scale_etabins_axis], storage=storage_type)
    results.append(dummyMuonScaleSyst)

    return df


def add_muonscale_smeared_hist(results, df, netabins, mag, isW, axes, cols, base_name="nominal", muon_eta="goodMuons_eta0", storage_type=hist.storage.Double()):
    # add_muonscale_hist has to be called first such that "muonScaleDummy{netabins}Bins{muon_eta}" is defined
    nweights = 21 if isW else 23

    scale_etabins_axis = hist.axis.Regular(netabins, -2.4, 2.4, name="scaleEtaSlice", underflow=False, overflow=False)
    name = Datagroups.histName(base_name, syst=f"muonScaleSyst_gen_smear")

    dummyMuonScaleSyst_gen_smear = df.HistoBoost(name, axes, [*cols, f"muonScaleDummy{netabins}Bins{muon_eta}"], tensor_axes=[common.down_up_axis, scale_etabins_axis], storage=storage_type)
    results.append(dummyMuonScaleSyst_gen_smear)

    return df

def scetlib_scale_unc_hist(h, obs, syst_ax="vars"):
    hnew = hist.Hist(*h.axes[:-1], hist.axis.StrCategory(["central"]+scetlib_scale_vars(),
                        name=syst_ax), storage=h._storage_type())
    
    hnew[...,"central"] = h[...,"central"].view(flow=True)
    hnew[...,"resumFOScaleUp"] = h[...,"kappaFO2."].view(flow=True)
    hnew[...,"resumFOScaleDown"] = h[...,"kappaFO0.5"].view(flow=True)
    hnew[...,"resumLambdaUp"] = h[...,"lambda0.8"].view(flow=True)
    hnew[...,"resumLambdaDown"] = h[...,"lambda1.5"].view(flow=True)
    
    transition_names = [x for x in h.axes[syst_ax] if "transition" in x]    
    hnew[...,"resumTransitionUp"] = hh.syst_min_or_max_env_hist(h, obs, syst_ax, 
                                    h.axes[syst_ax].index(transition_names), do_min=False).view(flow=True)
    hnew[...,"resumTransitionDown"] = hh.syst_min_or_max_env_hist(h, obs, syst_ax, 
                                    h.axes[syst_ax].index(transition_names), do_min=True).view(flow=True)
    
    resum_names = [x for x in h.axes[syst_ax] if not any(i in x for i in ["lambda", "kappa", "transition"])]
    hnew[...,"resumScaleUp"] = hh.syst_min_or_max_env_hist(h, obs, syst_ax, 
                                    h.axes[syst_ax].index(resum_names), do_min=False).view(flow=True)
    hnew[...,"resumScaleDown"] = hh.syst_min_or_max_env_hist(h, obs, syst_ax, 
                                    h.axes[syst_ax].index(resum_names), do_min=True).view(flow=True)
    return hnew

def add_theory_hists(results, df, args, dataset_name, corr_helpers, qcdScaleByHelicity_helper, axes, cols, 
    base_name="nominal", for_wmass=True, addhelicity=False, storage_type=hist.storage.Double()
):
    logger.debug(f"Make theory histograms for {dataset_name} dataset, histogram {base_name}")
    axis_ptVgen = hist.axis.Variable(
        common.ptV_binning, 
        name = "ptVgen", underflow=False
    )
    #for hel analysis, ptVgen is part of axes/col
    ## FIXME:
    ## here should probably not force using the same ptVgen axis when addhelicity=True
    #scale_axes = [*axes, axis_chargeVgen] if addhelicity else [*axes, axis_ptVgen, axis_chargeVgen]
    #scale_cols = [*cols, "chargeVgen"] if addhelicity else [*cols, "ptVgen", "chargeVgen"]
    if "ptVgen" not in cols:
        scale_axes = [*axes, axis_ptVgen]
        scale_cols = [*cols, "ptVgen"]
    else:
        scale_axes = axes
        scale_cols = cols

    df = theory_tools.define_scale_tensor(df)
    df = define_mass_weights(df, dataset_name)
    df = define_width_weights(df, dataset_name)

    add_pdf_hists(results, df, dataset_name, axes, cols, args.pdfs, base_name=base_name, addhelicity=addhelicity, storage_type=storage_type)
    add_qcdScale_hist(results, df, scale_axes, scale_cols, base_name=base_name, addhelicity=addhelicity, storage_type=storage_type)

    isZ = dataset_name in common.zprocs_all

    theory_corrs = [*args.theoryCorr, *args.ewTheoryCorr]
    if theory_corrs and dataset_name in corr_helpers:
        results.extend(theory_tools.make_theory_corr_hists(df, base_name, axes, cols, 
            corr_helpers[dataset_name], theory_corrs, modify_central_weight=not args.theoryCorrAltOnly, isW = not isZ, storage_type=storage_type)
        )

    if "gen" in base_name:
        df = df.Define("helicity_moments_scale_tensor", "wrem::makeHelicityMomentScaleTensor(csSineCosThetaPhi, scaleWeights_tensor, nominal_weight)")
        helicity_moments_scale = df.HistoBoost("nominal_gen_helicity_moments_scale", axes, [*cols, "helicity_moments_scale_tensor"], tensor_axes = [axis_helicity, *theory_tools.scale_tensor_axes], storage=hist.storage.Double())
        results.append(helicity_moments_scale)

    if for_wmass or isZ:
        logger.debug(f"Make QCD scale histograms for {dataset_name}")
        # there is no W backgrounds for the Wlike, make QCD scale histograms only for Z
        # should probably remove the charge here, because the Z only has a single charge and the pt distribution does not depend on which charged lepton is selected

        if qcdScaleByHelicity_helper is not None:
<<<<<<< HEAD
            add_qcdScaleByHelicityUnc_hist(results, df, qcdScaleByHelicity_helper, scale_axes, scale_cols, base_name=base_name, addhelicity=addhelicity)
=======
            add_qcdScaleByHelicityUnc_hist(results, df, qcdScaleByHelicity_helper, scale_axes, scale_cols, 
                base_name=base_name, addhelicity=addhelicity, storage_type=storage_type)
>>>>>>> 0f239966

        # TODO: Should have consistent order here with the scetlib correction function
        add_massweights_hist(results, df, axes, cols, proc=dataset_name, base_name=base_name, addhelicity=addhelicity, storage_type=storage_type)
        add_widthweights_hist(results, df, axes, cols, proc=dataset_name, base_name=base_name, storage_type=storage_type)

    return df<|MERGE_RESOLUTION|>--- conflicted
+++ resolved
@@ -725,12 +725,8 @@
         # should probably remove the charge here, because the Z only has a single charge and the pt distribution does not depend on which charged lepton is selected
 
         if qcdScaleByHelicity_helper is not None:
-<<<<<<< HEAD
-            add_qcdScaleByHelicityUnc_hist(results, df, qcdScaleByHelicity_helper, scale_axes, scale_cols, base_name=base_name, addhelicity=addhelicity)
-=======
             add_qcdScaleByHelicityUnc_hist(results, df, qcdScaleByHelicity_helper, scale_axes, scale_cols, 
                 base_name=base_name, addhelicity=addhelicity, storage_type=storage_type)
->>>>>>> 0f239966
 
         # TODO: Should have consistent order here with the scetlib correction function
         add_massweights_hist(results, df, axes, cols, proc=dataset_name, base_name=base_name, addhelicity=addhelicity, storage_type=storage_type)
