--- conflicted
+++ resolved
@@ -130,13 +130,10 @@
 
     renorm_fact_resum_transition_scale_vars = renorm_fact_resum_scale_vars + transition_vars_exclusive
 
-<<<<<<< HEAD
     # avoid mucking with other correction hists...
     if not all(x in corrh.axes["vars"] for x in renorm_fact_resum_scale_vars):
         return corrh
 
-=======
->>>>>>> 69520909
     if all(var in corrh.axes["vars"] for var in renorm_scale_vars):
         additional_var_hists.update(compute_envelope(corrh, "renorm_scale_envelope", renorm_scale_vars))
 
