import os
import ROOT
import pathlib
import hist
import narf
import numpy as np
import lz4.frame
import pickle
import re
import glob
from .correctionsTensor_helper import makeCorrectionsTensor
from utilities import boostHistHelpers as hh, common, logging
from utilities.io_tools import input_tools
from wremnants import theory_tools

logger = logging.child_logger(__name__)

def valid_theory_corrections():
    corr_files = glob.glob(common.data_dir+"TheoryCorrections/*Corr*.pkl.lz4")
    matches = [re.match("(^.*)Corr[W|Z]\.pkl\.lz4", os.path.basename(c)) for c in corr_files]
    return [m[1] for m in matches if m]

def load_corr_helpers(procs, generators, make_tensor=True):
    corr_helpers = {}
    for proc in procs:
        corr_helpers[proc] = {}
        for generator in generators:
            fname = f"{common.data_dir}/TheoryCorrections/{generator}Corr{proc[0]}.pkl.lz4"
            if not os.path.isfile(fname):
                logger.warning(f"Did not find correction file for process {proc}, generator {generator}. No correction will be applied for this process!")
                continue
<<<<<<< HEAD
            logger.debug(f"Make theory correction helper for file: {fname}")
            corrh = load_corr_hist(fname, proc[0], get_corr_name(generator))
            if not make_tensor:
                corr_helpers[proc][generator] = corrh
            elif "Helicity" in generator:
                corr_helpers[proc][generator] = makeCorrectionsTensor(corrh, ROOT.wrem.CentralCorrByHelicityHelper, tensor_rank=3)
            else:
                corr_helpers[proc][generator] = makeCorrectionsTensor(corrh)
=======
            helper_func = make_corr_helper if "Helicity" not in generator else make_corr_by_helicity_helper
            # Hack for now
            corr_hist_name = get_corr_name(generator)
            weighted_corr = generator in theory_tools.theory_corr_weight_map
            corr_helpers[proc][generator] = helper_func(fname, proc[0], corr_hist_name, weighted_corr)
>>>>>>> 4cd62797
    for generator in generators:
        if not any([generator in corr_helpers[proc] for proc in procs]):
            raise ValueError(f"Did not find correction for generator {generator} for any processes!")
    return corr_helpers

def make_corr_helper_fromnp(filename=f"{common.data_dir}/N3LLCorrections/inclusive_{{process}}_pT.npz", isW=True):
    if isW:
        corrf_Wp = np.load(filename.format(process="Wp"), allow_pickle=True)
        corrf_Wm = np.load(filename.format(process="Wm"), allow_pickle=True)
        bins = corrf_Wp["bins"]
        axis_charge = hist.axis.Regular(2, -2., 2., underflow=False, overflow=False, name = "charge")
    else:
        corrf = np.load(filename.format(process="Z"), allow_pickle=True)
        bins = corrf["bins"]
        axis_charge = hist.axis.Regular(1, -1., 1., underflow=False, overflow=False, name = "charge")

    axis_syst = hist.axis.Regular(len(bins[0]) - 1, bins[0][0], bins[0][-1], 
                    name="systIdx", overflow=False, underflow=False)
    axis_mass = hist.axis.Variable(bins[1], name="mass")
    axis_y = hist.axis.Variable(bins[2], name="y")
    axis_pt = hist.axis.Regular(len(bins[-1]) - 1, bins[-1][0], bins[-1][-1], name="pT", underflow=False)

    corrh = hist.Hist(axis_mass, axis_y, axis_pt, axis_charge, axis_syst)
    if isW:
        corrh[...,1,:] = np.moveaxis(corrf_Wp["scetlibCorr3D_Wp"], 0, -1)
        corrh[...,0,:] = np.moveaxis(corrf_Wm["scetlibCorr3D_Wm"], 0, -1)
    else:
        corrh[...,0,:] = np.moveaxis(corrf["scetlibCorr3D_Z"], 0, -1)
    corrh[hist.underflow,...] = 1.
    corrh[hist.overflow,...] = 1.
    corrh[:,hist.underflow,...] = 1.
    corrh[:,hist.overflow,...] = 1.
    corrh[:,:,hist.overflow,...] = 1.

    return makeCorrectionsTensor(corrh)

def load_corr_hist(filename, proc, histname):
    with lz4.frame.open(filename) as f:
        corr = pickle.load(f)
        corrh = corr[proc][histname]
    return corrh

<<<<<<< HEAD
=======
def make_corr_helper(filename, proc, histname, weighted_corr):
    corrh = load_corr_hist(filename, proc, histname)
    return makeCorrectionsTensor(corrh, weighted_corr=weighted_corr)

def make_corr_by_helicity_helper(filename, proc, histname, weighted_corr):
    corrh = load_corr_hist(filename, proc, histname)
    return makeCorrectionsTensor(corrh, ROOT.wrem.CentralCorrByHelicityHelper, tensor_rank=3)

>>>>>>> 4cd62797
def get_corr_name(generator):
    # Hack for now
    label = generator.replace("1D", "")
    return f"{label}_minnlo_ratio" if "Helicity" not in generator else f"{label.replace('Helicity', '')}_minnlo_coeffs"

def rebin_corr_hists(hists, ndim=-1, binning=None):
    # Allow trailing dimensions to be different (e.g., variations)
    ndims = min([x.ndim for x in hists]) if ndim < 0 else ndim
    if binning:
        try:
            hists = [h if not h else hh.rebinHistMultiAx(h, binning) for h in hists]
        except ValueError as e:
            logger.warning("Can't rebin axes to predefined binning")
        return hists

    for i in range(ndims):
        # This is a workaround for now for the fact that MiNNLO has mass binning up to
        # Inf whereas SCETlib has 13 TeV
        if all([h.axes[i].size == 1 for h in hists if h]):
            continue
        hists = hh.rebinHistsToCommon(hists, i)
    return hists

# Assuming the 3 physics variable dimensions are first
def set_corr_ratio_flow(corrh):
    # Probably there's a better way to do this...
    if corrh.axes[0].traits.underflow:
        corrh[hist.underflow,...] = np.ones_like(corrh[0,...].view(flow=True))
    if corrh.axes[0].traits.overflow:
        corrh[hist.overflow,...] = np.ones_like(corrh[0,...].view(flow=True))

    if corrh.axes[1].traits.underflow:
        corrh[:,hist.underflow,...] = np.ones_like(corrh[:,0,...].view(flow=True))
    if corrh.axes[1].traits.overflow:
        corrh[:,hist.overflow,...] = np.ones_like(corrh[:,0,...].view(flow=True))

    if corrh.axes[2].traits.underflow:
        corrh[:,:,hist.underflow,...] = np.ones_like(corrh[:,:,0,...].view(flow=True))
    if corrh.axes[2].traits.overflow:
        corrh[:,:,hist.overflow,...] = np.ones_like(corrh[:,:,0,...].view(flow=True))
    return corrh

def make_corr_from_ratio(denom_hist, num_hist, rebin=False):

    denom_hist, num_hist = rebin_corr_hists([denom_hist, num_hist], binning=rebin)


    corrh = hh.divideHists(num_hist, denom_hist, flow=False, by_ax_name=False)
    return set_corr_ratio_flow(corrh), denom_hist, num_hist

def make_corr_by_helicity(ref_helicity_hist, target_sigmaul, target_sigma4, coeff_hist=None, coeffs_from_hist=[], binning=None, ndim=3):
    ref_helicity_hist, target_sigmaul, target_sigma4 = rebin_corr_hists([ref_helicity_hist, target_sigmaul, target_sigma4], ndim, binning)

    apply_coeff_corr = coeff_hist is not None and coeffs_from_hist

    # broadcast back mass and helicity axes (or vars axis)
    sigmaUL_ratio = hh.divideHists(target_sigmaul, ref_helicity_hist[{"massVgen" : 0, "helicity" : -1.j}], 
                                   flow=False, by_ax_name=False).values()[np.newaxis,...,np.newaxis,:] \
                            if target_sigmaul else np.ones_like(ref_helicity_hist)[...,np.newaxis]

    ref_coeffs = theory_tools.moments_to_angular_coeffs(ref_helicity_hist)

    corr_ax = hist.axis.Boolean(name="corr")
    vars_ax = target_sigmaul.axes["vars"] if target_sigmaul else hist.axis.Regular(1 ,0, 1, name="vars")
    corr_coeffs = hist.Hist(*ref_coeffs.axes, corr_ax, vars_ax)
    # Corr = False is the uncorrected coeffs, corrected coeffs have the new A4
    # NOTE: the corrected coeffs are multiplied through by the sigmaUL correction, so that the 
    # new correction can be made as the ratio of the sum. To get the correct coeffs, this should
    # be divided back out
    corr_coeffs[...] = ref_coeffs.values()[...,np.newaxis,np.newaxis]

    if target_sigma4:
        target_a4_coeff = make_angular_coeff(target_sigma4, target_sigmaul)
        corr_coeffs[...,4.j,True,:] = target_a4_coeff.values()

    if apply_coeff_corr:
        for coeff in coeffs_from_hist:
            scale = -1 if coeff in [1, 4] else 1
            idx = complex(0, coeff)
            corr_coeffs[...,idx,True,:] = coeff_hist[{"helicity" : idx}].values()[...,np.newaxis]*scale
    # Scale by the sigmaUL correction, 
    corr_coeffs.values()[...,corr_coeffs.axes["corr"].index(True),:] *= sigmaUL_ratio

    corr_coeffs = set_corr_ratio_flow(corr_coeffs)
    return corr_coeffs

def make_angular_coeff(sigmai_hist, ul_hist):
    return hh.divideHists(sigmai_hist, ul_hist, cutoff=0.0001)

def read_combined_corrs(procNames, generator, corr_files, axes=[], absy=True, rebin={}):
    h = None
    if not corr_files:
        return h

    for procName in procNames:
        if procName[0] == "W":
            proc_files = list(filter(lambda x: procName[:2].lower() in x.lower(), corr_files))
            charge = 1 if procName[:2] == "Wp" else -1
        else:
            charge = 0
            proc_files = corr_files
        hproc = read_corr(generator, proc_files, charge, axes)
        h = hproc if not h else h+hproc

    if absy and "Y" in axes:
        h = hh.makeAbsHist(h, "Y")

    if rebin:
        h = hh.rebinHistMultiAx(h, rebin)

    return h

def read_corr(generator, corr_files, charge, axes=[]):
    if "scetlib" in generator:
        coeff=None
        if any("A4" in c for c in corr_files):
            coeff = "a4"
        if "dyturbo" in generator:
            scetlib_files = [x for x in corr_files if pathlib.Path(x).suffix == ".pkl"]
            if len(scetlib_files) != 2:
                raise ValueError(f"scetlib_dyturbo correction requires two SCETlib files (resummed and FO singular). Found {len(scetlib_files)}")
            if not any("nnlo_sing" in x for x in scetlib_files):
                raise ValueError("Must pass in a fixed order singular file")
            nnlo_sing_idx = 0 if "nnlo_sing" in scetlib_files[0] else 1
            resumf = scetlib_files[~nnlo_sing_idx]
            nnlo_singf = scetlib_files[nnlo_sing_idx]

            dyturbo_files = [x for x in corr_files if pathlib.Path(x).suffix == ".txt"]
            if len(dyturbo_files) != 1:
                raise ValueError("scetlib_dyturbo correction requires one DYTurbo file (fixed order contribution)")

            corrh = input_tools.read_matched_scetlib_dyturbo_hist(resumf, nnlo_singf, dyturbo_files[0], axes, charge=charge, coeff=coeff)
        else:
            corrh = input_tools.read_scetlib_hist(corr_files[0], charge=charge, nonsing=nons, flip_y_sign=coeff=="a4")
    else:
        if generator == "matrix_radish":
            h = input_tools.read_matrixRadish_hist(corr_file[0], axes[0])
        elif generator == "dyturbo":
            h = input_tools.read_dyturbo_hist(corr_files, axes=axes, charge=charge)

        vars_ax = h.axes["vars"] if "vars" in h.axes.name else hist.axis.StrCategory(["central"], name="vars") 
        hnD = hist.Hist(*h.axes, vars_ax)
        # Leave off the overflow, we won't use it anyway
        hnD[...] = np.reshape(h.values(), hnD.shape)
        corrh = hnD

    return corrh<|MERGE_RESOLUTION|>--- conflicted
+++ resolved
@@ -29,7 +29,6 @@
             if not os.path.isfile(fname):
                 logger.warning(f"Did not find correction file for process {proc}, generator {generator}. No correction will be applied for this process!")
                 continue
-<<<<<<< HEAD
             logger.debug(f"Make theory correction helper for file: {fname}")
             corrh = load_corr_hist(fname, proc[0], get_corr_name(generator))
             if not make_tensor:
@@ -38,13 +37,6 @@
                 corr_helpers[proc][generator] = makeCorrectionsTensor(corrh, ROOT.wrem.CentralCorrByHelicityHelper, tensor_rank=3)
             else:
                 corr_helpers[proc][generator] = makeCorrectionsTensor(corrh)
-=======
-            helper_func = make_corr_helper if "Helicity" not in generator else make_corr_by_helicity_helper
-            # Hack for now
-            corr_hist_name = get_corr_name(generator)
-            weighted_corr = generator in theory_tools.theory_corr_weight_map
-            corr_helpers[proc][generator] = helper_func(fname, proc[0], corr_hist_name, weighted_corr)
->>>>>>> 4cd62797
     for generator in generators:
         if not any([generator in corr_helpers[proc] for proc in procs]):
             raise ValueError(f"Did not find correction for generator {generator} for any processes!")
@@ -87,17 +79,6 @@
         corrh = corr[proc][histname]
     return corrh
 
-<<<<<<< HEAD
-=======
-def make_corr_helper(filename, proc, histname, weighted_corr):
-    corrh = load_corr_hist(filename, proc, histname)
-    return makeCorrectionsTensor(corrh, weighted_corr=weighted_corr)
-
-def make_corr_by_helicity_helper(filename, proc, histname, weighted_corr):
-    corrh = load_corr_hist(filename, proc, histname)
-    return makeCorrectionsTensor(corrh, ROOT.wrem.CentralCorrByHelicityHelper, tensor_rank=3)
-
->>>>>>> 4cd62797
 def get_corr_name(generator):
     # Hack for now
     label = generator.replace("1D", "")
