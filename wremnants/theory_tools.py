--- conflicted
+++ resolved
@@ -186,15 +186,9 @@
         vals = [info["branch"]+f"[{i}]" for i in range(first_entry, last_entry)]
 
     if renorm:
-<<<<<<< HEAD
-        vals = [f"std::clamp({x}/{vals[0]}*central_pdf_weight, -theory_weight_truncate, theory_weight_truncate)" for x in vals]
-    else:
-        vals = [f"std::clamp({x}, -theory_weight_truncate, theory_weight_truncate)" for x in vals]
-=======
         vals = [f"std::clamp<float>({x}/{vals[0]}*central_pdf_weight, -theory_weight_truncate, theory_weight_truncate)" for x in vals]
     else:
         vals = [f"std::clamp<float>({x}, -theory_weight_truncate, theory_weight_truncate)" for x in vals]
->>>>>>> 0f239966
 
     return vals
 
