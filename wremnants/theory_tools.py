--- conflicted
+++ resolved
@@ -433,12 +433,8 @@
             res.append(unc_FlavDepNP)
 
         def is_pt_dependent_scale(var_label):
-<<<<<<< HEAD
-            return var_label.startswith("renorm_fact_resum_transition_scale")
-=======
             return var_label.startswith("renorm_fact_resum_transition_scale_envelope") \
                     or var_label.startswith("renorm_fact_resum_scale_envelope")
->>>>>>> a3a200c7
 
         # special treatment for envelope of scale variations since they need to be decorrelated in pt
         if isinstance(var_axis, hist.axis.StrCategory) and any(is_pt_dependent_scale(var_label) for var_label in var_axis):
