from utilities import differential,common
from wremnants import syst_tools, theory_tools, logging
from copy import deepcopy
import hist
import numpy as np
import pandas as pd
import h5py
import uproot

logger = logging.child_logger(__name__)

def add_out_of_acceptance(datasets, group, newGroupName=None):
    # Copy datasets from specified group to make out of acceptance contribution
    datasets_ooa = []
    for dataset in datasets:
        if dataset.group == group:
            ds = deepcopy(dataset)

            if newGroupName is None:
                ds.group = ds.group+"OOA"
            else:
                ds.group = newGroupName
            ds.out_of_acceptance = True

            datasets_ooa.append(ds)

    return datasets + datasets_ooa

def define_gen_level(df, gen_level, dataset_name, mode="w_mass"):
    # gen level definitions
    gen_levels = ["preFSR", "postFSR"]
    if gen_level not in gen_levels:
        raise ValueError(f"Unknown gen level '{gen_level}'! Supported gen level definitions are '{gen_levels}'.")

    logger.info(f"Using {gen_level} leptons")
    singlelep = mode[0] == "w" or "wlike" in mode

    if gen_level == "preFSR":
        df = theory_tools.define_prefsr_vars(df, mode=mode)

        # needed for fiducial phase space definition
        df = df.Alias("massVGen", "massVgen")
        df = df.Alias("ptVGen", "ptVgen")
        df = df.Alias("absYVGen", "absYVgen")

        if singlelep:
            df = df.Alias("mTVGen", "mTVgen")   

        if mode[0] == "w":
            df = df.Define("ptGen", "chargeVgen < 0 ? genl.pt() : genlanti.pt()")   
            df = df.Define("absEtaGen", "chargeVgen < 0 ? std::fabs(genl.eta()) : std::fabs(genlanti.eta())")
        else:
            df = df.Define("ptGen", "event % 2 == 0 ? genl.pt() : genlanti.pt()")
            df = df.Define("absEtaGen", "event % 2 == 0 ? std::fabs(genl.eta()) : std::fabs(genlanti.eta())")
            df = df.Define("ptOtherGen", "event % 2 == 0 ? genlanti.pt() : genl.pt()")
            df = df.Define("absEtaOtherGen", "event % 2 == 0 ? std::fabs(genlanti.eta()) : std::fabs(genl.eta())")

    elif gen_level == "postFSR":
        df = theory_tools.define_postfsr_vars(df, mode=mode)

        df = df.Alias("ptGen", f"postfsrLep_pt")
        df = df.Alias("absEtaGen", f"postfsrLep_absEta")           

        if singlelep:
            df = df.Alias("mTVGen", "postfsrMT")   
   
        if mode[0] == "z":
            df = df.Alias("ptOtherGen", "postfsrOtherLep_pt")
            df = df.Alias("absEtaOtherGen", f"postfsrOtherLep_absEta")                

            df = df.Alias("massVGen", "postfsrMV")
            df = df.Define("absYVGen", "postfsrabsYV")  

        df = df.Alias("ptVGen", "postfsrPTV")      

    if "wlike" in mode:
        df = df.Define("qGen", "event % 2 == 0 ? -1 : 1")
    
    df = df.Alias("chargeVGen", "postfsrChargeV")

    return df

<<<<<<< HEAD
def select_fiducial_space(df, select=True, accept=True, mode="wmass", pt_min=None, pt_max=None, mass_min=60, mass_max=120, mtw_min=0, selections=[], custom_selection=False):
    # Define a fiducial phase space and if select=True, either select events inside/outside
    # accept = True: select events in fiducial phase space 
    # accept = False: reject events in fiducial pahse space
    # custom_selection = True: only use custom provided selections
    
    if custom_selection:
        if len(selections) > 0:
            selection = " && ".join([f"({sel})" for sel in selections])
        else:
            raise RuntimeError("custom_selection = True but no selection is given") 
    else:
        if mode == "wmass":
            selection = "(absEtaGen < 2.4)"        
        elif mode == "wlike":
            selection = f"""
                (absEtaGen < 2.4) && (absEtaOtherGen < 2.4) 
                && (ptOtherGen > {pt_min}) && (ptOtherGen < {pt_max})
                && (massVGen > {mass_min}) && (massVGen < {mass_max})
                """
        elif mode == "dilepton":
            selection = f"""
                (absEtaGen < 2.4) && (absEtaOtherGen < 2.4) 
                && (ptGen > {pt_min}) && (ptOtherGen > {pt_min}) 
                && (ptGen < {pt_max}) && (ptOtherGen < {pt_max}) 
                && (massVGen > {mass_min}) && (massVGen < {mass_max})
                """
        else:
            raise NotImplementedError(f"No fiducial phase space definiton found for mode '{mode}'!") 

        if mtw_min > 0:
            selection += f" && (mTVGen > {mtw_min})"
        
        if len(selections) > 0:
            selection += " && " + " && ".join([f"({sel})" for sel in selections]) 

    logger.debug(f"Fiducial selections is: {selection}")
    df = df.Define("acceptance", selection)
=======
def select_fiducial_space(df, select=True, accept=True, mode="w_mass", **kwargs):
    # Define a fiducial phase space and if select=True, either select events inside/outside
    # accept = True: select events in fiducial phase space 
    # accept = False: reject events in fiducial pahse space
    fiducial = kwargs.get("fiducial")
    selmap = {x : None for x in ["pt_min", "pt_max", "abseta_max", "mass_min", "mass_max", "mtw_min",]}

    selections = kwargs.get('selections', [])
    if fiducial:
        logger.info(f"Using default fiducial settings for selection {fiducial} for analysis {mode}")
        if fiducial not in ["inclusive", "masswindow"]:
            # Use unfolding values in gen script
            selmap['pt_min'], selmap['pt_max'] = common.get_default_ptbins(mode, gen="vgen" in mode)[1:]
            selmap['abseta_max'] = common.get_default_etabins(mode)[-1]
            if mode[0] == "w" or "wlike" in mode:
                selmap['mtw_min'] = common.get_default_mtcut(mode)
        elif fiducial == "masswindow" and mode[0] == "z":
            selmap['mass_min'], selmap['mass_max'] = common.get_default_mz_window()
    else:
        for k in selmap.keys():
            selmap[k] = kwargs.get(k)
    
    if selmap['abseta_max'] is not None:
        selections.append(f"absEtaGen < {selmap['abseta_max']}")
        if mode[0] == 'z':
            selections.append(f"absEtaOtherGen < {selmap['abseta_max']}")

    if selmap['pt_min'] is not None:
        if "gen" in mode or "dilepton" in mode:
            selections.append(f"ptGen > {selmap['pt_min']}")
        if mode[0] == 'z':
            selections.append(f"ptOtherGen > {selmap['pt_min']}")

    if selmap['pt_max'] is not None:
        if "gen" in mode or "dilepton" in mode:
            # Don't place explicit cut on lepton pT for unfolding of W/W-like, but do for gen selection
            selections.append(f"ptGen < {selmap['pt_max']}")
        if mode[0] == 'z':
            selections.append(f"ptOtherGen < {selmap['pt_max']}")

    if selmap['mass_min'] is not None:
        selections.append(f"massVGen > {selmap['mass_min']}")

    if selmap['mass_max'] is not None:
        selections.append(f"massVGen < {selmap['mass_max']}")

    if selmap['mtw_min'] is not None:
        selections.append(f"mTVGen > {selmap['mtw_min']}")
    
    selection = " && ".join(selections)

    if selection:
        df = df.Define("acceptance", selection)
        logger.info(f"Applying fiducial selection '{selection}'")
    else:
        df = df.DefinePerSample("acceptance", "true")
>>>>>>> 6d4d264c

    if select and accept:
        logger.debug("Select events in fiducial phase space")        
        df = df.Filter("acceptance")
    elif select:
        logger.debug("Reject events in fiducial phase space")
        df = df.Filter("acceptance == 0")

    return df

def add_xnorm_histograms(results, df, args, dataset_name, corr_helpers, qcdScaleByHelicity_helper, unfolding_axes, unfolding_cols):
    # add histograms before any selection
    df_xnorm = df
    df_xnorm = df_xnorm.DefinePerSample("exp_weight", "1.0")

    df_xnorm = theory_tools.define_theory_weights_and_corrs(df_xnorm, dataset_name, corr_helpers, args)

    df_xnorm = df_xnorm.Define("xnorm", "0.5")

    axis_xnorm = hist.axis.Regular(1, 0., 1., name = "count", underflow=False, overflow=False)

    xnorm_axes = [axis_xnorm, *unfolding_axes]
    xnorm_cols = ["xnorm", *unfolding_cols]
    
    results.append(df_xnorm.HistoBoost("xnorm", xnorm_axes, [*xnorm_cols, "nominal_weight"]))

    syst_tools.add_theory_hists(results, df_xnorm, args, dataset_name, corr_helpers, qcdScaleByHelicity_helper, xnorm_axes, xnorm_cols, base_name="xnorm")
<|MERGE_RESOLUTION|>--- conflicted
+++ resolved
@@ -80,46 +80,6 @@
 
     return df
 
-<<<<<<< HEAD
-def select_fiducial_space(df, select=True, accept=True, mode="wmass", pt_min=None, pt_max=None, mass_min=60, mass_max=120, mtw_min=0, selections=[], custom_selection=False):
-    # Define a fiducial phase space and if select=True, either select events inside/outside
-    # accept = True: select events in fiducial phase space 
-    # accept = False: reject events in fiducial pahse space
-    # custom_selection = True: only use custom provided selections
-    
-    if custom_selection:
-        if len(selections) > 0:
-            selection = " && ".join([f"({sel})" for sel in selections])
-        else:
-            raise RuntimeError("custom_selection = True but no selection is given") 
-    else:
-        if mode == "wmass":
-            selection = "(absEtaGen < 2.4)"        
-        elif mode == "wlike":
-            selection = f"""
-                (absEtaGen < 2.4) && (absEtaOtherGen < 2.4) 
-                && (ptOtherGen > {pt_min}) && (ptOtherGen < {pt_max})
-                && (massVGen > {mass_min}) && (massVGen < {mass_max})
-                """
-        elif mode == "dilepton":
-            selection = f"""
-                (absEtaGen < 2.4) && (absEtaOtherGen < 2.4) 
-                && (ptGen > {pt_min}) && (ptOtherGen > {pt_min}) 
-                && (ptGen < {pt_max}) && (ptOtherGen < {pt_max}) 
-                && (massVGen > {mass_min}) && (massVGen < {mass_max})
-                """
-        else:
-            raise NotImplementedError(f"No fiducial phase space definiton found for mode '{mode}'!") 
-
-        if mtw_min > 0:
-            selection += f" && (mTVGen > {mtw_min})"
-        
-        if len(selections) > 0:
-            selection += " && " + " && ".join([f"({sel})" for sel in selections]) 
-
-    logger.debug(f"Fiducial selections is: {selection}")
-    df = df.Define("acceptance", selection)
-=======
 def select_fiducial_space(df, select=True, accept=True, mode="w_mass", **kwargs):
     # Define a fiducial phase space and if select=True, either select events inside/outside
     # accept = True: select events in fiducial phase space 
@@ -176,7 +136,6 @@
         logger.info(f"Applying fiducial selection '{selection}'")
     else:
         df = df.DefinePerSample("acceptance", "true")
->>>>>>> 6d4d264c
 
     if select and accept:
         logger.debug("Select events in fiducial phase space")        
